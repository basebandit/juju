#!/usr/bin/env python3
""" Test caas k8s cluster bootstrap

    1. spinning up k8s cluster and asserting the cluster is `healthy`;
    2. deploy gitlab, mysql charms to caas model;
    3. relate gitlab mysql;
    4. assert http health check on gitlab
"""

from __future__ import print_function

import argparse
import logging
import sys
from time import sleep

import requests

from deploy_stack import BootstrapManager
from utility import (
    add_basic_testing_arguments,
    configure_logging,
    JujuAssertionError,
)

from jujupy.utility import until_timeout
from jujupy.k8s_provider import (
    providers,
    K8sProviderType,
)

__metaclass__ = type


log = logging.getLogger("assess_caas_charm_deployment")


def check_app_healthy(url, timeout=300, success_hook=lambda: None, fail_hook=lambda: None):
    if not callable(success_hook) or not callable(fail_hook):
        raise RuntimeError("hooks are not callable")

    status_code = None
    for remaining in until_timeout(timeout):
        try:
            r = requests.get(url)
            if r.ok and r.status_code < 400:
                return success_hook()
            status_code = r.status_code
        except IOError as e:
            log.error(e)
        finally:
            sleep(3)
            if remaining % 30 == 0:
                log.info('timeout in %ss', remaining)
    log.error('HTTP health check failed -> %s, status_code -> %s !', url, status_code)
    fail_hook()
    raise JujuAssertionError('gitlab is not healthy')


def assess_caas_charm_deployment(caas_client):
    external_hostname = caas_client.get_external_hostname()

    if not caas_client.check_cluster_healthy(timeout=60):
        raise JujuAssertionError('k8s cluster is not healthy because kubectl is not accessible')

    model_name = caas_client.client.env.controller.name + '-test-caas-model'
    k8s_model = caas_client.add_model(model_name)

    def success_hook():
        log.info(caas_client.kubectl('get', 'all', '--all-namespaces'))

    def fail_hook():
        success_hook()
        log.info(caas_client.kubectl('get', 'pv,pvc', '-n', model_name))
<<<<<<< HEAD

    url = '{}://{}/{}'.format('http', external_hostname, 'gitlab-k8s')
    check_app_healthy(
        url, timeout=1800,
        success_hook=success_hook,
        fail_hook=fail_hook,
    )
    k8s_model.juju(k8s_model._show_status, ('--format', 'tabular'))
    k8s_model.destroy_model()
=======
        caas_client.ensure_cleanup()

    try:
        k8s_model.deploy(
            charm="cs:~juju/mediawiki-k8s-3",
            config='juju-external-hostname={}'.format(external_hostname),
        )

        k8s_model.deploy(
            charm="cs:~juju/mariadb-k8s-0",
        )

        k8s_model.juju('relate', ('mediawiki-k8s:db', 'mariadb-k8s:server'))
        k8s_model.juju('expose', ('mediawiki-k8s',))
        k8s_model.wait_for_workloads(timeout=600)

        url = '{}://{}'.format('http', external_hostname)
        check_app_healthy(
            url, timeout=300,
            success_hook=success_hook,
        )
        k8s_model.juju(k8s_model._show_status, ('--format', 'tabular'))
    except:
        # run cleanup steps then raise.
        fail_hook()
        raise
>>>>>>> 9c827767


def parse_args(argv):
    """Parse all arguments."""
    parser = argparse.ArgumentParser(description="CAAS charm deployment CI test")
    parser.add_argument(
        '--caas-image-repo', action='store', default='jujuqabot',
        help='CAAS operator docker image repo to use.'
    )
    parser.add_argument(
        '--caas-provider', action='store', default='MICROK8S',
        choices=K8sProviderType.keys(),
        help='Specify K8s cloud provider to use for CAAS tests.'
    )

    add_basic_testing_arguments(parser, existing=False)
    return parser.parse_args(argv)


def main(argv=None):
    args = parse_args(argv)
    configure_logging(args.verbose)
    bs_manager = BootstrapManager.from_args(args)
    with bs_manager.booted_context(
        args.upload_tools,
        caas_image_repo=args.caas_image_repo,
    ):
        client = bs_manager.client
        k8s_provider = providers[args.caas_provider]
        caas_client = k8s_provider(bs_manager)
        assess_caas_charm_deployment(caas_client)
    return 0


if __name__ == '__main__':
    sys.exit(main())<|MERGE_RESOLUTION|>--- conflicted
+++ resolved
@@ -72,17 +72,6 @@
     def fail_hook():
         success_hook()
         log.info(caas_client.kubectl('get', 'pv,pvc', '-n', model_name))
-<<<<<<< HEAD
-
-    url = '{}://{}/{}'.format('http', external_hostname, 'gitlab-k8s')
-    check_app_healthy(
-        url, timeout=1800,
-        success_hook=success_hook,
-        fail_hook=fail_hook,
-    )
-    k8s_model.juju(k8s_model._show_status, ('--format', 'tabular'))
-    k8s_model.destroy_model()
-=======
         caas_client.ensure_cleanup()
 
     try:
@@ -109,7 +98,6 @@
         # run cleanup steps then raise.
         fail_hook()
         raise
->>>>>>> 9c827767
 
 
 def parse_args(argv):
