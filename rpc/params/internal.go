--- conflicted
+++ resolved
@@ -784,7 +784,6 @@
 	All      bool     `json:"all"`
 }
 
-<<<<<<< HEAD
 // ProvisioningNetworkTopology holds a network topology that is based on
 // positive machine space constraints.
 // This is used for creating NICs on instances where the provider is not space
@@ -805,14 +804,6 @@
 // ProvisioningInfo holds machine provisioning info.
 type ProvisioningInfo struct {
 	Constraints       constraints.Value        `json:"constraints"`
-=======
-// ProvisioningInfoBase holds machine provisioning info common
-// across different versions of the provisioner API facade.
-type ProvisioningInfoBase struct {
-	Constraints constraints.Value `json:"constraints"`
-	// TODO(juju3) - remove series
->>>>>>> 22891297
-	Series            string                   `json:"series"`
 	Base              Base                     `json:"base"`
 	Placement         string                   `json:"placement"`
 	Jobs              []model.MachineJob       `json:"jobs"`
