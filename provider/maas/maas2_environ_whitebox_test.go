// Copyright 2016 Canonical Ltd.
// Licensed under the AGPLv3, see LICENCE file for details.

package maas

import (
	"fmt"
	"net/http"

	"github.com/juju/errors"
	"github.com/juju/gomaasapi"
	jc "github.com/juju/testing/checkers"
	"github.com/juju/utils/arch"
	"github.com/juju/utils/set"
	gc "gopkg.in/check.v1"

	"github.com/juju/juju/constraints"
	"github.com/juju/juju/environs"
	"github.com/juju/juju/environs/bootstrap"
	"github.com/juju/juju/environs/config"
<<<<<<< HEAD
	envtesting "github.com/juju/juju/environs/testing"
	"github.com/juju/juju/feature"
=======
>>>>>>> 8d039731
	"github.com/juju/juju/instance"
	"github.com/juju/juju/juju/testing"
	"github.com/juju/juju/network"
	coretesting "github.com/juju/juju/testing"
)

type maas2EnvironSuite struct {
	maas2Suite
}

var _ = gc.Suite(&maas2EnvironSuite{})

func (suite *maas2EnvironSuite) getEnvWithServer(c *gc.C) (*maasEnviron, error) {
	testServer := gomaasapi.NewSimpleServer()
	testServer.AddGetResponse("/api/2.0/version/", http.StatusOK, maas2VersionResponse)
	testServer.AddGetResponse("/api/2.0/users/?op=whoami", http.StatusOK, "{}")
	testServer.Start()
	suite.AddCleanup(func(*gc.C) { testServer.Close() })
	testAttrs := coretesting.Attrs{}
	for k, v := range maasEnvAttrs {
		testAttrs[k] = v
	}
	testAttrs["maas-server"] = testServer.Server.URL
	attrs := coretesting.FakeConfig().Merge(testAttrs)
	cfg, err := config.New(config.NoDefaults, attrs)
	c.Assert(err, jc.ErrorIsNil)
	return NewEnviron(cfg)
}

func (suite *maas2EnvironSuite) TestNewEnvironWithoutFeatureFlag(c *gc.C) {
	suite.SetFeatureFlags()
	_, err := suite.getEnvWithServer(c)
	c.Assert(err, jc.Satisfies, errors.IsNotSupported)
}

func (suite *maas2EnvironSuite) TestNewEnvironWithController(c *gc.C) {
	env, err := suite.getEnvWithServer(c)
	c.Assert(err, jc.ErrorIsNil)
	c.Assert(env, gc.NotNil)
}

func (suite *maas2EnvironSuite) TestSupportedArchitectures(c *gc.C) {
	controller := &fakeController{
		bootResources: []gomaasapi.BootResource{
			&fakeBootResource{name: "wily", architecture: "amd64/blah"},
			&fakeBootResource{name: "wily", architecture: "amd64/something"},
			&fakeBootResource{name: "xenial", architecture: "arm/somethingelse"},
		},
	}
	env := suite.makeEnviron(c, controller)
	result, err := env.SupportedArchitectures()
	c.Assert(err, jc.ErrorIsNil)
	c.Assert(result, gc.DeepEquals, []string{"amd64", "arm"})
}

func (suite *maas2EnvironSuite) TestSupportedArchitecturesError(c *gc.C) {
	env := suite.makeEnviron(c, &fakeController{bootResourcesError: errors.New("Something terrible!")})
	_, err := env.SupportedArchitectures()
	c.Assert(err, gc.ErrorMatches, "Something terrible!")
}

func (suite *maas2EnvironSuite) injectControllerWithSpacesAndCheck(c *gc.C, spaces []gomaasapi.Space, expected gomaasapi.AllocateMachineArgs) *maasEnviron {
	var env *maasEnviron
	check := func(args gomaasapi.AllocateMachineArgs) {
		expected.AgentName = env.ecfg().maasAgentName()
		c.Assert(args, gc.DeepEquals, expected)
	}
	controller := &fakeController{
		allocateMachineArgsCheck: check,
		allocateMachine: &fakeMachine{
			systemID:     "Bruce Sterling",
			architecture: arch.HostArch(),
		},
		spaces: spaces,
	}
	suite.injectController(controller)
	suite.setupFakeTools(c)
	env = suite.makeEnviron(c, nil)
	return env
}

func (suite *maas2EnvironSuite) makeEnvironWithMachines(c *gc.C, expectedSystemIDs []string, returnSystemIDs []string) *maasEnviron {
	var env *maasEnviron
	checkArgs := func(args gomaasapi.MachinesArgs) {
		c.Check(args.SystemIDs, gc.DeepEquals, expectedSystemIDs)
		c.Check(args.AgentName, gc.Equals, env.ecfg().maasAgentName())
	}
	machines := make([]gomaasapi.Machine, len(returnSystemIDs))
	for index, id := range returnSystemIDs {
		machines[index] = &fakeMachine{systemID: id}
	}
	controller := &fakeController{
		machines:          machines,
		machinesArgsCheck: checkArgs,
	}
	env = suite.makeEnviron(c, controller)
	return env
}

func (suite *maas2EnvironSuite) TestAllInstances(c *gc.C) {
	env := suite.makeEnvironWithMachines(
		c, []string{}, []string{"tuco", "tio", "gus"},
	)
	result, err := env.AllInstances()
	c.Assert(err, jc.ErrorIsNil)
	expectedMachines := set.NewStrings("tuco", "tio", "gus")
	actualMachines := set.NewStrings()
	for _, instance := range result {
		actualMachines.Add(string(instance.Id()))
	}
	c.Assert(actualMachines, gc.DeepEquals, expectedMachines)
}

func (suite *maas2EnvironSuite) TestAllInstancesError(c *gc.C) {
	controller := &fakeController{machinesError: errors.New("Something terrible!")}
	env := suite.makeEnviron(c, controller)
	_, err := env.AllInstances()
	c.Assert(err, gc.ErrorMatches, "Something terrible!")
}

func (suite *maas2EnvironSuite) TestInstances(c *gc.C) {
	env := suite.makeEnvironWithMachines(
		c, []string{"jake", "bonnibel"}, []string{"jake", "bonnibel"},
	)
	result, err := env.Instances([]instance.Id{"jake", "bonnibel"})
	c.Assert(err, jc.ErrorIsNil)
	expectedMachines := set.NewStrings("jake", "bonnibel")
	actualMachines := set.NewStrings()
	for _, machine := range result {
		actualMachines.Add(string(machine.Id()))
	}
	c.Assert(actualMachines, gc.DeepEquals, expectedMachines)
}

func (suite *maas2EnvironSuite) TestInstancesPartialResult(c *gc.C) {
	env := suite.makeEnvironWithMachines(
		c, []string{"jake", "bonnibel"}, []string{"tuco", "bonnibel"},
	)
	result, err := env.Instances([]instance.Id{"jake", "bonnibel"})
	c.Check(err, gc.Equals, environs.ErrPartialInstances)
	c.Assert(result, gc.HasLen, 2)
	c.Assert(result[0], gc.IsNil)
	c.Assert(result[1].Id(), gc.Equals, instance.Id("bonnibel"))
}

func (suite *maas2EnvironSuite) TestAvailabilityZones(c *gc.C) {
	controller := &fakeController{
		zones: []gomaasapi.Zone{
			&fakeZone{name: "mossack"},
			&fakeZone{name: "fonseca"},
		},
	}
	env := suite.makeEnviron(c, controller)
	result, err := env.AvailabilityZones()
	c.Assert(err, jc.ErrorIsNil)
	expectedZones := set.NewStrings("mossack", "fonseca")
	actualZones := set.NewStrings()
	for _, zone := range result {
		actualZones.Add(zone.Name())
	}
	c.Assert(actualZones, gc.DeepEquals, expectedZones)
}

func (suite *maas2EnvironSuite) TestAvailabilityZonesError(c *gc.C) {
	controller := &fakeController{
		zonesError: errors.New("a bad thing"),
	}
	env := suite.makeEnviron(c, controller)
	_, err := env.AvailabilityZones()
	c.Assert(err, gc.ErrorMatches, "a bad thing")
}

func (suite *maas2EnvironSuite) TestSpaces(c *gc.C) {
	controller := &fakeController{
		spaces: []gomaasapi.Space{
			fakeSpace{
				name: "pepper",
				id:   1234,
			},
			fakeSpace{
				name: "freckles",
				id:   4567,
				subnets: []gomaasapi.Subnet{
					fakeSubnet{id: 99, vlan: fakeVLAN{vid: 66}, cidr: "192.168.10.0/24"},
					fakeSubnet{id: 98, vlan: fakeVLAN{vid: 67}, cidr: "192.168.11.0/24"},
				},
			},
		},
	}
	env := suite.makeEnviron(c, controller)
	result, err := env.Spaces()
	c.Assert(err, jc.ErrorIsNil)
	c.Assert(result, gc.HasLen, 1)
	c.Assert(result[0].Name, gc.Equals, "freckles")
	c.Assert(result[0].ProviderId, gc.Equals, network.Id("4567"))
	subnets := result[0].Subnets
	c.Assert(subnets, gc.HasLen, 2)
	c.Assert(subnets[0].ProviderId, gc.Equals, network.Id("99"))
	c.Assert(subnets[0].VLANTag, gc.Equals, 66)
	c.Assert(subnets[0].CIDR, gc.Equals, "192.168.10.0/24")
	c.Assert(subnets[0].SpaceProviderId, gc.Equals, network.Id("4567"))
	c.Assert(subnets[1].ProviderId, gc.Equals, network.Id("98"))
	c.Assert(subnets[1].VLANTag, gc.Equals, 67)
	c.Assert(subnets[1].CIDR, gc.Equals, "192.168.11.0/24")
	c.Assert(subnets[1].SpaceProviderId, gc.Equals, network.Id("4567"))
}

func (suite *maas2EnvironSuite) TestSpacesError(c *gc.C) {
	controller := &fakeController{
		spacesError: errors.New("Joe Manginiello"),
	}
	env := suite.makeEnviron(c, controller)
	_, err := env.Spaces()
	c.Assert(err, gc.ErrorMatches, "Joe Manginiello")
}

func (suite *maas2EnvironSuite) TestStopInstancesReturnsIfParameterEmpty(c *gc.C) {
	controller := &fakeController{}
	err := suite.makeEnviron(c, controller).StopInstances()
	c.Check(err, jc.ErrorIsNil)
	c.Assert(controller.releaseMachinesArgs, gc.IsNil)
}

func (suite *maas2EnvironSuite) TestStopInstancesStopsAndReleasesInstances(c *gc.C) {
	// Return a cannot complete indicating that test1 is in the wrong state.
	// The release operation will still release the others and succeed.
	controller := &fakeController{
		files: []gomaasapi.File{&fakeFile{name: "agent-prefix-provider-state"}},
	}
	err := suite.makeEnviron(c, controller).StopInstances("test1", "test2", "test3")
	c.Check(err, jc.ErrorIsNil)
	args := controller.releaseMachinesArgs
	c.Assert(args, gc.HasLen, 1)
	c.Assert(args[0].SystemIDs, gc.DeepEquals, []string{"test1", "test2", "test3"})
}

func (suite *maas2EnvironSuite) TestStopInstancesIgnoresConflict(c *gc.C) {
	// Return a cannot complete indicating that test1 is in the wrong state.
	// The release operation will still release the others and succeed.
	controller := &fakeController{
		releaseMachinesErrors: []error{gomaasapi.NewCannotCompleteError("test1 not allocated")},
		files: []gomaasapi.File{&fakeFile{name: "agent-prefix-provider-state"}},
	}
	err := suite.makeEnviron(c, controller).StopInstances("test1", "test2", "test3")
	c.Check(err, jc.ErrorIsNil)
	args := controller.releaseMachinesArgs
	c.Assert(args, gc.HasLen, 1)
	c.Assert(args[0].SystemIDs, gc.DeepEquals, []string{"test1", "test2", "test3"})
}

func (suite *maas2EnvironSuite) TestStopInstancesIgnoresMissingNodeAndRecurses(c *gc.C) {
	controller := &fakeController{
		releaseMachinesErrors: []error{
			gomaasapi.NewBadRequestError("no such machine: test1"),
			gomaasapi.NewBadRequestError("no such machine: test1"),
		},
		files: []gomaasapi.File{&fakeFile{name: "agent-prefix-provider-state"}},
	}
	err := suite.makeEnviron(c, controller).StopInstances("test1", "test2", "test3")
	c.Check(err, jc.ErrorIsNil)
	args := controller.releaseMachinesArgs
	c.Assert(args, gc.HasLen, 4)
	c.Assert(args[0].SystemIDs, gc.DeepEquals, []string{"test1", "test2", "test3"})
	c.Assert(args[1].SystemIDs, gc.DeepEquals, []string{"test1"})
	c.Assert(args[2].SystemIDs, gc.DeepEquals, []string{"test2"})
	c.Assert(args[3].SystemIDs, gc.DeepEquals, []string{"test3"})
}

func (suite *maas2EnvironSuite) checkStopInstancesFails(c *gc.C, withError error) {
	controller := &fakeController{
		releaseMachinesErrors: []error{withError},
		files: []gomaasapi.File{&fakeFile{name: "agent-prefix-provider-state"}},
	}
	err := suite.makeEnviron(c, controller).StopInstances("test1", "test2", "test3")
	c.Check(err, gc.ErrorMatches, fmt.Sprintf("cannot release nodes: %s", withError))
	// Only tries once.
	c.Assert(controller.releaseMachinesArgs, gc.HasLen, 1)
}

func (suite *maas2EnvironSuite) TestStopInstancesReturnsUnexpectedMAASError(c *gc.C) {
	suite.checkStopInstancesFails(c, gomaasapi.NewNoMatchError("Something else bad!"))
}

func (suite *maas2EnvironSuite) TestStopInstancesReturnsUnexpectedError(c *gc.C) {
	suite.checkStopInstancesFails(c, errors.New("Something completely unexpected!"))
}

func (suite *maas2EnvironSuite) TestStartInstanceError(c *gc.C) {
	suite.injectController(&fakeController{
		allocateMachineError: errors.New("Charles Babbage"),
	})
	env := suite.makeEnviron(c, nil)
	_, err := env.StartInstance(environs.StartInstanceParams{})
	c.Assert(err, gc.ErrorMatches, ".* cannot run instance: Charles Babbage")
}

func (suite *maas2EnvironSuite) TestStartInstance(c *gc.C) {
	var env *maasEnviron
	env = suite.injectControllerWithSpacesAndCheck(c, nil, gomaasapi.AllocateMachineArgs{})

	params := environs.StartInstanceParams{}
	result, err := testing.StartInstanceWithParams(env, "1", params, nil)
	c.Assert(err, jc.ErrorIsNil)
	c.Assert(result.Instance.Id(), gc.Equals, instance.Id("Bruce Sterling"))
}

func (suite *maas2EnvironSuite) TestStartInstanceParams(c *gc.C) {
	var env *maasEnviron
	suite.injectController(&fakeController{
		allocateMachineArgsCheck: func(args gomaasapi.AllocateMachineArgs) {
			c.Assert(args, gc.DeepEquals, gomaasapi.AllocateMachineArgs{
				AgentName: env.ecfg().maasAgentName(),
				Zone:      "foo",
				MinMemory: 8192,
			})
		},
		allocateMachine: &fakeMachine{
			systemID:     "Bruce Sterling",
			architecture: arch.HostArch(),
		},
		zones: []gomaasapi.Zone{&fakeZone{name: "foo"}},
	})
	suite.setupFakeTools(c)
	env = suite.makeEnviron(c, nil)
	params := environs.StartInstanceParams{
		Placement:   "zone=foo",
		Constraints: constraints.MustParse("mem=8G"),
	}
	result, err := testing.StartInstanceWithParams(env, "1", params, nil)
	c.Assert(err, jc.ErrorIsNil)
	c.Assert(result.Instance.Id(), gc.Equals, instance.Id("Bruce Sterling"))
}

func (suite *maas2EnvironSuite) TestAcquireNodePassedAgentName(c *gc.C) {
	var env *maasEnviron
	suite.injectController(&fakeController{
		allocateMachineArgsCheck: func(args gomaasapi.AllocateMachineArgs) {
			c.Assert(args, gc.DeepEquals, gomaasapi.AllocateMachineArgs{
				AgentName: env.ecfg().maasAgentName()})
		},
		allocateMachine: &fakeMachine{
			systemID:     "Bruce Sterling",
			architecture: arch.HostArch(),
		},
	})
	suite.setupFakeTools(c)
	env = suite.makeEnviron(c, nil)

	_, err := env.acquireNode2("", "", constraints.Value{}, nil, nil)

	c.Check(err, jc.ErrorIsNil)
}

func (suite *maas2EnvironSuite) TestAcquireNodePassesPositiveAndNegativeTags(c *gc.C) {
	var env *maasEnviron
	expected := gomaasapi.AllocateMachineArgs{
		Tags:    []string{"tag1", "tag3"},
		NotTags: []string{"tag2", "tag4"},
	}
	env = suite.injectControllerWithSpacesAndCheck(c, nil, expected)
	_, err := env.acquireNode2(
		"", "",
		constraints.Value{Tags: stringslicep("tag1", "^tag2", "tag3", "^tag4")},
		nil, nil,
	)
	c.Check(err, jc.ErrorIsNil)
}

func getFourSpaces() []gomaasapi.Space {
	return []gomaasapi.Space{
		fakeSpace{
			name:    "space-1",
			subnets: []gomaasapi.Subnet{fakeSubnet{id: 99, vlan: fakeVLAN{vid: 66}, cidr: "192.168.10.0/24"}},
			id:      5,
		},
		fakeSpace{
			name:    "space-2",
			subnets: []gomaasapi.Subnet{fakeSubnet{id: 100, vlan: fakeVLAN{vid: 66}, cidr: "192.168.11.0/24"}},
			id:      6,
		},
		fakeSpace{
			name:    "space-3",
			subnets: []gomaasapi.Subnet{fakeSubnet{id: 99, vlan: fakeVLAN{vid: 66}, cidr: "192.168.12.0/24"}},
			id:      7,
		},
		fakeSpace{
			name:    "space-4",
			subnets: []gomaasapi.Subnet{fakeSubnet{id: 100, vlan: fakeVLAN{vid: 66}, cidr: "192.168.13.0/24"}},
			id:      8,
		},
	}

}

func (suite *maas2EnvironSuite) TestAcquireNodePassesPositiveAndNegativeSpaces(c *gc.C) {
	expected := gomaasapi.AllocateMachineArgs{
		NotSpace: []string{"6", "8"},
		Interfaces: []gomaasapi.InterfaceSpec{
			{Label: "0", Space: "5"},
			{Label: "1", Space: "7"},
		},
	}
	env := suite.injectControllerWithSpacesAndCheck(c, getFourSpaces(), expected)

	_, err := env.acquireNode2(
		"", "",
		constraints.Value{Spaces: stringslicep("space-1", "^space-2", "space-3", "^space-4")},
		nil, nil,
	)
	c.Check(err, jc.ErrorIsNil)
}

func (suite *maas2EnvironSuite) TestAcquireNodeDisambiguatesNamedLabelsFromIndexedUpToALimit(c *gc.C) {
	env := suite.injectControllerWithSpacesAndCheck(c, getFourSpaces(), gomaasapi.AllocateMachineArgs{})
	var shortLimit uint = 0
	suite.PatchValue(&numericLabelLimit, shortLimit)

	_, err := env.acquireNode2(
		"", "",
		constraints.Value{Spaces: stringslicep("space-1", "^space-2", "space-3", "^space-4")},
		[]interfaceBinding{{"0", "first-clash"}, {"1", "final-clash"}},
		nil,
	)
	c.Assert(err, gc.ErrorMatches, `too many conflicting numeric labels, giving up.`)
}

func (suite *maas2EnvironSuite) TestAcquireNodeStorage(c *gc.C) {
	var env *maasEnviron
	var getStorage func() []gomaasapi.StorageSpec
	suite.injectController(&fakeController{
		allocateMachineArgsCheck: func(args gomaasapi.AllocateMachineArgs) {
<<<<<<< HEAD
			c.Assert(args, jc.DeepEquals, gomaasapi.AllocateMachineArgs{
				AgentName: env.ecfg().maasAgentName(),
				Storage:   getStorage(),
			})
=======
			c.Assert(args, gc.DeepEquals, gomaasapi.AllocateMachineArgs{
				AgentName: env.ecfg().maasAgentName()})
>>>>>>> 8d039731
		},
		allocateMachine: &fakeMachine{
			systemID:     "Bruce Sterling",
			architecture: arch.HostArch(),
		},
	})
	suite.setupFakeTools(c)
	for i, test := range []struct {
		volumes  []volumeInfo
		expected []gomaasapi.StorageSpec
	}{{
		volumes:  nil,
		expected: []gomaasapi.StorageSpec{},
	}, {
		volumes:  []volumeInfo{{"volume-1", 1234, nil}},
		expected: []gomaasapi.StorageSpec{{"volume-1", 1234, nil}},
	}, {
		volumes:  []volumeInfo{{"", 1234, []string{"tag1", "tag2"}}},
		expected: []gomaasapi.StorageSpec{{"", 1234, []string{"tag1", "tag2"}}},
	}, {
		volumes:  []volumeInfo{{"volume-1", 1234, []string{"tag1", "tag2"}}},
		expected: []gomaasapi.StorageSpec{{"volume-1", 1234, []string{"tag1", "tag2"}}},
	}, {
		volumes: []volumeInfo{
			{"volume-1", 1234, []string{"tag1", "tag2"}},
			{"volume-2", 4567, []string{"tag1", "tag3"}},
		},
		expected: []gomaasapi.StorageSpec{
			{"volume-1", 1234, []string{"tag1", "tag2"}},
			{"volume-2", 4567, []string{"tag1", "tag3"}},
		},
	}} {
		c.Logf("test #%d: volumes=%v", i, test.volumes)
<<<<<<< HEAD
		getStorage = func() []gomaasapi.StorageSpec {
			return test.expected
		}
		env = makeEnviron(c)
=======
		env = suite.makeEnviron(c, nil)
>>>>>>> 8d039731
		_, err := env.acquireNode2("", "", constraints.Value{}, nil, test.volumes)
		c.Check(err, jc.ErrorIsNil)
	}
}

func (suite *maas2EnvironSuite) TestAcquireNodeInterfaces(c *gc.C) {
	var env *maasEnviron
	var getNegatives func() []string
	var getPositives func() []gomaasapi.InterfaceSpec
	suite.injectController(&fakeController{
		allocateMachineArgsCheck: func(args gomaasapi.AllocateMachineArgs) {
			c.Assert(args, gc.DeepEquals, gomaasapi.AllocateMachineArgs{
				AgentName:  env.ecfg().maasAgentName(),
				Interfaces: getPositives(),
				NotSpace:   getNegatives(),
			})
		},
		allocateMachine: &fakeMachine{
			systemID:     "Bruce Sterling",
			architecture: arch.HostArch(),
		},
		spaces: getTwoSpaces(),
	})
	suite.setupFakeTools(c)
	// Add some constraints, including spaces to verify specified bindings
	// always override any spaces constraints.
	cons := constraints.Value{
		Spaces: stringslicep("foo", "^bar"),
	}
	// In the tests below "space:5" means foo, "space:6" means bar.
	for i, test := range []struct {
		interfaces        []interfaceBinding
		expectedPositives []gomaasapi.InterfaceSpec
		expectedNegatives []string
		expectedError     string
	}{{ // without specified bindings, spaces constraints are used instead.
		interfaces:        nil,
		expectedPositives: []gomaasapi.InterfaceSpec{{"0", "2"}},
		expectedNegatives: []string{"3"},
		expectedError:     "",
	}, {
		interfaces:        []interfaceBinding{{"name-1", "space-1"}},
		expectedPositives: []gomaasapi.InterfaceSpec{{"name-1", "space-1"}, {"0", "2"}},
		expectedNegatives: []string{"3"},
	}, {
		interfaces: []interfaceBinding{
			{"name-1", "7"},
			{"name-2", "8"},
			{"name-3", "9"},
		},
		expectedPositives: []gomaasapi.InterfaceSpec{{"name-1", "7"}, {"name-2", "8"}, {"name-3", "9"}, {"0", "2"}},
		expectedNegatives: []string{"3"},
	}, {
		interfaces:    []interfaceBinding{{"", "anything"}},
		expectedError: "interface bindings cannot have empty names",
	}, {
		interfaces:    []interfaceBinding{{"shared-db", "3"}},
		expectedError: `negative space "bar" from constraints clashes with interface bindings`,
	}, {
		interfaces: []interfaceBinding{
			{"shared-db", "1"},
			{"db", "1"},
		},
		expectedPositives: []gomaasapi.InterfaceSpec{{"shared-db", "1"}, {"db", "1"}, {"0", "2"}},
		expectedNegatives: []string{"3"},
	}, {
		interfaces:    []interfaceBinding{{"", ""}},
		expectedError: "interface bindings cannot have empty names",
	}, {
		interfaces: []interfaceBinding{
			{"valid", "ok"},
			{"", "valid-but-ignored-space"},
			{"valid-name-empty-space", ""},
			{"", ""},
		},
		expectedError: "interface bindings cannot have empty names",
	}, {
		interfaces:    []interfaceBinding{{"foo", ""}},
		expectedError: `invalid interface binding "foo": space provider ID is required`,
	}, {
		interfaces: []interfaceBinding{
			{"bar", ""},
			{"valid", "ok"},
			{"", "valid-but-ignored-space"},
			{"", ""},
		},
		expectedError: `invalid interface binding "bar": space provider ID is required`,
	}, {
		interfaces: []interfaceBinding{
			{"dup-name", "1"},
			{"dup-name", "2"},
		},
		expectedError: `duplicated interface binding "dup-name"`,
	}, {
		interfaces: []interfaceBinding{
			{"valid-1", "0"},
			{"dup-name", "1"},
			{"dup-name", "2"},
			{"valid-2", "3"},
		},
		expectedError: `duplicated interface binding "dup-name"`,
	}} {
		c.Logf("test #%d: interfaces=%v", i, test.interfaces)
		env = suite.makeEnviron(c, nil)
		getNegatives = func() []string {
			return test.expectedNegatives
		}
		getPositives = func() []gomaasapi.InterfaceSpec {
			return test.expectedPositives
		}
		_, err := env.acquireNode2("", "", cons, test.interfaces, nil)
		if test.expectedError != "" {
			c.Check(err, gc.ErrorMatches, test.expectedError)
			c.Check(err, jc.Satisfies, errors.IsNotValid)
			continue
		}
		c.Check(err, jc.ErrorIsNil)
	}
}

func getTwoSpaces() []gomaasapi.Space {
	return []gomaasapi.Space{
		fakeSpace{
			name:    "foo",
			subnets: []gomaasapi.Subnet{fakeSubnet{id: 99, vlan: fakeVLAN{vid: 66}, cidr: "192.168.10.0/24"}},
			id:      2,
		},
		fakeSpace{
			name:    "bar",
			subnets: []gomaasapi.Subnet{fakeSubnet{id: 100, vlan: fakeVLAN{vid: 66}, cidr: "192.168.11.0/24"}},
			id:      3,
		},
	}
}

func (suite *maas2EnvironSuite) TestAcquireNodeConvertsSpaceNames(c *gc.C) {
	expected := gomaasapi.AllocateMachineArgs{
		NotSpace:   []string{"3"},
		Interfaces: []gomaasapi.InterfaceSpec{{Label: "0", Space: "2"}},
	}
	env := suite.injectControllerWithSpacesAndCheck(c, getTwoSpaces(), expected)
	cons := constraints.Value{
		Spaces: stringslicep("foo", "^bar"),
	}
	_, err := env.acquireNode2("", "", cons, nil, nil)
	c.Assert(err, jc.ErrorIsNil)
}

func (suite *maas2EnvironSuite) TestAcquireNodeTranslatesSpaceNames(c *gc.C) {
	expected := gomaasapi.AllocateMachineArgs{
		NotSpace:   []string{"3"},
		Interfaces: []gomaasapi.InterfaceSpec{{Label: "0", Space: "2"}},
	}
	env := suite.injectControllerWithSpacesAndCheck(c, getTwoSpaces(), expected)
	cons := constraints.Value{
		Spaces: stringslicep("foo-1", "^bar-3"),
	}
	_, err := env.acquireNode2("", "", cons, nil, nil)
	c.Assert(err, jc.ErrorIsNil)
}

func (suite *maas2EnvironSuite) TestAcquireNodeUnrecognisedSpace(c *gc.C) {
	suite.injectController(&fakeController{})
	env := suite.makeEnviron(c, nil)
	cons := constraints.Value{
		Spaces: stringslicep("baz"),
	}
	_, err := env.acquireNode2("", "", cons, nil, nil)
	c.Assert(err, gc.ErrorMatches, `unrecognised space in constraint "baz"`)
}

func (suite *maas2EnvironSuite) TestWaitForNodeDeployment(c *gc.C) {
	suite.injectController(&fakeController{
		allocateMachine: &fakeMachine{
			systemID:     "Bruce Sterling",
			architecture: arch.HostArch(),
		},
	})
	suite.setupFakeTools(c)
	env := makeEnviron(c)
	err := bootstrap.Bootstrap(envtesting.BootstrapContext(c), env, bootstrap.BootstrapParams{})
	c.Assert(err, jc.ErrorIsNil)
}<|MERGE_RESOLUTION|>--- conflicted
+++ resolved
@@ -18,11 +18,7 @@
 	"github.com/juju/juju/environs"
 	"github.com/juju/juju/environs/bootstrap"
 	"github.com/juju/juju/environs/config"
-<<<<<<< HEAD
 	envtesting "github.com/juju/juju/environs/testing"
-	"github.com/juju/juju/feature"
-=======
->>>>>>> 8d039731
 	"github.com/juju/juju/instance"
 	"github.com/juju/juju/juju/testing"
 	"github.com/juju/juju/network"
@@ -454,15 +450,10 @@
 	var getStorage func() []gomaasapi.StorageSpec
 	suite.injectController(&fakeController{
 		allocateMachineArgsCheck: func(args gomaasapi.AllocateMachineArgs) {
-<<<<<<< HEAD
 			c.Assert(args, jc.DeepEquals, gomaasapi.AllocateMachineArgs{
 				AgentName: env.ecfg().maasAgentName(),
 				Storage:   getStorage(),
 			})
-=======
-			c.Assert(args, gc.DeepEquals, gomaasapi.AllocateMachineArgs{
-				AgentName: env.ecfg().maasAgentName()})
->>>>>>> 8d039731
 		},
 		allocateMachine: &fakeMachine{
 			systemID:     "Bruce Sterling",
@@ -496,14 +487,10 @@
 		},
 	}} {
 		c.Logf("test #%d: volumes=%v", i, test.volumes)
-<<<<<<< HEAD
 		getStorage = func() []gomaasapi.StorageSpec {
 			return test.expected
 		}
-		env = makeEnviron(c)
-=======
 		env = suite.makeEnviron(c, nil)
->>>>>>> 8d039731
 		_, err := env.acquireNode2("", "", constraints.Value{}, nil, test.volumes)
 		c.Check(err, jc.ErrorIsNil)
 	}
@@ -683,7 +670,7 @@
 		},
 	})
 	suite.setupFakeTools(c)
-	env := makeEnviron(c)
+	env := suite.makeEnviron(c, nil)
 	err := bootstrap.Bootstrap(envtesting.BootstrapContext(c), env, bootstrap.BootstrapParams{})
 	c.Assert(err, jc.ErrorIsNil)
 }