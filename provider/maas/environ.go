--- conflicted
+++ resolved
@@ -610,16 +610,12 @@
 		if inst == nil {
 			continue
 		}
-<<<<<<< HEAD
-		zones[i] = inst.(maasInstance).zone()
-=======
-		z, err := inst.(*maasInstance).zone()
+		z, err := inst.(maasInstance).zone()
 		if err != nil {
 			logger.Errorf("could not get availability zone %v", err)
 			continue
 		}
 		zones[i] = z
->>>>>>> 4588d2e3
 	}
 	return zones, nil
 }
