// Copyright 2011, 2012, 2013 Canonical Ltd.
// Licensed under the AGPLv3, see LICENCE file for details.

package ec2

import (
	"fmt"

	"github.com/juju/os/series"
	jc "github.com/juju/testing/checkers"
	gc "gopkg.in/check.v1"

	"github.com/juju/juju/core/constraints"
	"github.com/juju/juju/environs/imagemetadata"
	"github.com/juju/juju/environs/instances"
	"github.com/juju/juju/testing"
	"github.com/juju/juju/version"
)

var _ = gc.Suite(&specSuite{})

type specSuite struct {
	testing.BaseSuite
}

var paravirtual = "pv"

var testInstanceTypes = []instances.InstanceType{{
	Name:     "t3a.xlarge",
	CpuCores: 4,
	CpuPower: instances.CpuPower(1400),
	Mem:      16384,
	Arches:   []string{"amd64"},
	Cost:     172,
}, {
	Name:     "t3a.nano",
	CpuCores: 2,
	CpuPower: instances.CpuPower(700),
	Mem:      512,
	Arches:   []string{"amd64"},
	Cost:     5,
}, {
	Name:     "t3a.micro",
	CpuCores: 2,
	CpuPower: instances.CpuPower(700),
	Mem:      1024,
	Arches:   []string{"amd64"},
	Cost:     10,
}, {
	Name:     "t3a.small",
	CpuCores: 2,
	CpuPower: instances.CpuPower(700),
	Mem:      2048,
	Arches:   []string{"amd64"},
	Cost:     21,
}, {
	Name:     "t3a.medium",
	CpuPower: instances.CpuPower(700),
	Mem:      4096,
	Arches:   []string{"amd64"},
	Cost:     43,
}, {
	Name:     "m1.medium",
	CpuCores: 1,
	CpuPower: instances.CpuPower(100),
	Mem:      3840,
	Arches:   []string{"amd64", "i386"},
	VirtType: &paravirtual,
	Cost:     117,
}, {
	Name:     "a1.xlarge",
	CpuCores: 4,
	CpuPower: instances.CpuPower(1288),
	Mem:      8192,
	Arches:   []string{"arm64"},
}, {
	Name:     "c4.large",
	CpuCores: 2,
	CpuPower: instances.CpuPower(811),
	Mem:      3840,
	Arches:   []string{"amd64"},
	Cost:     114,
}, {
	Name:     "t2.medium",
	CpuCores: 2,
	CpuPower: instances.CpuPower(40),
	Mem:      4096,
	Arches:   []string{"amd64"},
	Cost:     46,
}, {
	Name:     "c1.medium",
	CpuCores: 2,
	CpuPower: instances.CpuPower(200),
	Mem:      1741,
	Arches:   []string{"amd64", "i386"},
	Cost:     164,
}, {
	Name:     "cc2.8xlarge",
	CpuCores: 32,
	CpuPower: instances.CpuPower(11647),
	Mem:      61952,
	Arches:   []string{"amd64"},
	Cost:     2250,
}, {
	Name:     "r5a.large",
	CpuCores: 2,
	CpuPower: instances.CpuPower(700),
	Mem:      16384,
	Arches:   []string{"amd64"},
	Cost:     137,
}}

var findInstanceSpecTests = []struct {
	// LTS-dependent requires new or updated entries upon a new LTS release.
	series  string
	arches  []string
	cons    string
	itype   string
	image   string
	storage []string
}{
	{
		series: "xenial",
		arches: []string{"amd64"},
		itype:  "t3a.micro",
		image:  "ami-00000133",
	}, {
		series: "quantal",
		arches: []string{"amd64"},
		itype:  "t3a.micro",
		image:  "ami-01000035",
	}, {
		series: "xenial",
		arches: []string{"amd64"},
		cons:   "cores=4",
		itype:  "t3a.xlarge",
		image:  "ami-00000133",
	}, {
		series: "bionic",
		arches: []string{"arm64"},
		cons:   "cores=4",
		itype:  "a1.xlarge",
		image:  "ami-00002133",
	}, {
		series: "xenial",
		arches: []string{"amd64"},
		cons:   "mem=10G",
		itype:  "r5a.large",
		image:  "ami-00000133",
	}, {
		series: "xenial",
		arches: []string{"amd64"},
		cons:   "mem=",
		itype:  "t3a.nano",
		image:  "ami-00000133",
	}, {
		series: "xenial",
		arches: []string{"amd64"},
		cons:   "cpu-power=",
		itype:  "t3a.micro",
		image:  "ami-00000133",
	}, {
		series: "xenial",
		arches: []string{"amd64"},
		cons:   "cpu-power=800",
		itype:  "c4.large",
		image:  "ami-00000133",
	}, {
		series: "xenial",
		arches: []string{"amd64"},
		cons:   "instance-type=m1.medium cpu-power=100",
		itype:  "m1.medium",
		image:  "ami-00000135",
	}, {
		series: "xenial",
		arches: []string{"amd64"},
		cons:   "mem=2G root-disk=16384M",
		itype:  "t3a.small",
		image:  "ami-00000133",
	}, {
		series:  "xenial",
		arches:  []string{"amd64"},
		cons:    "mem=4G root-disk=16384M",
		itype:   "t3a.medium",
		storage: []string{"ssd", "ebs"},
		image:   "ami-00000133",
	}, {
		series:  "xenial",
		arches:  []string{"amd64"},
		cons:    "mem=4G root-disk=16384M",
		itype:   "t3a.medium",
		storage: []string{"ebs", "ssd"},
		image:   "ami-00000139",
	}, {
		series:  "xenial",
		arches:  []string{"amd64"},
		cons:    "mem=4G root-disk=16384M",
		itype:   "t3a.medium",
		storage: []string{"ebs"},
		image:   "ami-00000139",
	}, {
		series: "trusty",
		arches: []string{"amd64"},
		itype:  "t3a.micro",
		image:  "ami-00000033",
	}, {
		series: "trusty",
		arches: []string{"i386"},
		cons:   "instance-type=c1.medium",
		itype:  "c1.medium",
		image:  "ami-00000034",
	}, {
		series: "bionic",
		arches: []string{"amd64", "i386"},
		cons:   "arch=amd64",
		itype:  "t3a.micro",
		image:  "ami-00001133",
	}, {
		series: "bionic",
		arches: []string{"amd64", "i386"},
		cons:   "instance-type=cc2.8xlarge",
		itype:  "cc2.8xlarge",
		image:  "ami-00001133",
	},
}

func (s *specSuite) TestFindInstanceSpec(c *gc.C) {
	size := len(findInstanceSpecTests)
	for i, test := range findInstanceSpecTests {
		c.Logf("\ntest %d of %d: %q; %q; %q; %q; %q; %v", i+1, size,
			test.series, test.arches, test.cons, test.itype, test.image,
			test.storage)
		stor := test.storage
		if len(stor) == 0 {
			stor = []string{ssdStorage, ebsStorage}
		}
		// We need to filter the image metadata to the test's
		// arches and series; the provisioner and bootstrap
		// code will do this.
		imageMetadata := filterImageMetadata(
			c, TestImageMetadata, test.series, test.arches,
		)
		spec, err := findInstanceSpec(
			false, // non-controller
			imageMetadata,
			testInstanceTypes,
			&instances.InstanceConstraint{
				Region:      "test",
				Series:      test.series,
				Arches:      test.arches,
				Constraints: constraints.MustParse(test.cons),
				Storage:     stor,
			})
		c.Assert(err, jc.ErrorIsNil)
		c.Check(spec.InstanceType.Name, gc.Equals, test.itype)
		c.Check(spec.Image.Id, gc.Equals, test.image)
	}
}

func (s *specSuite) TestFindInstanceSpecNotSetCpuPowerWhenInstanceTypeSet(c *gc.C) {
	instanceConstraint := &instances.InstanceConstraint{
		Region:      "test",
		Series:      version.DefaultSupportedLTS(),
		Constraints: constraints.MustParse("instance-type=t2.medium"),
	}

	c.Check(instanceConstraint.Constraints.CpuPower, gc.IsNil)
	_, err := findInstanceSpec(
		false, // non-controller
		TestImageMetadata,
		testInstanceTypes,
		instanceConstraint,
	)
	c.Assert(err, jc.ErrorIsNil)

	c.Check(instanceConstraint.Constraints.CpuPower, gc.IsNil)
}

var findInstanceSpecErrorTests = []struct {
	series string
	arches []string
	cons   string
	err    string
}{
	{
		series: version.DefaultSupportedLTS(),
		arches: []string{"arm"},
<<<<<<< HEAD
		err:    fmt.Sprintf(`no "%s" images in test with arches \[arm\]`, version.DefaultSupportedLTS()),
=======
		err:    fmt.Sprintf(`no metadata for "%s" images in test with arches \[arm\]`, series.DefaultSupportedLTS()),
>>>>>>> 2dda4676
	}, {
		series: "raring",
		arches: []string{"amd64", "i386"},
		cons:   "mem=4G",
		err:    `no "raring" images in test matching instance types \[.*\]`,
	}, {
		series: version.DefaultSupportedLTS(),
		arches: []string{"amd64"},
		cons:   "instance-type=m1.small mem=4G",
		err:    `no instance types in test matching constraints "instance-type=m1.small mem=4096M"`,
	},
}

func (s *specSuite) TestFindInstanceSpecErrors(c *gc.C) {
	for i, t := range findInstanceSpecErrorTests {
		c.Logf("test %d", i)
		// We need to filter the image metadata to the test's
		// arches and series; the provisioner and bootstrap
		// code will do this.
		imageMetadata := filterImageMetadata(
			c, TestImageMetadata, t.series, t.arches,
		)
		_, err := findInstanceSpec(
			false, // non-controller
			imageMetadata,
			testInstanceTypes,
			&instances.InstanceConstraint{
				Region:      "test",
				Series:      t.series,
				Arches:      t.arches,
				Constraints: constraints.MustParse(t.cons),
			})
		c.Check(err, gc.ErrorMatches, t.err)
	}
}

func filterImageMetadata(
	c *gc.C,
	in []*imagemetadata.ImageMetadata,
	filterSeries string, filterArches []string,
) []*imagemetadata.ImageMetadata {
	var imageMetadata []*imagemetadata.ImageMetadata
	for _, im := range in {
		version, err := series.SeriesVersion(filterSeries)
		c.Assert(err, jc.ErrorIsNil)
		if im.Version != version {
			continue
		}
		match := false
		for _, arch := range filterArches {
			match = match || im.Arch == arch
		}
		if match {
			imageMetadata = append(imageMetadata, im)
		}
	}
	return imageMetadata
}

func (*specSuite) TestFilterImagesAcceptsNil(c *gc.C) {
	c.Check(filterImages(nil, nil), gc.HasLen, 0)
}

func (*specSuite) TestFilterImagesReturnsSelectively(c *gc.C) {
	good := imagemetadata.ImageMetadata{Id: "good", Storage: "ebs"}
	bad := imagemetadata.ImageMetadata{Id: "bad", Storage: "ftp"}
	input := []*imagemetadata.ImageMetadata{&good, &bad}
	expectation := []*imagemetadata.ImageMetadata{&good}

	ic := &instances.InstanceConstraint{Storage: []string{"ebs"}}
	c.Check(filterImages(input, ic), gc.DeepEquals, expectation)
}

func (*specSuite) TestFilterImagesMaintainsOrdering(c *gc.C) {
	input := []*imagemetadata.ImageMetadata{
		{Id: "one", Storage: "ebs"},
		{Id: "two", Storage: "ebs"},
		{Id: "three", Storage: "ebs"},
	}
	ic := &instances.InstanceConstraint{Storage: []string{"ebs"}}
	c.Check(filterImages(input, ic), gc.DeepEquals, input)
}<|MERGE_RESOLUTION|>--- conflicted
+++ resolved
@@ -285,11 +285,7 @@
 	{
 		series: version.DefaultSupportedLTS(),
 		arches: []string{"arm"},
-<<<<<<< HEAD
-		err:    fmt.Sprintf(`no "%s" images in test with arches \[arm\]`, version.DefaultSupportedLTS()),
-=======
-		err:    fmt.Sprintf(`no metadata for "%s" images in test with arches \[arm\]`, series.DefaultSupportedLTS()),
->>>>>>> 2dda4676
+		err:    fmt.Sprintf(`no metadata for "%s" images in test with arches \[arm\]`, version.DefaultSupportedLTS()),
 	}, {
 		series: "raring",
 		arches: []string{"amd64", "i386"},
