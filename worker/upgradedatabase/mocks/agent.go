// Code generated by MockGen. DO NOT EDIT.
// Source: github.com/juju/juju/agent (interfaces: Agent,Config,ConfigSetter)

// Package mocks is a generated GoMock package.
package mocks

import (
	reflect "reflect"

	gomock "github.com/golang/mock/gomock"
	agent "github.com/juju/juju/agent"
	api "github.com/juju/juju/api"
	controller "github.com/juju/juju/controller"
	model "github.com/juju/juju/core/model"
	network "github.com/juju/juju/core/network"
	mongo "github.com/juju/juju/mongo"
	names "github.com/juju/names/v4"
	shell "github.com/juju/utils/v2/shell"
<<<<<<< HEAD
	version "github.com/juju/version"
=======
	version "github.com/juju/version/v2"
	reflect "reflect"
>>>>>>> ddc96a06
)

// MockAgent is a mock of Agent interface
type MockAgent struct {
	ctrl     *gomock.Controller
	recorder *MockAgentMockRecorder
}

// MockAgentMockRecorder is the mock recorder for MockAgent
type MockAgentMockRecorder struct {
	mock *MockAgent
}

// NewMockAgent creates a new mock instance
func NewMockAgent(ctrl *gomock.Controller) *MockAgent {
	mock := &MockAgent{ctrl: ctrl}
	mock.recorder = &MockAgentMockRecorder{mock}
	return mock
}

// EXPECT returns an object that allows the caller to indicate expected use
func (m *MockAgent) EXPECT() *MockAgentMockRecorder {
	return m.recorder
}

// ChangeConfig mocks base method
func (m *MockAgent) ChangeConfig(arg0 agent.ConfigMutator) error {
	m.ctrl.T.Helper()
	ret := m.ctrl.Call(m, "ChangeConfig", arg0)
	ret0, _ := ret[0].(error)
	return ret0
}

// ChangeConfig indicates an expected call of ChangeConfig
func (mr *MockAgentMockRecorder) ChangeConfig(arg0 interface{}) *gomock.Call {
	mr.mock.ctrl.T.Helper()
	return mr.mock.ctrl.RecordCallWithMethodType(mr.mock, "ChangeConfig", reflect.TypeOf((*MockAgent)(nil).ChangeConfig), arg0)
}

// CurrentConfig mocks base method
func (m *MockAgent) CurrentConfig() agent.Config {
	m.ctrl.T.Helper()
	ret := m.ctrl.Call(m, "CurrentConfig")
	ret0, _ := ret[0].(agent.Config)
	return ret0
}

// CurrentConfig indicates an expected call of CurrentConfig
func (mr *MockAgentMockRecorder) CurrentConfig() *gomock.Call {
	mr.mock.ctrl.T.Helper()
	return mr.mock.ctrl.RecordCallWithMethodType(mr.mock, "CurrentConfig", reflect.TypeOf((*MockAgent)(nil).CurrentConfig))
}

// MockConfig is a mock of Config interface
type MockConfig struct {
	ctrl     *gomock.Controller
	recorder *MockConfigMockRecorder
}

// MockConfigMockRecorder is the mock recorder for MockConfig
type MockConfigMockRecorder struct {
	mock *MockConfig
}

// NewMockConfig creates a new mock instance
func NewMockConfig(ctrl *gomock.Controller) *MockConfig {
	mock := &MockConfig{ctrl: ctrl}
	mock.recorder = &MockConfigMockRecorder{mock}
	return mock
}

// EXPECT returns an object that allows the caller to indicate expected use
func (m *MockConfig) EXPECT() *MockConfigMockRecorder {
	return m.recorder
}

// APIAddresses mocks base method
func (m *MockConfig) APIAddresses() ([]string, error) {
	m.ctrl.T.Helper()
	ret := m.ctrl.Call(m, "APIAddresses")
	ret0, _ := ret[0].([]string)
	ret1, _ := ret[1].(error)
	return ret0, ret1
}

// APIAddresses indicates an expected call of APIAddresses
func (mr *MockConfigMockRecorder) APIAddresses() *gomock.Call {
	mr.mock.ctrl.T.Helper()
	return mr.mock.ctrl.RecordCallWithMethodType(mr.mock, "APIAddresses", reflect.TypeOf((*MockConfig)(nil).APIAddresses))
}

// APIInfo mocks base method
func (m *MockConfig) APIInfo() (*api.Info, bool) {
	m.ctrl.T.Helper()
	ret := m.ctrl.Call(m, "APIInfo")
	ret0, _ := ret[0].(*api.Info)
	ret1, _ := ret[1].(bool)
	return ret0, ret1
}

// APIInfo indicates an expected call of APIInfo
func (mr *MockConfigMockRecorder) APIInfo() *gomock.Call {
	mr.mock.ctrl.T.Helper()
	return mr.mock.ctrl.RecordCallWithMethodType(mr.mock, "APIInfo", reflect.TypeOf((*MockConfig)(nil).APIInfo))
}

// CACert mocks base method
func (m *MockConfig) CACert() string {
	m.ctrl.T.Helper()
	ret := m.ctrl.Call(m, "CACert")
	ret0, _ := ret[0].(string)
	return ret0
}

// CACert indicates an expected call of CACert
func (mr *MockConfigMockRecorder) CACert() *gomock.Call {
	mr.mock.ctrl.T.Helper()
	return mr.mock.ctrl.RecordCallWithMethodType(mr.mock, "CACert", reflect.TypeOf((*MockConfig)(nil).CACert))
}

// Controller mocks base method
func (m *MockConfig) Controller() names.ControllerTag {
	m.ctrl.T.Helper()
	ret := m.ctrl.Call(m, "Controller")
	ret0, _ := ret[0].(names.ControllerTag)
	return ret0
}

// Controller indicates an expected call of Controller
func (mr *MockConfigMockRecorder) Controller() *gomock.Call {
	mr.mock.ctrl.T.Helper()
	return mr.mock.ctrl.RecordCallWithMethodType(mr.mock, "Controller", reflect.TypeOf((*MockConfig)(nil).Controller))
}

// DataDir mocks base method
func (m *MockConfig) DataDir() string {
	m.ctrl.T.Helper()
	ret := m.ctrl.Call(m, "DataDir")
	ret0, _ := ret[0].(string)
	return ret0
}

// DataDir indicates an expected call of DataDir
func (mr *MockConfigMockRecorder) DataDir() *gomock.Call {
	mr.mock.ctrl.T.Helper()
	return mr.mock.ctrl.RecordCallWithMethodType(mr.mock, "DataDir", reflect.TypeOf((*MockConfig)(nil).DataDir))
}

// Dir mocks base method
func (m *MockConfig) Dir() string {
	m.ctrl.T.Helper()
	ret := m.ctrl.Call(m, "Dir")
	ret0, _ := ret[0].(string)
	return ret0
}

// Dir indicates an expected call of Dir
func (mr *MockConfigMockRecorder) Dir() *gomock.Call {
	mr.mock.ctrl.T.Helper()
	return mr.mock.ctrl.RecordCallWithMethodType(mr.mock, "Dir", reflect.TypeOf((*MockConfig)(nil).Dir))
}

// Jobs mocks base method
func (m *MockConfig) Jobs() []model.MachineJob {
	m.ctrl.T.Helper()
	ret := m.ctrl.Call(m, "Jobs")
	ret0, _ := ret[0].([]model.MachineJob)
	return ret0
}

// Jobs indicates an expected call of Jobs
func (mr *MockConfigMockRecorder) Jobs() *gomock.Call {
	mr.mock.ctrl.T.Helper()
	return mr.mock.ctrl.RecordCallWithMethodType(mr.mock, "Jobs", reflect.TypeOf((*MockConfig)(nil).Jobs))
}

// JujuDBSnapChannel mocks base method
func (m *MockConfig) JujuDBSnapChannel() string {
	m.ctrl.T.Helper()
	ret := m.ctrl.Call(m, "JujuDBSnapChannel")
	ret0, _ := ret[0].(string)
	return ret0
}

// JujuDBSnapChannel indicates an expected call of JujuDBSnapChannel
func (mr *MockConfigMockRecorder) JujuDBSnapChannel() *gomock.Call {
	mr.mock.ctrl.T.Helper()
	return mr.mock.ctrl.RecordCallWithMethodType(mr.mock, "JujuDBSnapChannel", reflect.TypeOf((*MockConfig)(nil).JujuDBSnapChannel))
}

// LogDir mocks base method
func (m *MockConfig) LogDir() string {
	m.ctrl.T.Helper()
	ret := m.ctrl.Call(m, "LogDir")
	ret0, _ := ret[0].(string)
	return ret0
}

// LogDir indicates an expected call of LogDir
func (mr *MockConfigMockRecorder) LogDir() *gomock.Call {
	mr.mock.ctrl.T.Helper()
	return mr.mock.ctrl.RecordCallWithMethodType(mr.mock, "LogDir", reflect.TypeOf((*MockConfig)(nil).LogDir))
}

// LoggingConfig mocks base method
func (m *MockConfig) LoggingConfig() string {
	m.ctrl.T.Helper()
	ret := m.ctrl.Call(m, "LoggingConfig")
	ret0, _ := ret[0].(string)
	return ret0
}

// LoggingConfig indicates an expected call of LoggingConfig
func (mr *MockConfigMockRecorder) LoggingConfig() *gomock.Call {
	mr.mock.ctrl.T.Helper()
	return mr.mock.ctrl.RecordCallWithMethodType(mr.mock, "LoggingConfig", reflect.TypeOf((*MockConfig)(nil).LoggingConfig))
}

// MetricsSpoolDir mocks base method
func (m *MockConfig) MetricsSpoolDir() string {
	m.ctrl.T.Helper()
	ret := m.ctrl.Call(m, "MetricsSpoolDir")
	ret0, _ := ret[0].(string)
	return ret0
}

// MetricsSpoolDir indicates an expected call of MetricsSpoolDir
func (mr *MockConfigMockRecorder) MetricsSpoolDir() *gomock.Call {
	mr.mock.ctrl.T.Helper()
	return mr.mock.ctrl.RecordCallWithMethodType(mr.mock, "MetricsSpoolDir", reflect.TypeOf((*MockConfig)(nil).MetricsSpoolDir))
}

// Model mocks base method
func (m *MockConfig) Model() names.ModelTag {
	m.ctrl.T.Helper()
	ret := m.ctrl.Call(m, "Model")
	ret0, _ := ret[0].(names.ModelTag)
	return ret0
}

// Model indicates an expected call of Model
func (mr *MockConfigMockRecorder) Model() *gomock.Call {
	mr.mock.ctrl.T.Helper()
	return mr.mock.ctrl.RecordCallWithMethodType(mr.mock, "Model", reflect.TypeOf((*MockConfig)(nil).Model))
}

// MongoInfo mocks base method
func (m *MockConfig) MongoInfo() (*mongo.MongoInfo, bool) {
	m.ctrl.T.Helper()
	ret := m.ctrl.Call(m, "MongoInfo")
	ret0, _ := ret[0].(*mongo.MongoInfo)
	ret1, _ := ret[1].(bool)
	return ret0, ret1
}

// MongoInfo indicates an expected call of MongoInfo
func (mr *MockConfigMockRecorder) MongoInfo() *gomock.Call {
	mr.mock.ctrl.T.Helper()
	return mr.mock.ctrl.RecordCallWithMethodType(mr.mock, "MongoInfo", reflect.TypeOf((*MockConfig)(nil).MongoInfo))
}

// MongoMemoryProfile mocks base method
func (m *MockConfig) MongoMemoryProfile() mongo.MemoryProfile {
	m.ctrl.T.Helper()
	ret := m.ctrl.Call(m, "MongoMemoryProfile")
	ret0, _ := ret[0].(mongo.MemoryProfile)
	return ret0
}

// MongoMemoryProfile indicates an expected call of MongoMemoryProfile
func (mr *MockConfigMockRecorder) MongoMemoryProfile() *gomock.Call {
	mr.mock.ctrl.T.Helper()
	return mr.mock.ctrl.RecordCallWithMethodType(mr.mock, "MongoMemoryProfile", reflect.TypeOf((*MockConfig)(nil).MongoMemoryProfile))
}

// NonSyncedWritesToRaftLog mocks base method
func (m *MockConfig) NonSyncedWritesToRaftLog() bool {
	m.ctrl.T.Helper()
	ret := m.ctrl.Call(m, "NonSyncedWritesToRaftLog")
	ret0, _ := ret[0].(bool)
	return ret0
}

// NonSyncedWritesToRaftLog indicates an expected call of NonSyncedWritesToRaftLog
func (mr *MockConfigMockRecorder) NonSyncedWritesToRaftLog() *gomock.Call {
	mr.mock.ctrl.T.Helper()
	return mr.mock.ctrl.RecordCallWithMethodType(mr.mock, "NonSyncedWritesToRaftLog", reflect.TypeOf((*MockConfig)(nil).NonSyncedWritesToRaftLog))
}

// Nonce mocks base method
func (m *MockConfig) Nonce() string {
	m.ctrl.T.Helper()
	ret := m.ctrl.Call(m, "Nonce")
	ret0, _ := ret[0].(string)
	return ret0
}

// Nonce indicates an expected call of Nonce
func (mr *MockConfigMockRecorder) Nonce() *gomock.Call {
	mr.mock.ctrl.T.Helper()
	return mr.mock.ctrl.RecordCallWithMethodType(mr.mock, "Nonce", reflect.TypeOf((*MockConfig)(nil).Nonce))
}

// OldPassword mocks base method
func (m *MockConfig) OldPassword() string {
	m.ctrl.T.Helper()
	ret := m.ctrl.Call(m, "OldPassword")
	ret0, _ := ret[0].(string)
	return ret0
}

// OldPassword indicates an expected call of OldPassword
func (mr *MockConfigMockRecorder) OldPassword() *gomock.Call {
	mr.mock.ctrl.T.Helper()
	return mr.mock.ctrl.RecordCallWithMethodType(mr.mock, "OldPassword", reflect.TypeOf((*MockConfig)(nil).OldPassword))
}

// StateServingInfo mocks base method
func (m *MockConfig) StateServingInfo() (controller.StateServingInfo, bool) {
	m.ctrl.T.Helper()
	ret := m.ctrl.Call(m, "StateServingInfo")
	ret0, _ := ret[0].(controller.StateServingInfo)
	ret1, _ := ret[1].(bool)
	return ret0, ret1
}

// StateServingInfo indicates an expected call of StateServingInfo
func (mr *MockConfigMockRecorder) StateServingInfo() *gomock.Call {
	mr.mock.ctrl.T.Helper()
	return mr.mock.ctrl.RecordCallWithMethodType(mr.mock, "StateServingInfo", reflect.TypeOf((*MockConfig)(nil).StateServingInfo))
}

// SystemIdentityPath mocks base method
func (m *MockConfig) SystemIdentityPath() string {
	m.ctrl.T.Helper()
	ret := m.ctrl.Call(m, "SystemIdentityPath")
	ret0, _ := ret[0].(string)
	return ret0
}

// SystemIdentityPath indicates an expected call of SystemIdentityPath
func (mr *MockConfigMockRecorder) SystemIdentityPath() *gomock.Call {
	mr.mock.ctrl.T.Helper()
	return mr.mock.ctrl.RecordCallWithMethodType(mr.mock, "SystemIdentityPath", reflect.TypeOf((*MockConfig)(nil).SystemIdentityPath))
}

// Tag mocks base method
func (m *MockConfig) Tag() names.Tag {
	m.ctrl.T.Helper()
	ret := m.ctrl.Call(m, "Tag")
	ret0, _ := ret[0].(names.Tag)
	return ret0
}

// Tag indicates an expected call of Tag
func (mr *MockConfigMockRecorder) Tag() *gomock.Call {
	mr.mock.ctrl.T.Helper()
	return mr.mock.ctrl.RecordCallWithMethodType(mr.mock, "Tag", reflect.TypeOf((*MockConfig)(nil).Tag))
}

// TransientDataDir mocks base method
func (m *MockConfig) TransientDataDir() string {
	m.ctrl.T.Helper()
	ret := m.ctrl.Call(m, "TransientDataDir")
	ret0, _ := ret[0].(string)
	return ret0
}

// TransientDataDir indicates an expected call of TransientDataDir
func (mr *MockConfigMockRecorder) TransientDataDir() *gomock.Call {
	mr.mock.ctrl.T.Helper()
	return mr.mock.ctrl.RecordCallWithMethodType(mr.mock, "TransientDataDir", reflect.TypeOf((*MockConfig)(nil).TransientDataDir))
}

// UpgradedToVersion mocks base method
func (m *MockConfig) UpgradedToVersion() version.Number {
	m.ctrl.T.Helper()
	ret := m.ctrl.Call(m, "UpgradedToVersion")
	ret0, _ := ret[0].(version.Number)
	return ret0
}

// UpgradedToVersion indicates an expected call of UpgradedToVersion
func (mr *MockConfigMockRecorder) UpgradedToVersion() *gomock.Call {
	mr.mock.ctrl.T.Helper()
	return mr.mock.ctrl.RecordCallWithMethodType(mr.mock, "UpgradedToVersion", reflect.TypeOf((*MockConfig)(nil).UpgradedToVersion))
}

// Value mocks base method
func (m *MockConfig) Value(arg0 string) string {
	m.ctrl.T.Helper()
	ret := m.ctrl.Call(m, "Value", arg0)
	ret0, _ := ret[0].(string)
	return ret0
}

// Value indicates an expected call of Value
func (mr *MockConfigMockRecorder) Value(arg0 interface{}) *gomock.Call {
	mr.mock.ctrl.T.Helper()
	return mr.mock.ctrl.RecordCallWithMethodType(mr.mock, "Value", reflect.TypeOf((*MockConfig)(nil).Value), arg0)
}

// WriteCommands mocks base method
func (m *MockConfig) WriteCommands(arg0 shell.Renderer) ([]string, error) {
	m.ctrl.T.Helper()
	ret := m.ctrl.Call(m, "WriteCommands", arg0)
	ret0, _ := ret[0].([]string)
	ret1, _ := ret[1].(error)
	return ret0, ret1
}

// WriteCommands indicates an expected call of WriteCommands
func (mr *MockConfigMockRecorder) WriteCommands(arg0 interface{}) *gomock.Call {
	mr.mock.ctrl.T.Helper()
	return mr.mock.ctrl.RecordCallWithMethodType(mr.mock, "WriteCommands", reflect.TypeOf((*MockConfig)(nil).WriteCommands), arg0)
}

// MockConfigSetter is a mock of ConfigSetter interface
type MockConfigSetter struct {
	ctrl     *gomock.Controller
	recorder *MockConfigSetterMockRecorder
}

// MockConfigSetterMockRecorder is the mock recorder for MockConfigSetter
type MockConfigSetterMockRecorder struct {
	mock *MockConfigSetter
}

// NewMockConfigSetter creates a new mock instance
func NewMockConfigSetter(ctrl *gomock.Controller) *MockConfigSetter {
	mock := &MockConfigSetter{ctrl: ctrl}
	mock.recorder = &MockConfigSetterMockRecorder{mock}
	return mock
}

// EXPECT returns an object that allows the caller to indicate expected use
func (m *MockConfigSetter) EXPECT() *MockConfigSetterMockRecorder {
	return m.recorder
}

// APIAddresses mocks base method
func (m *MockConfigSetter) APIAddresses() ([]string, error) {
	m.ctrl.T.Helper()
	ret := m.ctrl.Call(m, "APIAddresses")
	ret0, _ := ret[0].([]string)
	ret1, _ := ret[1].(error)
	return ret0, ret1
}

// APIAddresses indicates an expected call of APIAddresses
func (mr *MockConfigSetterMockRecorder) APIAddresses() *gomock.Call {
	mr.mock.ctrl.T.Helper()
	return mr.mock.ctrl.RecordCallWithMethodType(mr.mock, "APIAddresses", reflect.TypeOf((*MockConfigSetter)(nil).APIAddresses))
}

// APIInfo mocks base method
func (m *MockConfigSetter) APIInfo() (*api.Info, bool) {
	m.ctrl.T.Helper()
	ret := m.ctrl.Call(m, "APIInfo")
	ret0, _ := ret[0].(*api.Info)
	ret1, _ := ret[1].(bool)
	return ret0, ret1
}

// APIInfo indicates an expected call of APIInfo
func (mr *MockConfigSetterMockRecorder) APIInfo() *gomock.Call {
	mr.mock.ctrl.T.Helper()
	return mr.mock.ctrl.RecordCallWithMethodType(mr.mock, "APIInfo", reflect.TypeOf((*MockConfigSetter)(nil).APIInfo))
}

// CACert mocks base method
func (m *MockConfigSetter) CACert() string {
	m.ctrl.T.Helper()
	ret := m.ctrl.Call(m, "CACert")
	ret0, _ := ret[0].(string)
	return ret0
}

// CACert indicates an expected call of CACert
func (mr *MockConfigSetterMockRecorder) CACert() *gomock.Call {
	mr.mock.ctrl.T.Helper()
	return mr.mock.ctrl.RecordCallWithMethodType(mr.mock, "CACert", reflect.TypeOf((*MockConfigSetter)(nil).CACert))
}

// Clone mocks base method
func (m *MockConfigSetter) Clone() agent.Config {
	m.ctrl.T.Helper()
	ret := m.ctrl.Call(m, "Clone")
	ret0, _ := ret[0].(agent.Config)
	return ret0
}

// Clone indicates an expected call of Clone
func (mr *MockConfigSetterMockRecorder) Clone() *gomock.Call {
	mr.mock.ctrl.T.Helper()
	return mr.mock.ctrl.RecordCallWithMethodType(mr.mock, "Clone", reflect.TypeOf((*MockConfigSetter)(nil).Clone))
}

// Controller mocks base method
func (m *MockConfigSetter) Controller() names.ControllerTag {
	m.ctrl.T.Helper()
	ret := m.ctrl.Call(m, "Controller")
	ret0, _ := ret[0].(names.ControllerTag)
	return ret0
}

// Controller indicates an expected call of Controller
func (mr *MockConfigSetterMockRecorder) Controller() *gomock.Call {
	mr.mock.ctrl.T.Helper()
	return mr.mock.ctrl.RecordCallWithMethodType(mr.mock, "Controller", reflect.TypeOf((*MockConfigSetter)(nil).Controller))
}

// DataDir mocks base method
func (m *MockConfigSetter) DataDir() string {
	m.ctrl.T.Helper()
	ret := m.ctrl.Call(m, "DataDir")
	ret0, _ := ret[0].(string)
	return ret0
}

// DataDir indicates an expected call of DataDir
func (mr *MockConfigSetterMockRecorder) DataDir() *gomock.Call {
	mr.mock.ctrl.T.Helper()
	return mr.mock.ctrl.RecordCallWithMethodType(mr.mock, "DataDir", reflect.TypeOf((*MockConfigSetter)(nil).DataDir))
}

// Dir mocks base method
func (m *MockConfigSetter) Dir() string {
	m.ctrl.T.Helper()
	ret := m.ctrl.Call(m, "Dir")
	ret0, _ := ret[0].(string)
	return ret0
}

// Dir indicates an expected call of Dir
func (mr *MockConfigSetterMockRecorder) Dir() *gomock.Call {
	mr.mock.ctrl.T.Helper()
	return mr.mock.ctrl.RecordCallWithMethodType(mr.mock, "Dir", reflect.TypeOf((*MockConfigSetter)(nil).Dir))
}

// Jobs mocks base method
func (m *MockConfigSetter) Jobs() []model.MachineJob {
	m.ctrl.T.Helper()
	ret := m.ctrl.Call(m, "Jobs")
	ret0, _ := ret[0].([]model.MachineJob)
	return ret0
}

// Jobs indicates an expected call of Jobs
func (mr *MockConfigSetterMockRecorder) Jobs() *gomock.Call {
	mr.mock.ctrl.T.Helper()
	return mr.mock.ctrl.RecordCallWithMethodType(mr.mock, "Jobs", reflect.TypeOf((*MockConfigSetter)(nil).Jobs))
}

// JujuDBSnapChannel mocks base method
func (m *MockConfigSetter) JujuDBSnapChannel() string {
	m.ctrl.T.Helper()
	ret := m.ctrl.Call(m, "JujuDBSnapChannel")
	ret0, _ := ret[0].(string)
	return ret0
}

// JujuDBSnapChannel indicates an expected call of JujuDBSnapChannel
func (mr *MockConfigSetterMockRecorder) JujuDBSnapChannel() *gomock.Call {
	mr.mock.ctrl.T.Helper()
	return mr.mock.ctrl.RecordCallWithMethodType(mr.mock, "JujuDBSnapChannel", reflect.TypeOf((*MockConfigSetter)(nil).JujuDBSnapChannel))
}

// LogDir mocks base method
func (m *MockConfigSetter) LogDir() string {
	m.ctrl.T.Helper()
	ret := m.ctrl.Call(m, "LogDir")
	ret0, _ := ret[0].(string)
	return ret0
}

// LogDir indicates an expected call of LogDir
func (mr *MockConfigSetterMockRecorder) LogDir() *gomock.Call {
	mr.mock.ctrl.T.Helper()
	return mr.mock.ctrl.RecordCallWithMethodType(mr.mock, "LogDir", reflect.TypeOf((*MockConfigSetter)(nil).LogDir))
}

// LoggingConfig mocks base method
func (m *MockConfigSetter) LoggingConfig() string {
	m.ctrl.T.Helper()
	ret := m.ctrl.Call(m, "LoggingConfig")
	ret0, _ := ret[0].(string)
	return ret0
}

// LoggingConfig indicates an expected call of LoggingConfig
func (mr *MockConfigSetterMockRecorder) LoggingConfig() *gomock.Call {
	mr.mock.ctrl.T.Helper()
	return mr.mock.ctrl.RecordCallWithMethodType(mr.mock, "LoggingConfig", reflect.TypeOf((*MockConfigSetter)(nil).LoggingConfig))
}

// MetricsSpoolDir mocks base method
func (m *MockConfigSetter) MetricsSpoolDir() string {
	m.ctrl.T.Helper()
	ret := m.ctrl.Call(m, "MetricsSpoolDir")
	ret0, _ := ret[0].(string)
	return ret0
}

// MetricsSpoolDir indicates an expected call of MetricsSpoolDir
func (mr *MockConfigSetterMockRecorder) MetricsSpoolDir() *gomock.Call {
	mr.mock.ctrl.T.Helper()
	return mr.mock.ctrl.RecordCallWithMethodType(mr.mock, "MetricsSpoolDir", reflect.TypeOf((*MockConfigSetter)(nil).MetricsSpoolDir))
}

// Model mocks base method
func (m *MockConfigSetter) Model() names.ModelTag {
	m.ctrl.T.Helper()
	ret := m.ctrl.Call(m, "Model")
	ret0, _ := ret[0].(names.ModelTag)
	return ret0
}

// Model indicates an expected call of Model
func (mr *MockConfigSetterMockRecorder) Model() *gomock.Call {
	mr.mock.ctrl.T.Helper()
	return mr.mock.ctrl.RecordCallWithMethodType(mr.mock, "Model", reflect.TypeOf((*MockConfigSetter)(nil).Model))
}

// MongoInfo mocks base method
func (m *MockConfigSetter) MongoInfo() (*mongo.MongoInfo, bool) {
	m.ctrl.T.Helper()
	ret := m.ctrl.Call(m, "MongoInfo")
	ret0, _ := ret[0].(*mongo.MongoInfo)
	ret1, _ := ret[1].(bool)
	return ret0, ret1
}

// MongoInfo indicates an expected call of MongoInfo
func (mr *MockConfigSetterMockRecorder) MongoInfo() *gomock.Call {
	mr.mock.ctrl.T.Helper()
	return mr.mock.ctrl.RecordCallWithMethodType(mr.mock, "MongoInfo", reflect.TypeOf((*MockConfigSetter)(nil).MongoInfo))
}

// MongoMemoryProfile mocks base method
func (m *MockConfigSetter) MongoMemoryProfile() mongo.MemoryProfile {
	m.ctrl.T.Helper()
	ret := m.ctrl.Call(m, "MongoMemoryProfile")
	ret0, _ := ret[0].(mongo.MemoryProfile)
	return ret0
}

// MongoMemoryProfile indicates an expected call of MongoMemoryProfile
func (mr *MockConfigSetterMockRecorder) MongoMemoryProfile() *gomock.Call {
	mr.mock.ctrl.T.Helper()
	return mr.mock.ctrl.RecordCallWithMethodType(mr.mock, "MongoMemoryProfile", reflect.TypeOf((*MockConfigSetter)(nil).MongoMemoryProfile))
}

// NonSyncedWritesToRaftLog mocks base method
func (m *MockConfigSetter) NonSyncedWritesToRaftLog() bool {
	m.ctrl.T.Helper()
	ret := m.ctrl.Call(m, "NonSyncedWritesToRaftLog")
	ret0, _ := ret[0].(bool)
	return ret0
}

// NonSyncedWritesToRaftLog indicates an expected call of NonSyncedWritesToRaftLog
func (mr *MockConfigSetterMockRecorder) NonSyncedWritesToRaftLog() *gomock.Call {
	mr.mock.ctrl.T.Helper()
	return mr.mock.ctrl.RecordCallWithMethodType(mr.mock, "NonSyncedWritesToRaftLog", reflect.TypeOf((*MockConfigSetter)(nil).NonSyncedWritesToRaftLog))
}

// Nonce mocks base method
func (m *MockConfigSetter) Nonce() string {
	m.ctrl.T.Helper()
	ret := m.ctrl.Call(m, "Nonce")
	ret0, _ := ret[0].(string)
	return ret0
}

// Nonce indicates an expected call of Nonce
func (mr *MockConfigSetterMockRecorder) Nonce() *gomock.Call {
	mr.mock.ctrl.T.Helper()
	return mr.mock.ctrl.RecordCallWithMethodType(mr.mock, "Nonce", reflect.TypeOf((*MockConfigSetter)(nil).Nonce))
}

// OldPassword mocks base method
func (m *MockConfigSetter) OldPassword() string {
	m.ctrl.T.Helper()
	ret := m.ctrl.Call(m, "OldPassword")
	ret0, _ := ret[0].(string)
	return ret0
}

// OldPassword indicates an expected call of OldPassword
func (mr *MockConfigSetterMockRecorder) OldPassword() *gomock.Call {
	mr.mock.ctrl.T.Helper()
	return mr.mock.ctrl.RecordCallWithMethodType(mr.mock, "OldPassword", reflect.TypeOf((*MockConfigSetter)(nil).OldPassword))
}

// SetAPIHostPorts mocks base method
func (m *MockConfigSetter) SetAPIHostPorts(arg0 []network.HostPorts) {
	m.ctrl.T.Helper()
	m.ctrl.Call(m, "SetAPIHostPorts", arg0)
}

// SetAPIHostPorts indicates an expected call of SetAPIHostPorts
func (mr *MockConfigSetterMockRecorder) SetAPIHostPorts(arg0 interface{}) *gomock.Call {
	mr.mock.ctrl.T.Helper()
	return mr.mock.ctrl.RecordCallWithMethodType(mr.mock, "SetAPIHostPorts", reflect.TypeOf((*MockConfigSetter)(nil).SetAPIHostPorts), arg0)
}

// SetCACert mocks base method
func (m *MockConfigSetter) SetCACert(arg0 string) {
	m.ctrl.T.Helper()
	m.ctrl.Call(m, "SetCACert", arg0)
}

// SetCACert indicates an expected call of SetCACert
func (mr *MockConfigSetterMockRecorder) SetCACert(arg0 interface{}) *gomock.Call {
	mr.mock.ctrl.T.Helper()
	return mr.mock.ctrl.RecordCallWithMethodType(mr.mock, "SetCACert", reflect.TypeOf((*MockConfigSetter)(nil).SetCACert), arg0)
}

// SetControllerAPIPort mocks base method
func (m *MockConfigSetter) SetControllerAPIPort(arg0 int) {
	m.ctrl.T.Helper()
	m.ctrl.Call(m, "SetControllerAPIPort", arg0)
}

// SetControllerAPIPort indicates an expected call of SetControllerAPIPort
func (mr *MockConfigSetterMockRecorder) SetControllerAPIPort(arg0 interface{}) *gomock.Call {
	mr.mock.ctrl.T.Helper()
	return mr.mock.ctrl.RecordCallWithMethodType(mr.mock, "SetControllerAPIPort", reflect.TypeOf((*MockConfigSetter)(nil).SetControllerAPIPort), arg0)
}

// SetJujuDBSnapChannel mocks base method
func (m *MockConfigSetter) SetJujuDBSnapChannel(arg0 string) {
	m.ctrl.T.Helper()
	m.ctrl.Call(m, "SetJujuDBSnapChannel", arg0)
}

// SetJujuDBSnapChannel indicates an expected call of SetJujuDBSnapChannel
func (mr *MockConfigSetterMockRecorder) SetJujuDBSnapChannel(arg0 interface{}) *gomock.Call {
	mr.mock.ctrl.T.Helper()
	return mr.mock.ctrl.RecordCallWithMethodType(mr.mock, "SetJujuDBSnapChannel", reflect.TypeOf((*MockConfigSetter)(nil).SetJujuDBSnapChannel), arg0)
}

// SetLoggingConfig mocks base method
func (m *MockConfigSetter) SetLoggingConfig(arg0 string) {
	m.ctrl.T.Helper()
	m.ctrl.Call(m, "SetLoggingConfig", arg0)
}

// SetLoggingConfig indicates an expected call of SetLoggingConfig
func (mr *MockConfigSetterMockRecorder) SetLoggingConfig(arg0 interface{}) *gomock.Call {
	mr.mock.ctrl.T.Helper()
	return mr.mock.ctrl.RecordCallWithMethodType(mr.mock, "SetLoggingConfig", reflect.TypeOf((*MockConfigSetter)(nil).SetLoggingConfig), arg0)
}

// SetMongoMemoryProfile mocks base method
func (m *MockConfigSetter) SetMongoMemoryProfile(arg0 mongo.MemoryProfile) {
	m.ctrl.T.Helper()
	m.ctrl.Call(m, "SetMongoMemoryProfile", arg0)
}

// SetMongoMemoryProfile indicates an expected call of SetMongoMemoryProfile
func (mr *MockConfigSetterMockRecorder) SetMongoMemoryProfile(arg0 interface{}) *gomock.Call {
	mr.mock.ctrl.T.Helper()
	return mr.mock.ctrl.RecordCallWithMethodType(mr.mock, "SetMongoMemoryProfile", reflect.TypeOf((*MockConfigSetter)(nil).SetMongoMemoryProfile), arg0)
}

// SetNonSyncedWritesToRaftLog mocks base method
func (m *MockConfigSetter) SetNonSyncedWritesToRaftLog(arg0 bool) {
	m.ctrl.T.Helper()
	m.ctrl.Call(m, "SetNonSyncedWritesToRaftLog", arg0)
}

// SetNonSyncedWritesToRaftLog indicates an expected call of SetNonSyncedWritesToRaftLog
func (mr *MockConfigSetterMockRecorder) SetNonSyncedWritesToRaftLog(arg0 interface{}) *gomock.Call {
	mr.mock.ctrl.T.Helper()
	return mr.mock.ctrl.RecordCallWithMethodType(mr.mock, "SetNonSyncedWritesToRaftLog", reflect.TypeOf((*MockConfigSetter)(nil).SetNonSyncedWritesToRaftLog), arg0)
}

// SetOldPassword mocks base method
func (m *MockConfigSetter) SetOldPassword(arg0 string) {
	m.ctrl.T.Helper()
	m.ctrl.Call(m, "SetOldPassword", arg0)
}

// SetOldPassword indicates an expected call of SetOldPassword
func (mr *MockConfigSetterMockRecorder) SetOldPassword(arg0 interface{}) *gomock.Call {
	mr.mock.ctrl.T.Helper()
	return mr.mock.ctrl.RecordCallWithMethodType(mr.mock, "SetOldPassword", reflect.TypeOf((*MockConfigSetter)(nil).SetOldPassword), arg0)
}

// SetPassword mocks base method
func (m *MockConfigSetter) SetPassword(arg0 string) {
	m.ctrl.T.Helper()
	m.ctrl.Call(m, "SetPassword", arg0)
}

// SetPassword indicates an expected call of SetPassword
func (mr *MockConfigSetterMockRecorder) SetPassword(arg0 interface{}) *gomock.Call {
	mr.mock.ctrl.T.Helper()
	return mr.mock.ctrl.RecordCallWithMethodType(mr.mock, "SetPassword", reflect.TypeOf((*MockConfigSetter)(nil).SetPassword), arg0)
}

// SetStateServingInfo mocks base method
func (m *MockConfigSetter) SetStateServingInfo(arg0 controller.StateServingInfo) {
	m.ctrl.T.Helper()
	m.ctrl.Call(m, "SetStateServingInfo", arg0)
}

// SetStateServingInfo indicates an expected call of SetStateServingInfo
func (mr *MockConfigSetterMockRecorder) SetStateServingInfo(arg0 interface{}) *gomock.Call {
	mr.mock.ctrl.T.Helper()
	return mr.mock.ctrl.RecordCallWithMethodType(mr.mock, "SetStateServingInfo", reflect.TypeOf((*MockConfigSetter)(nil).SetStateServingInfo), arg0)
}

// SetUpgradedToVersion mocks base method
func (m *MockConfigSetter) SetUpgradedToVersion(arg0 version.Number) {
	m.ctrl.T.Helper()
	m.ctrl.Call(m, "SetUpgradedToVersion", arg0)
}

// SetUpgradedToVersion indicates an expected call of SetUpgradedToVersion
func (mr *MockConfigSetterMockRecorder) SetUpgradedToVersion(arg0 interface{}) *gomock.Call {
	mr.mock.ctrl.T.Helper()
	return mr.mock.ctrl.RecordCallWithMethodType(mr.mock, "SetUpgradedToVersion", reflect.TypeOf((*MockConfigSetter)(nil).SetUpgradedToVersion), arg0)
}

// SetValue mocks base method
func (m *MockConfigSetter) SetValue(arg0, arg1 string) {
	m.ctrl.T.Helper()
	m.ctrl.Call(m, "SetValue", arg0, arg1)
}

// SetValue indicates an expected call of SetValue
func (mr *MockConfigSetterMockRecorder) SetValue(arg0, arg1 interface{}) *gomock.Call {
	mr.mock.ctrl.T.Helper()
	return mr.mock.ctrl.RecordCallWithMethodType(mr.mock, "SetValue", reflect.TypeOf((*MockConfigSetter)(nil).SetValue), arg0, arg1)
}

// StateServingInfo mocks base method
func (m *MockConfigSetter) StateServingInfo() (controller.StateServingInfo, bool) {
	m.ctrl.T.Helper()
	ret := m.ctrl.Call(m, "StateServingInfo")
	ret0, _ := ret[0].(controller.StateServingInfo)
	ret1, _ := ret[1].(bool)
	return ret0, ret1
}

// StateServingInfo indicates an expected call of StateServingInfo
func (mr *MockConfigSetterMockRecorder) StateServingInfo() *gomock.Call {
	mr.mock.ctrl.T.Helper()
	return mr.mock.ctrl.RecordCallWithMethodType(mr.mock, "StateServingInfo", reflect.TypeOf((*MockConfigSetter)(nil).StateServingInfo))
}

// SystemIdentityPath mocks base method
func (m *MockConfigSetter) SystemIdentityPath() string {
	m.ctrl.T.Helper()
	ret := m.ctrl.Call(m, "SystemIdentityPath")
	ret0, _ := ret[0].(string)
	return ret0
}

// SystemIdentityPath indicates an expected call of SystemIdentityPath
func (mr *MockConfigSetterMockRecorder) SystemIdentityPath() *gomock.Call {
	mr.mock.ctrl.T.Helper()
	return mr.mock.ctrl.RecordCallWithMethodType(mr.mock, "SystemIdentityPath", reflect.TypeOf((*MockConfigSetter)(nil).SystemIdentityPath))
}

// Tag mocks base method
func (m *MockConfigSetter) Tag() names.Tag {
	m.ctrl.T.Helper()
	ret := m.ctrl.Call(m, "Tag")
	ret0, _ := ret[0].(names.Tag)
	return ret0
}

// Tag indicates an expected call of Tag
func (mr *MockConfigSetterMockRecorder) Tag() *gomock.Call {
	mr.mock.ctrl.T.Helper()
	return mr.mock.ctrl.RecordCallWithMethodType(mr.mock, "Tag", reflect.TypeOf((*MockConfigSetter)(nil).Tag))
}

// TransientDataDir mocks base method
func (m *MockConfigSetter) TransientDataDir() string {
	m.ctrl.T.Helper()
	ret := m.ctrl.Call(m, "TransientDataDir")
	ret0, _ := ret[0].(string)
	return ret0
}

// TransientDataDir indicates an expected call of TransientDataDir
func (mr *MockConfigSetterMockRecorder) TransientDataDir() *gomock.Call {
	mr.mock.ctrl.T.Helper()
	return mr.mock.ctrl.RecordCallWithMethodType(mr.mock, "TransientDataDir", reflect.TypeOf((*MockConfigSetter)(nil).TransientDataDir))
}

// UpgradedToVersion mocks base method
func (m *MockConfigSetter) UpgradedToVersion() version.Number {
	m.ctrl.T.Helper()
	ret := m.ctrl.Call(m, "UpgradedToVersion")
	ret0, _ := ret[0].(version.Number)
	return ret0
}

// UpgradedToVersion indicates an expected call of UpgradedToVersion
func (mr *MockConfigSetterMockRecorder) UpgradedToVersion() *gomock.Call {
	mr.mock.ctrl.T.Helper()
	return mr.mock.ctrl.RecordCallWithMethodType(mr.mock, "UpgradedToVersion", reflect.TypeOf((*MockConfigSetter)(nil).UpgradedToVersion))
}

// Value mocks base method
func (m *MockConfigSetter) Value(arg0 string) string {
	m.ctrl.T.Helper()
	ret := m.ctrl.Call(m, "Value", arg0)
	ret0, _ := ret[0].(string)
	return ret0
}

// Value indicates an expected call of Value
func (mr *MockConfigSetterMockRecorder) Value(arg0 interface{}) *gomock.Call {
	mr.mock.ctrl.T.Helper()
	return mr.mock.ctrl.RecordCallWithMethodType(mr.mock, "Value", reflect.TypeOf((*MockConfigSetter)(nil).Value), arg0)
}

// WriteCommands mocks base method
func (m *MockConfigSetter) WriteCommands(arg0 shell.Renderer) ([]string, error) {
	m.ctrl.T.Helper()
	ret := m.ctrl.Call(m, "WriteCommands", arg0)
	ret0, _ := ret[0].([]string)
	ret1, _ := ret[1].(error)
	return ret0, ret1
}

// WriteCommands indicates an expected call of WriteCommands
func (mr *MockConfigSetterMockRecorder) WriteCommands(arg0 interface{}) *gomock.Call {
	mr.mock.ctrl.T.Helper()
	return mr.mock.ctrl.RecordCallWithMethodType(mr.mock, "WriteCommands", reflect.TypeOf((*MockConfigSetter)(nil).WriteCommands), arg0)
}<|MERGE_RESOLUTION|>--- conflicted
+++ resolved
@@ -16,12 +16,7 @@
 	mongo "github.com/juju/juju/mongo"
 	names "github.com/juju/names/v4"
 	shell "github.com/juju/utils/v2/shell"
-<<<<<<< HEAD
-	version "github.com/juju/version"
-=======
 	version "github.com/juju/version/v2"
-	reflect "reflect"
->>>>>>> ddc96a06
 )
 
 // MockAgent is a mock of Agent interface
