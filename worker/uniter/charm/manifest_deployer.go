// Copyright 2012-2014 Canonical Ltd.
// Licensed under the AGPLv3, see LICENCE file for details.

package charm

import (
	"fmt"
	"os"
	"path/filepath"
	"time"

<<<<<<< HEAD
	"github.com/juju/charm/v9"
=======
	"github.com/juju/charm/v8"
>>>>>>> 9f39fa17
	"github.com/juju/clock"
	"github.com/juju/collections/set"
	"github.com/juju/errors"
	"github.com/juju/retry"
<<<<<<< HEAD
	"github.com/juju/utils/v2"
=======
	"github.com/juju/utils/v3"
>>>>>>> 9f39fa17
)

const (
	// deployingURLPath holds the path in the charm dir where the manifest
	// deployer writes what charm is currently being deployed.
	deployingURLPath = ".juju-deploying"

	// manifestsDataPath holds the path in the data dir where the manifest
	// deployer stores the manifests for its charms.
	manifestsDataPath = "manifests"
)

// NewManifestDeployer returns a Deployer that installs bundles from the
// supplied BundleReader into charmPath, and which reads and writes its
// persistent data into dataPath.
//
// It works by always writing the full contents of a deployed charm; and, if
// another charm was previously deployed, deleting only those files unique to
// that base charm. It thus leaves user files in place, with the exception of
// those in directories referenced only in the original charm, which will be
// deleted.
func NewManifestDeployer(charmPath, dataPath string, bundles BundleReader, logger Logger) Deployer {
	return &manifestDeployer{
		charmPath: charmPath,
		dataPath:  dataPath,
		bundles:   bundles,
		logger:    logger,
	}
}

type manifestDeployer struct {
	charmPath string
	dataPath  string
	bundles   BundleReader
	logger    Logger
	staged    struct {
		url      *charm.URL
		bundle   Bundle
		manifest set.Strings
	}
}

func (d *manifestDeployer) Stage(info BundleInfo, abort <-chan struct{}) error {
	bdr := RetryingBundleReader{
		BundleReader: d.bundles,
		Clock:        clock.WallClock,
		Logger:       d.logger,
	}
	bundle, err := bdr.Read(info, abort)
	if err != nil {
		return err
	}
	manifest, err := bundle.ArchiveMembers()
	if err != nil {
		return err
	}
	url := info.URL()
	if err := d.storeManifest(url, manifest); err != nil {
		return err
	}
	d.staged.url = url
	d.staged.bundle = bundle
	d.staged.manifest = manifest
	return nil
}

func (d *manifestDeployer) Deploy() (err error) {
	if d.staged.url == nil {
		return fmt.Errorf("charm deployment failed: no charm set")
	}

	// Detect and resolve state of charm directory.
	baseURL, baseManifest, err := d.loadManifest(CharmURLPath)
	if err != nil && !os.IsNotExist(err) {
		return err
	}
	upgrading := baseURL != nil
	defer func(err *error) {
		if *err != nil {
			if upgrading {
				// We now treat any failure to overwrite the charm -- or otherwise
				// manipulate the charm directory -- as a conflict, because it's
				// actually plausible for a user (or at least a charm author, who
				// is the real audience for this case) to get in there and fix it.
				d.logger.Errorf("cannot upgrade charm: %v", *err)
				*err = ErrConflict
			} else {
				// ...but if we can't install at all, we just fail out as the old
				// gitDeployer did, because I'm not willing to mess around with
				// the uniter to enable ErrConflict handling on install. We've
				// never heard of it actually happening, so this is probably not
				// a big deal.
				*err = errors.Annotate(*err, "cannot install charm")
			}
		}
	}(&err)

	if err := d.ensureBaseFiles(baseManifest); err != nil {
		return err
	}

	// Write or overwrite the deploying URL to point to the staged one.
	if err := d.startDeploy(); err != nil {
		return err
	}

	// Delete files in the base version not present in the staged charm.
	if upgrading {
		if err := d.removeDiff(baseManifest, d.staged.manifest); err != nil {
			return err
		}
	}

	// Overwrite whatever's in place with the staged charm.
	d.logger.Debugf("deploying charm %q", d.staged.url)
	if err := d.staged.bundle.ExpandTo(d.charmPath); err != nil {
		return err
	}

	// Move the deploying file over the charm URL file, and we're done.
	return d.finishDeploy()
}

// startDeploy persists the fact that we've started deploying the staged bundle.
func (d *manifestDeployer) startDeploy() error {
	d.logger.Debugf("preparing to deploy charm %q", d.staged.url)
	if err := os.MkdirAll(d.charmPath, 0755); err != nil {
		return err
	}
	return WriteCharmURL(d.CharmPath(deployingURLPath), d.staged.url)
}

// removeDiff removes every path in oldManifest that is not present in newManifest.
func (d *manifestDeployer) removeDiff(oldManifest, newManifest set.Strings) error {
	diff := oldManifest.Difference(newManifest)
	for _, path := range diff.SortedValues() {
		fullPath := filepath.Join(d.charmPath, filepath.FromSlash(path))
		if err := os.RemoveAll(fullPath); err != nil {
			return err
		}
	}
	return nil
}

// finishDeploy persists the fact that we've finished deploying the staged bundle.
func (d *manifestDeployer) finishDeploy() error {
	d.logger.Debugf("finishing deploy of charm %q", d.staged.url)
	oldPath := d.CharmPath(deployingURLPath)
	newPath := d.CharmPath(CharmURLPath)
	return utils.ReplaceFile(oldPath, newPath)
}

// ensureBaseFiles checks for an interrupted deploy operation and, if it finds
// one, removes all entries in the manifest unique to the interrupted operation.
// This leaves files from the base charm in an indeterminate state, but ready to
// be either removed (if they are not referenced by the new charm) or overwritten
// (if they are referenced by the new charm).
//
// Note that deployingURLPath is *not* written, because the charm state remains
// indeterminate; that file will be removed when and only when a deploy completes
// successfully.
func (d *manifestDeployer) ensureBaseFiles(baseManifest set.Strings) error {
	deployingURL, deployingManifest, err := d.loadManifest(deployingURLPath)
	if err == nil {
		d.logger.Infof("detected interrupted deploy of charm %q", deployingURL)
		if *deployingURL != *d.staged.url {
			d.logger.Infof("removing files from charm %q", deployingURL)
			if err := d.removeDiff(deployingManifest, baseManifest); err != nil {
				return err
			}
		}
	}
	if os.IsNotExist(err) {
		err = nil
	}
	return err
}

// storeManifest stores, into dataPath, the supplied manifest for the supplied charm.
func (d *manifestDeployer) storeManifest(url *charm.URL, manifest set.Strings) error {
	if err := os.MkdirAll(d.DataPath(manifestsDataPath), 0755); err != nil {
		return err
	}
	name := charm.Quote(url.String())
	path := filepath.Join(d.DataPath(manifestsDataPath), name)
	return utils.WriteYaml(path, manifest.SortedValues())
}

// loadManifest loads, from dataPath, the manifest for the charm identified by the
// identity file at the supplied path within the charm directory.
func (d *manifestDeployer) loadManifest(urlFilePath string) (*charm.URL, set.Strings, error) {
	url, err := ReadCharmURL(d.CharmPath(urlFilePath))
	if err != nil {
		return nil, nil, err
	}
	name := charm.Quote(url.String())
	path := filepath.Join(d.DataPath(manifestsDataPath), name)
	manifest := []string{}
	err = utils.ReadYaml(path, &manifest)
	if os.IsNotExist(err) {
		d.logger.Warningf("manifest not found at %q: files from charm %q may be left unremoved", path, url)
		err = nil
	}
	return url, set.NewStrings(manifest...), err
}

// CharmPath returns the supplied path joined to the ManifestDeployer's charm directory.
func (d *manifestDeployer) CharmPath(path string) string {
	return filepath.Join(d.charmPath, path)
}

// DataPath returns the supplied path joined to the ManifestDeployer's data directory.
func (d *manifestDeployer) DataPath(path string) string {
	return filepath.Join(d.dataPath, path)
}

type RetryingBundleReader struct {
	BundleReader

	Clock  clock.Clock
	Logger Logger
}

func (rbr RetryingBundleReader) Read(bi BundleInfo, abort <-chan struct{}) (Bundle, error) {
	var (
		bundle   Bundle
		minDelay = 200 * time.Millisecond
		maxDelay = 8 * time.Second
	)

	fetchErr := retry.Call(retry.CallArgs{
		Attempts:    10,
		Delay:       minDelay,
		BackoffFunc: retry.ExpBackoff(minDelay, maxDelay, 2.0, true),
		Clock:       rbr.Clock,
		Func: func() error {
			b, err := rbr.BundleReader.Read(bi, abort)
			if err != nil {
				return err
			}
			bundle = b
			return nil
		},
		IsFatalError: func(err error) bool {
			return err != nil && !errors.IsNotYetAvailable(err)
		},
	})

	if fetchErr != nil {
		// If the charm is still not available something went wrong.
		// Report a NotFound error instead
		if errors.IsNotYetAvailable(fetchErr) {
			rbr.Logger.Errorf("exceeded max retry attempts while waiting for blob data for %q to become available", bi.URL().String())
			fetchErr = errors.NotFoundf("blob data for %q", bi.URL().String())
		}
		return nil, errors.Trace(fetchErr)
	}
	return bundle, nil
}<|MERGE_RESOLUTION|>--- conflicted
+++ resolved
@@ -9,20 +9,12 @@
 	"path/filepath"
 	"time"
 
-<<<<<<< HEAD
 	"github.com/juju/charm/v9"
-=======
-	"github.com/juju/charm/v8"
->>>>>>> 9f39fa17
 	"github.com/juju/clock"
 	"github.com/juju/collections/set"
 	"github.com/juju/errors"
 	"github.com/juju/retry"
-<<<<<<< HEAD
-	"github.com/juju/utils/v2"
-=======
 	"github.com/juju/utils/v3"
->>>>>>> 9f39fa17
 )
 
 const (
