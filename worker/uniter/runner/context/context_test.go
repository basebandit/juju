--- conflicted
+++ resolved
@@ -389,12 +389,7 @@
 
 // TestLogActionMessage ensures LogActionMessage works properly.
 func (s *InterfaceSuite) TestLogActionMessage(c *gc.C) {
-<<<<<<< HEAD
-	operationID, err := s.Model.EnqueueOperation("a test")
-=======
-	s.toSupportNewActionID(c)
 	operationID, err := s.Model.EnqueueOperation("a test", 1)
->>>>>>> 9aab71a3
 	c.Assert(err, jc.ErrorIsNil)
 	action, err := s.Model.AddAction(s.unit, operationID, "fakeaction", nil, nil, nil)
 	c.Assert(err, jc.ErrorIsNil)
