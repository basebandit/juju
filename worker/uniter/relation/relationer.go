// Copyright 2012-2015 Canonical Ltd.
// Licensed under the AGPLv3, see LICENCE file for details.

package relation

import (
	"fmt"

	"github.com/juju/charm/v8/hooks"
	"github.com/juju/errors"
	"github.com/juju/worker/v2/dependency"

	"github.com/juju/juju/worker/uniter/hook"
	"github.com/juju/juju/worker/uniter/runner/context"
)

// relationer manages a unit's presence in a relation.
type relationer struct {
	relationId int
	ru         RelationUnit
	stateMgr   StateManager
<<<<<<< HEAD
=======
	unitGetter UnitGetter
	logger     Logger
>>>>>>> 09b8cf66
	dying      bool

	logger Logger
}

// NewRelationer creates a new relationer. The unit will not join the
// relation until explicitly requested.
<<<<<<< HEAD
func NewRelationer(ru RelationUnit, stateMgr StateManager, logger Logger) Relationer {
	return &relationer{
=======
func NewRelationer(ru RelationUnit, stateMgr StateManager, unitGetter UnitGetter, logger Logger) *Relationer {
	return &Relationer{
>>>>>>> 09b8cf66
		relationId: ru.Relation().Id(),
		ru:         ru,
		stateMgr:   stateMgr,
		unitGetter: unitGetter,
		logger:     logger,
	}
}

// ContextInfo returns a representation of the relationer's current state.
func (r *relationer) ContextInfo() *context.RelationInfo {
	st, err := r.stateMgr.Relation(r.relationId)
	if errors.IsNotFound(err) {
		st = NewState(r.relationId)
	}
	members := st.Members
	memberNames := make([]string, 0, len(members))
	for memberName := range members {
		memberNames = append(memberNames, memberName)
	}
	sh, _ := r.ru.(*RelationUnitShim)
	return &context.RelationInfo{
		RelationUnit: &context.RelationUnitShim{sh.RelationUnit},
		MemberNames:  memberNames,
	}
}

// IsImplicit returns whether the local relation endpoint is implicit. Implicit
// relations do not run hooks.
func (r *relationer) IsImplicit() bool {
	return r.ru.Endpoint().IsImplicit()
}

// IsDying returns whether the relation is dying.
func (r *relationer) IsDying() bool {
	return r.dying
}

// RelationUnit returns the relation unit associated with this relationer instance.
func (r *relationer) RelationUnit() RelationUnit {
	return r.ru
}

// Join initializes local state and causes the unit to enter its relation
// scope, allowing its counterpart units to detect its presence and settings
// changes.
func (r *relationer) Join() error {
	if r.dying {
		return errors.New("dying relationer must not join!")
	}
	// We need to make sure the state is persisted inState before we join
	// the relation, lest a subsequent restart of the unit agent report
	// local state that doesn't include relations recorded in remote state.
	if !r.stateMgr.RelationFound(r.relationId) {
		// Add a state for the new relation to the state manager.
		st := NewState(r.relationId)
		if err := r.stateMgr.SetRelation(st); err != nil {
			return err
		}
	}
	// uniter.RelationUnit.EnterScope() sets the unit's private address
	// internally automatically, so no need to set it here.
	return r.ru.EnterScope()
}

// SetDying informs the relationer that the unit is departing the relation,
// and that the only hooks it should send henceforth are -departed hooks,
// until the relation is empty, followed by a -broken hook.
func (r *relationer) SetDying() error {
	if r.IsImplicit() {
		r.dying = true
		return r.die()
	}
	r.dying = true
	return nil
}

// die is run when the relationer has no further responsibilities; it leaves
// relation scope, and removes relation state.
func (r *relationer) die() error {
	if err := r.ru.LeaveScope(); err != nil {
		return errors.Annotatef(err, "leaving scope of relation %q", r.ru.Relation())
	}
	return r.stateMgr.RemoveRelation(r.relationId, r.unitGetter, map[string]bool{})
}

// PrepareHook checks that the relation is in a state such that it makes
// sense to execute the supplied hook, and ensures that the relation context
// contains the latest relation state as communicated in the hook.Info. It
// returns the name of the hook that must be run.
func (r *relationer) PrepareHook(hi hook.Info) (string, error) {
	if r.IsImplicit() {
		// Implicit relations always return ErrNoOperation from
		// NextOp.  Something broken if we reach here.
		r.logger.Errorf("implicit relations must not run hooks")
		return "", dependency.ErrBounce
	}
	st, err := r.stateMgr.Relation(hi.RelationId)
	if err != nil {
		return "", errors.Trace(err)
	}
	if err = st.Validate(hi); err != nil {
		return "", errors.Trace(err)
	}
	name := r.ru.Endpoint().Name
	return fmt.Sprintf("%s-%s", name, hi.Kind), nil
}

// CommitHook persists the fact of the supplied hook's completion.
func (r *relationer) CommitHook(hi hook.Info) error {
	if r.IsImplicit() {
		// Implicit relations always return ErrNoOperation from
		// NextOp.  Something broken if we reach here.
		r.logger.Errorf("implicit relations must not run hooks")
		return dependency.ErrBounce
	}
	if hi.Kind == hooks.RelationBroken {
		return r.die()
	}
	st, err := r.stateMgr.Relation(hi.RelationId)
	if err != nil {
		return errors.Trace(err)
	}
	err = st.UpdateStateForHook(hi)
	if err != nil {
		return r.stateMgr.RemoveRelation(st.RelationId, r.unitGetter, map[string]bool{})
	}
	return r.stateMgr.SetRelation(st)
}<|MERGE_RESOLUTION|>--- conflicted
+++ resolved
@@ -19,11 +19,7 @@
 	relationId int
 	ru         RelationUnit
 	stateMgr   StateManager
-<<<<<<< HEAD
-=======
 	unitGetter UnitGetter
-	logger     Logger
->>>>>>> 09b8cf66
 	dying      bool
 
 	logger Logger
@@ -31,13 +27,8 @@
 
 // NewRelationer creates a new relationer. The unit will not join the
 // relation until explicitly requested.
-<<<<<<< HEAD
-func NewRelationer(ru RelationUnit, stateMgr StateManager, logger Logger) Relationer {
+func NewRelationer(ru RelationUnit, stateMgr StateManager, unitGetter UnitGetter, logger Logger) Relationer {
 	return &relationer{
-=======
-func NewRelationer(ru RelationUnit, stateMgr StateManager, unitGetter UnitGetter, logger Logger) *Relationer {
-	return &Relationer{
->>>>>>> 09b8cf66
 		relationId: ru.Relation().Id(),
 		ru:         ru,
 		stateMgr:   stateMgr,
