--- conflicted
+++ resolved
@@ -259,13 +259,11 @@
 }
 
 func (m *mockOperations) NewAction(id string) (operation.Operation, error) {
-<<<<<<< HEAD
 	if m.err != nil {
 		return nil, errors.Annotate(m.err, "action error")
-=======
+	}
 	if id == "666" {
 		return nil, charmrunner.ErrActionNotAvailable
->>>>>>> 888c54f1
 	}
 	return mockOp(id), nil
 }
