// Copyright 2012-2015 Canonical Ltd.
// Licensed under the AGPLv3, see LICENCE file for details.

package uniter

import (
	"fmt"
	"os"
	"sync"

	corecharm "github.com/juju/charm/v7"
	"github.com/juju/clock"
	"github.com/juju/errors"
	"github.com/juju/names/v4"
	"github.com/juju/utils"
	"github.com/juju/utils/exec"
	"github.com/juju/worker/v2"
	"github.com/juju/worker/v2/catacomb"

	"github.com/juju/juju/agent/tools"
	"github.com/juju/juju/api/uniter"
	"github.com/juju/juju/apiserver/params"
	"github.com/juju/juju/core/leadership"
	"github.com/juju/juju/core/life"
	"github.com/juju/juju/core/lxdprofile"
	"github.com/juju/juju/core/machinelock"
	"github.com/juju/juju/core/model"
	"github.com/juju/juju/core/status"
	"github.com/juju/juju/core/watcher"
	jworker "github.com/juju/juju/worker"
	"github.com/juju/juju/worker/fortress"
	"github.com/juju/juju/worker/uniter/actions"
	"github.com/juju/juju/worker/uniter/charm"
	"github.com/juju/juju/worker/uniter/container"
	"github.com/juju/juju/worker/uniter/hook"
	uniterleadership "github.com/juju/juju/worker/uniter/leadership"
	"github.com/juju/juju/worker/uniter/operation"
	"github.com/juju/juju/worker/uniter/reboot"
	"github.com/juju/juju/worker/uniter/relation"
	"github.com/juju/juju/worker/uniter/remotestate"
	"github.com/juju/juju/worker/uniter/resolver"
	"github.com/juju/juju/worker/uniter/runcommands"
	"github.com/juju/juju/worker/uniter/runner"
	"github.com/juju/juju/worker/uniter/runner/context"
	"github.com/juju/juju/worker/uniter/runner/jujuc"
	"github.com/juju/juju/worker/uniter/storage"
	"github.com/juju/juju/worker/uniter/upgradeseries"
	"github.com/juju/juju/worker/uniter/verifycharmprofile"
)

var (
	// ErrCAASUnitDead is the error returned from terminate or init
	// if the unit is Dead.
	ErrCAASUnitDead = errors.New("unit dead")
)

// A UniterExecutionObserver gets the appropriate methods called when a hook
// is executed and either succeeds or fails.  Missing hooks don't get reported
// in this way.
type UniterExecutionObserver interface {
	HookCompleted(hookName string)
	HookFailed(hookName string)
}

// RebootQuerier is implemented by types that can deliver one-off machine
// reboot notifications to entities.
type RebootQuerier interface {
	Query(tag names.Tag) (bool, error)
}

// RemoteInitFunc is used to init remote state
type RemoteInitFunc func(remotestate.ContainerRunningStatus, <-chan struct{}) error

// Uniter implements the capabilities of the unit agent. It is not intended to
// implement the actual *behaviour* of the unit agent; that responsibility is
// delegated to Mode values, which are expected to react to events and direct
// the uniter's responses to them.
type Uniter struct {
	catacomb  catacomb.Catacomb
	st        *uniter.State
	paths     Paths
	unit      *uniter.Unit
	modelType model.ModelType
	storage   *storage.Attachments
	clock     clock.Clock

	relationStateTracker relation.RelationStateTracker

	// Cache the last reported status information
	// so we don't make unnecessary api calls.
	setStatusMutex      sync.Mutex
	lastReportedStatus  status.Status
	lastReportedMessage string

	operationFactory        operation.Factory
	operationExecutor       operation.Executor
	newOperationExecutor    NewOperationExecutorFunc
	newProcessRunner        runner.NewRunnerFunc
	newDeployer             charm.NewDeployerFunc
	newRemoteRunnerExecutor NewRunnerExecutorFunc
	translateResolverErr    func(error) error

	leadershipTracker leadership.TrackerWorker
	charmDirGuard     fortress.Guard

	hookLock machinelock.Lock

	// TODO(axw) move the runListener and run-command code outside of the
	// uniter, and introduce a separate worker. Each worker would feed
	// operations to a single, synchronized runner to execute.
	runListener      *RunListener
	localRunListener *RunListener
	commands         runcommands.Commands
	commandChannel   chan string

	// The execution observer is only used in tests at this stage. Should this
	// need to be extended, perhaps a list of observers would be needed.
	observer UniterExecutionObserver

	// updateStatusAt defines a function that will be used to generate signals for
	// the update-status hook
	updateStatusAt remotestate.UpdateStatusTimerFunc

	// applicationChannel, if set, is used to signal a change in the
	// application's charm. It is passed to the remote state watcher.
	applicationChannel watcher.NotifyChannel

	// containerRunningStatusChannel, if set, is used to signal a change in the
	// unit's status. It is passed to the remote state watcher.
	containerRunningStatusChannel watcher.NotifyChannel

	// containerRunningStatusFunc is used to determine the unit's running status.
	containerRunningStatusFunc remotestate.ContainerRunningStatusFunc

	// remoteInitFunc is used to init remote charm state.
	remoteInitFunc RemoteInitFunc

	// isRemoteUnit is true when the unit is remotely deployed.
	isRemoteUnit bool

	// hookRetryStrategy represents configuration for hook retries
	hookRetryStrategy params.RetryStrategy

	// downloader is the downloader that should be used to get the charm
	// archive.
	downloader charm.Downloader

	// rebootQuerier allows the uniter to detect when the machine has
	// rebooted so we can notify the charms accordingly.
	rebootQuerier RebootQuerier
	logger        Logger
}

// UniterParams hold all the necessary parameters for a new Uniter.
type UniterParams struct {
	UniterFacade                  *uniter.State
	UnitTag                       names.UnitTag
	ModelType                     model.ModelType
	LeadershipTrackerFunc         func(names.UnitTag) leadership.TrackerWorker
	DataDir                       string
	Downloader                    charm.Downloader
	MachineLock                   machinelock.Lock
	CharmDirGuard                 fortress.Guard
	UpdateStatusSignal            remotestate.UpdateStatusTimerFunc
	HookRetryStrategy             params.RetryStrategy
	NewOperationExecutor          NewOperationExecutorFunc
	NewProcessRunner              runner.NewRunnerFunc
	NewDeployer                   charm.NewDeployerFunc
	NewRemoteRunnerExecutor       NewRunnerExecutorFunc
	RemoteInitFunc                RemoteInitFunc
	RunListener                   *RunListener
	TranslateResolverErr          func(error) error
	Clock                         clock.Clock
	ApplicationChannel            watcher.NotifyChannel
	ContainerRunningStatusChannel watcher.NotifyChannel
	ContainerRunningStatusFunc    remotestate.ContainerRunningStatusFunc
	IsRemoteUnit                  bool
	SocketConfig                  *SocketConfig
	// TODO (mattyw, wallyworld, fwereade) Having the observer here make this approach a bit more legitimate, but it isn't.
	// the observer is only a stop gap to be used in tests. A better approach would be to have the uniter tests start hooks
	// that write to files, and have the tests watch the output to know that hooks have finished.
	Observer      UniterExecutionObserver
	RebootQuerier RebootQuerier
	Logger        Logger
}

// NewOperationExecutorFunc is a func which returns an operations.Executor.
type NewOperationExecutorFunc func(operation.ExecutorConfig) (operation.Executor, error)

// ProviderIDGetter defines the API to get provider ID.
type ProviderIDGetter interface {
	ProviderID() string
	Refresh() error
	Name() string
}

// NewRunnerExecutorFunc defines the type of the NewRunnerExecutor.
type NewRunnerExecutorFunc func(ProviderIDGetter, Paths) runner.ExecFunc

// NewUniter creates a new Uniter which will install, run, and upgrade
// a charm on behalf of the unit with the given unitTag, by executing
// hooks and operations provoked by changes in st.
func NewUniter(uniterParams *UniterParams) (*Uniter, error) {
	startFunc := newUniter(uniterParams)
	w, err := startFunc()
	return w.(*Uniter), err
}

// StartUniter creates a new Uniter and starts it using the specified runner.
func StartUniter(runner *worker.Runner, params *UniterParams) error {
	startFunc := newUniter(params)
	params.Logger.Debugf("starting uniter for  %q", params.UnitTag.Id())
	err := runner.StartWorker(params.UnitTag.Id(), startFunc)
	return errors.Annotate(err, "error starting uniter worker")
}

func newUniter(uniterParams *UniterParams) func() (worker.Worker, error) {
	translateResolverErr := uniterParams.TranslateResolverErr
	if translateResolverErr == nil {
		translateResolverErr = func(err error) error { return err }
	}
	startFunc := func() (worker.Worker, error) {
		u := &Uniter{
			st:                            uniterParams.UniterFacade,
			paths:                         NewPaths(uniterParams.DataDir, uniterParams.UnitTag, uniterParams.SocketConfig),
			modelType:                     uniterParams.ModelType,
			hookLock:                      uniterParams.MachineLock,
			leadershipTracker:             uniterParams.LeadershipTrackerFunc(uniterParams.UnitTag),
			charmDirGuard:                 uniterParams.CharmDirGuard,
			updateStatusAt:                uniterParams.UpdateStatusSignal,
			hookRetryStrategy:             uniterParams.HookRetryStrategy,
			newOperationExecutor:          uniterParams.NewOperationExecutor,
			newProcessRunner:              uniterParams.NewProcessRunner,
			newDeployer:                   uniterParams.NewDeployer,
			newRemoteRunnerExecutor:       uniterParams.NewRemoteRunnerExecutor,
			remoteInitFunc:                uniterParams.RemoteInitFunc,
			translateResolverErr:          translateResolverErr,
			observer:                      uniterParams.Observer,
			clock:                         uniterParams.Clock,
			downloader:                    uniterParams.Downloader,
			applicationChannel:            uniterParams.ApplicationChannel,
			containerRunningStatusChannel: uniterParams.ContainerRunningStatusChannel,
			containerRunningStatusFunc:    uniterParams.ContainerRunningStatusFunc,
			isRemoteUnit:                  uniterParams.IsRemoteUnit,
			runListener:                   uniterParams.RunListener,
			rebootQuerier:                 uniterParams.RebootQuerier,
			logger:                        uniterParams.Logger,
		}
		plan := catacomb.Plan{
			Site: &u.catacomb,
			Work: func() error {
				return u.loop(uniterParams.UnitTag)
			},
		}
		if u.modelType == model.CAAS {
			// For CAAS models, make sure the leadership tracker is killed when the Uniter
			// dies.
			plan.Init = append(plan.Init, u.leadershipTracker)
		}
		if err := catacomb.Invoke(plan); err != nil {
			return nil, errors.Trace(err)
		}
		return u, nil
	}
	return startFunc
}

func (u *Uniter) loop(unitTag names.UnitTag) (err error) {

	defer func() {
		// If this is a CAAS unit, then dead errors are fairly normal ways to exit
		// the uniter main loop, but the parent operator agent needs to keep running.
		if errors.Cause(err) == ErrCAASUnitDead {
			err = nil
		}
		if u.runListener != nil {
			u.runListener.UnregisterRunner(u.unit.Name())
		}
		if u.localRunListener != nil {
			u.localRunListener.UnregisterRunner(u.unit.Name())
		}
		u.logger.Infof("unit %q shutting down: %s", u.unit, err)
	}()

	if err := u.init(unitTag); err != nil {
		switch cause := errors.Cause(err); cause {
		case resolver.ErrLoopAborted:
			return u.catacomb.ErrDying()
		case ErrCAASUnitDead:
			// Normal exit from the loop as we don't want it restarted.
			return nil
		case jworker.ErrTerminateAgent:
			return err
		default:
			return errors.Annotatef(err, "failed to initialize uniter for %q", unitTag)
		}
	}
	u.logger.Infof("unit %q started", u.unit)

	// Install is a special case, as it must run before there
	// is any remote state, and before the remote state watcher
	// is started.
	var charmURL *corecharm.URL
	var charmModifiedVersion int
	var canApplyCharmProfile bool
	opState := u.operationExecutor.State()
	if opState.Kind == operation.Install {
		u.logger.Infof("resuming charm install")
		canApplyCharmProfile, err = u.unit.CanApplyLXDProfile()
		if err != nil {
			return err
		}
		if canApplyCharmProfile {
			// Note: canApplyCharmProfile will be false for a CAAS model.
			// Verify the charm profile before proceeding.
			if err := u.verifyCharmProfile(opState.CharmURL); err != nil {
				return err
			}
		}
		op, err := u.operationFactory.NewInstall(opState.CharmURL)
		if err != nil {
			return errors.Trace(err)
		}
		if err := u.operationExecutor.Run(op, nil); err != nil {
			return errors.Trace(err)
		}
		charmURL = opState.CharmURL
	} else {
		curl, err := u.unit.CharmURL()
		if err != nil {
			return errors.Trace(err)
		}
		charmURL = curl
		app, err := u.unit.Application()
		if err != nil {
			return errors.Trace(err)
		}
		charmModifiedVersion, err = app.CharmModifiedVersion()
		if err != nil {
			return errors.Trace(err)
		}
	}

	var watcher *remotestate.RemoteStateWatcher

	u.logger.Infof("hooks are retried %v", u.hookRetryStrategy.ShouldRetry)
	retryHookChan := make(chan struct{}, 1)
	// TODO(katco): 2016-08-09: This type is deprecated: lp:1611427
	retryHookTimer := utils.NewBackoffTimer(utils.BackoffTimerConfig{
		Min:    u.hookRetryStrategy.MinRetryTime,
		Max:    u.hookRetryStrategy.MaxRetryTime,
		Jitter: u.hookRetryStrategy.JitterRetryTime,
		Factor: u.hookRetryStrategy.RetryTimeFactor,
		Func: func() {
			// Don't try to send on the channel if it's already full
			// This can happen if the timer fires off before the event is consumed
			// by the resolver loop
			select {
			case retryHookChan <- struct{}{}:
			default:
			}
		},
		Clock: u.clock,
	})
	defer func() {
		// Whenever we exit the uniter we want to stop a potentially
		// running timer so it doesn't trigger for nothing.
		retryHookTimer.Reset()
	}()

	restartWatcher := func() error {
		if watcher != nil {
			// watcher added to catacomb, will kill uniter if there's an error.
			worker.Stop(watcher)
		}
		var err error
		watcher, err = remotestate.NewWatcher(
			remotestate.WatcherConfig{
				State:                         remotestate.NewAPIState(u.st),
				LeadershipTracker:             u.leadershipTracker,
				UnitTag:                       unitTag,
				UpdateStatusChannel:           u.updateStatusAt,
				CommandChannel:                u.commandChannel,
				RetryHookChannel:              retryHookChan,
				ApplicationChannel:            u.applicationChannel,
				ContainerRunningStatusChannel: u.containerRunningStatusChannel,
				ContainerRunningStatusFunc:    u.containerRunningStatusFunc,
				ModelType:                     u.modelType,
				Logger:                        u.logger.Child("remotestate"),
				CanApplyCharmProfile:          canApplyCharmProfile,
			})
		if err != nil {
			return errors.Trace(err)
		}
		if err := u.catacomb.Add(watcher); err != nil {
			return errors.Trace(err)
		}
		return nil
	}

	onIdle := func() error {
		opState := u.operationExecutor.State()
		if opState.Kind != operation.Continue {
			// We should only set idle status if we're in
			// the "Continue" state, which indicates that
			// there is nothing to do and we're not in an
			// error state.
			return nil
		}
		return setAgentStatus(u, status.Idle, "", nil)
	}

	clearResolved := func() error {
		if err := u.unit.ClearResolved(); err != nil {
			return errors.Trace(err)
		}
		watcher.ClearResolvedMode()
		return nil
	}

	var rebootDetected bool
	if u.modelType == model.IAAS {
		if rebootDetected, err = u.rebootQuerier.Query(unitTag); err != nil {
			return errors.Annotatef(err, "could not check reboot status for %q", unitTag)
		}
	} else if u.modelType == model.CAAS && u.isRemoteUnit {
		if u.containerRunningStatusChannel == nil {
			return errors.NotValidf("ContainerRunningStatusChannel missing for CAAS remote unit")
		}
		if u.containerRunningStatusFunc == nil {
			return errors.NotValidf("ContainerRunningStatusFunc missing for CAAS remote unit")
		}
	}

	for {
		if err = restartWatcher(); err != nil {
			err = errors.Annotate(err, "(re)starting watcher")
			break
		}

		cfg := ResolverConfig{
			ModelType:           u.modelType,
			ClearResolved:       clearResolved,
			ReportHookError:     u.reportHookError,
			ShouldRetryHooks:    u.hookRetryStrategy.ShouldRetry,
			StartRetryHookTimer: retryHookTimer.Start,
			StopRetryHookTimer:  retryHookTimer.Reset,
			Actions: actions.NewResolver(
				u.logger.Child("actions"),
			),
			VerifyCharmProfile: verifycharmprofile.NewResolver(
				u.logger.Child("verifycharmprofile"),
				u.modelType,
			),
<<<<<<< HEAD
			UpgradeSeries: upgradeseries.NewResolver(
				u.logger.Child("upgradeseries"),
			),
=======
			Reboot:        reboot.NewResolver(u.logger, rebootDetected, u.modelType),
			UpgradeSeries: upgradeseries.NewResolver(),
>>>>>>> 516f461f
			Leadership: uniterleadership.NewResolver(
				u.logger.Child("leadership"),
			),
			CreatedRelations: relation.NewCreatedRelationResolver(u.relationStateTracker),
			Relations: relation.NewRelationResolver(
				u.relationStateTracker, u.unit, u.logger.Child("relation")),
			Storage: storage.NewResolver(
				u.logger.Child("storage"), u.storage, u.modelType),
			Commands: runcommands.NewCommandsResolver(
				u.commands, watcher.CommandCompleted,
			),
			Logger: u.logger,
		}
		if u.modelType == model.CAAS && u.isRemoteUnit {
			cfg.Container = container.NewResolver()
		}
		uniterResolver := NewUniterResolver(cfg)

		// We should not do anything until there has been a change
		// to the remote state. The watcher will trigger at least
		// once initially.
		select {
		case <-u.catacomb.Dying():
			return u.catacomb.ErrDying()
		case <-watcher.RemoteStateChanged():
		}

		localState := resolver.LocalState{
			CharmURL:             charmURL,
			CharmModifiedVersion: charmModifiedVersion,
			UpgradeSeriesStatus:  model.UpgradeSeriesNotStarted,
			// CAAS remote units should trigger remote update of the charm every start.
			OutdatedRemoteCharm: u.isRemoteUnit,
		}
		for err == nil {
			err = resolver.Loop(resolver.LoopConfig{
				Resolver:      uniterResolver,
				Watcher:       watcher,
				Executor:      u.operationExecutor,
				Factory:       u.operationFactory,
				Abort:         u.catacomb.Dying(),
				OnIdle:        onIdle,
				CharmDirGuard: u.charmDirGuard,
				Logger:        u.logger.Child("resolver"),
			}, &localState)

			err = u.translateResolverErr(err)

			switch cause := errors.Cause(err); cause {
			case nil:
				// Loop back around.
			case resolver.ErrLoopAborted:
				err = u.catacomb.ErrDying()
			case operation.ErrNeedsReboot:
				err = jworker.ErrRebootMachine
			case operation.ErrHookFailed:
				// Loop back around. The resolver can tell that it is in
				// an error state by inspecting the operation state.
				err = nil
			case resolver.ErrTerminate:
				err = u.terminate()
			case resolver.ErrRestart:
				// make sure we update the two values used above in
				// creating LocalState.
				charmURL = localState.CharmURL
				charmModifiedVersion = localState.CharmModifiedVersion
				// leave err assigned, causing loop to break
			default:
				// We need to set conflicted from here, because error
				// handling is outside of the resolver's control.
				if operation.IsDeployConflictError(cause) {
					localState.Conflicted = true
					err = setAgentStatus(u, status.Error, "upgrade failed", nil)
				} else {
					reportAgentError(u, "resolver loop error", err)
				}
			}
		}

		if errors.Cause(err) != resolver.ErrRestart {
			break
		}
	}
	return err
}

func (u *Uniter) verifyCharmProfile(curl *corecharm.URL) error {
	// NOTE: this is very similar code to verifyCharmProfile.NextOp,
	// if you make changes here, check to see if they are needed there.
	ch, err := u.st.Charm(curl)
	if err != nil {
		return errors.Trace(err)
	}
	required, err := ch.LXDProfileRequired()
	if err != nil {
		return errors.Trace(err)
	}
	if !required {
		// If no lxd profile is required for this charm, move on.
		u.logger.Debugf("no lxd profile required for %s", curl)
		return nil
	}
	profile, err := u.unit.LXDProfileName()
	if err != nil {
		return errors.Trace(err)
	}
	if profile == "" {
		if err := u.unit.SetUnitStatus(status.Waiting, "required charm profile not yet applied to machine", nil); err != nil {
			return errors.Trace(err)
		}
		u.logger.Debugf("required lxd profile not found on machine")
		return errors.NotFoundf("required charm profile on machine")
	}
	// double check profile revision matches charm revision.
	rev, err := lxdprofile.ProfileRevision(profile)
	if err != nil {
		return errors.Trace(err)
	}
	if rev != curl.Revision {
		if err := u.unit.SetUnitStatus(status.Waiting, fmt.Sprintf("required charm profile %q not yet applied to machine", profile), nil); err != nil {
			return errors.Trace(err)
		}
		u.logger.Debugf("charm is revision %d, charm profile has revision %d", curl.Revision, rev)
		return errors.NotFoundf("required charm profile, %q, on machine", profile)
	}
	u.logger.Debugf("required lxd profile %q FOUND on machine", profile)
	if err := u.unit.SetUnitStatus(status.Waiting, status.MessageInitializingAgent, nil); err != nil {
		return errors.Trace(err)
	}
	return nil
}

func (u *Uniter) terminate() error {
	unitWatcher, err := u.unit.Watch()
	if err != nil {
		return errors.Trace(err)
	}
	if err := u.catacomb.Add(unitWatcher); err != nil {
		return errors.Trace(err)
	}
	for {
		select {
		case <-u.catacomb.Dying():
			return u.catacomb.ErrDying()
		case _, ok := <-unitWatcher.Changes():
			if !ok {
				return errors.New("unit watcher closed")
			}
			if err := u.unit.Refresh(); err != nil {
				return errors.Trace(err)
			}
			if hasSubs, err := u.unit.HasSubordinates(); err != nil {
				return errors.Trace(err)
			} else if hasSubs {
				continue
			}
			// The unit is known to be Dying; so if it didn't have subordinates
			// just above, it can't acquire new ones before this call.
			if err := u.unit.EnsureDead(); err != nil {
				return errors.Trace(err)
			}
			return u.stopUnitError()
		}
	}
}

// stopUnitError returns the error to use when exiting from stopping the unit.
// For IAAS models, we want to terminate the agent, as each unit is run by
// an individual agent for that unit.
func (u *Uniter) stopUnitError() error {
	u.logger.Debugf("u.modelType: %s", u.modelType)
	if u.modelType == model.CAAS {
		return ErrCAASUnitDead
	}
	return jworker.ErrTerminateAgent
}

func (u *Uniter) init(unitTag names.UnitTag) (err error) {
	switch u.modelType {
	case model.IAAS, model.CAAS:
		// known types, all good
	default:
		return errors.Errorf("unknown model type %q", u.modelType)
	}
	u.unit, err = u.st.Unit(unitTag)
	if err != nil {
		return err
	}
	if u.unit.Life() == life.Dead {
		// If we started up already dead, we should not progress further. If we
		// become Dead immediately after starting up, we may well complete any
		// operations in progress before detecting it; but that race is fundamental
		// and inescapable, whereas this one is not.
		return u.stopUnitError()
	}
	// If initialising for the first time after deploying, update the status.
	currentStatus, err := u.unit.UnitStatus()
	if err != nil {
		return err
	}
	// TODO(fwereade/wallyworld): we should have an explicit place in the model
	// to tell us when we've hit this point, instead of piggybacking on top of
	// status and/or status history.
	// If the previous status was waiting for machine, we transition to the next step.
	if currentStatus.Status == string(status.Waiting) &&
		(currentStatus.Info == status.MessageWaitForMachine || currentStatus.Info == status.MessageInstallingAgent) {
		if err := u.unit.SetUnitStatus(status.Waiting, status.MessageInitializingAgent, nil); err != nil {
			return errors.Trace(err)
		}
	}
	if err := tools.EnsureSymlinks(u.paths.ToolsDir, u.paths.ToolsDir, jujuc.CommandNames()); err != nil {
		return err
	}
	relStateTracker, err := relation.NewRelationStateTracker(
		relation.RelationStateTrackerConfig{
			State:                u.st,
			Unit:                 u.unit,
			Tracker:              u.leadershipTracker,
			NewLeadershipContext: context.NewLeadershipContext,
			CharmDir:             u.paths.State.CharmDir,
			Abort:                u.catacomb.Dying(),
			Logger:               u.logger.Child("relation"),
		})
	if err != nil {
		return errors.Annotatef(err, "cannot create relation state tracker")
	}
	u.relationStateTracker = relStateTracker
	u.commands = runcommands.NewCommands()
	u.commandChannel = make(chan string)

	storageAttachments, err := storage.NewAttachments(
		u.st, unitTag, u.unit, u.catacomb.Dying(),
	)
	if err != nil {
		return errors.Annotatef(err, "cannot create storage hook source")
	}
	u.storage = storageAttachments

	if err := charm.ClearDownloads(u.paths.State.BundlesDir); err != nil {
		u.logger.Warningf(err.Error())
	}
	charmLogger := u.logger.Child("charm")
	deployer, err := u.newDeployer(
		u.paths.State.CharmDir,
		u.paths.State.DeployerDir,
		charm.NewBundlesDir(
			u.paths.State.BundlesDir,
			u.downloader,
			charmLogger),
		charmLogger,
	)
	if err != nil {
		return errors.Annotatef(err, "cannot create deployer")
	}
	contextFactory, err := context.NewContextFactory(context.FactoryConfig{
		State:            u.st,
		Unit:             u.unit,
		Tracker:          u.leadershipTracker,
		GetRelationInfos: u.relationStateTracker.GetInfo,
		Storage:          u.storage,
		Paths:            u.paths,
		Clock:            u.clock,
		Logger:           u.logger.Child("context"),
	})
	if err != nil {
		return err
	}
	var remoteExecutor runner.ExecFunc
	if u.newRemoteRunnerExecutor != nil {
		remoteExecutor = u.newRemoteRunnerExecutor(u.unit, u.paths)
	}
	runnerFactory, err := runner.NewFactory(
		u.st, u.paths, contextFactory, u.newProcessRunner, remoteExecutor,
	)
	if err != nil {
		return errors.Trace(err)
	}
	u.operationFactory = operation.NewFactory(operation.FactoryParams{
		Deployer:       deployer,
		RunnerFactory:  runnerFactory,
		Callbacks:      &operationCallbacks{u},
		Abort:          u.catacomb.Dying(),
		MetricSpoolDir: u.paths.GetMetricsSpoolDir(),
		Logger:         u.logger.Child("operation"),
	})

	charmURL, err := u.getApplicationCharmURL()
	if err != nil {
		return errors.Trace(err)
	}

	initialState := operation.State{
		Kind:     operation.Install,
		Step:     operation.Queued,
		CharmURL: charmURL,
	}

	operationExecutor, err := u.newOperationExecutor(operation.ExecutorConfig{
		StateReadWriter: u.unit,
		InitialState:    initialState,
		AcquireLock:     u.acquireExecutionLock,
		Logger:          u.logger.Child("operation"),
	})
	if err != nil {
		return errors.Trace(err)
	}
	u.operationExecutor = operationExecutor

	// Ensure we have an agent directory to to write the socket.
	if err := os.MkdirAll(u.paths.State.BaseDir, 0755); err != nil {
		return errors.Trace(err)
	}
	socket := u.paths.Runtime.LocalJujuRunSocket.Server
	u.logger.Debugf("starting local juju-run listener on %v", socket)
	u.localRunListener, err = NewRunListener(socket, u.logger)
	if err != nil {
		return errors.Annotate(err, "creating juju run listener")
	}
	rlw := NewRunListenerWrapper(u.localRunListener, u.logger)
	if err := u.catacomb.Add(rlw); err != nil {
		return errors.Trace(err)
	}

	commandRunner, err := NewChannelCommandRunner(ChannelCommandRunnerConfig{
		Abort:          u.catacomb.Dying(),
		Commands:       u.commands,
		CommandChannel: u.commandChannel,
	})
	if err != nil {
		return errors.Annotate(err, "creating command runner")
	}
	u.localRunListener.RegisterRunner(u.unit.Name(), commandRunner)
	if u.runListener != nil {
		u.runListener.RegisterRunner(u.unit.Name(), commandRunner)
	}
	return nil
}

func (u *Uniter) Kill() {
	u.catacomb.Kill(nil)
}

func (u *Uniter) Wait() error {
	return u.catacomb.Wait()
}

func (u *Uniter) getApplicationCharmURL() (*corecharm.URL, error) {
	// TODO(fwereade): pretty sure there's no reason to make 2 API calls here.
	app, err := u.st.Application(u.unit.ApplicationTag())
	if err != nil {
		return nil, err
	}
	charmURL, _, err := app.CharmURL()
	return charmURL, err
}

// RunCommands executes the supplied commands in a hook context.
func (u *Uniter) RunCommands(args RunCommandsArgs) (results *exec.ExecResponse, err error) {
	// TODO(axw) drop this when we move the run-listener to an independent
	// worker. This exists purely for the tests.
	return u.localRunListener.RunCommands(args)
}

// acquireExecutionLock acquires the machine-level execution lock, and
// returns a func that must be called to unlock it. It's used by operation.Executor
// when running operations that execute external code.
func (u *Uniter) acquireExecutionLock(action string) (func(), error) {
	// We want to make sure we don't block forever when locking, but take the
	// Uniter's catacomb into account.
	spec := machinelock.Spec{
		Cancel:  u.catacomb.Dying(),
		Worker:  "uniter",
		Comment: action,
	}
	releaser, err := u.hookLock.Acquire(spec)
	if err != nil {
		return nil, errors.Trace(err)
	}
	return releaser, nil
}

func (u *Uniter) reportHookError(hookInfo hook.Info) error {
	// Set the agent status to "error". We must do this here in case the
	// hook is interrupted (e.g. unit agent crashes), rather than immediately
	// after attempting a runHookOp.
	hookName := string(hookInfo.Kind)
	statusData := map[string]interface{}{}
	if hookInfo.Kind.IsRelation() {
		statusData["relation-id"] = hookInfo.RelationId
		if hookInfo.RemoteUnit != "" {
			statusData["remote-unit"] = hookInfo.RemoteUnit
		}
		relationName, err := u.relationStateTracker.Name(hookInfo.RelationId)
		if err != nil {
			return errors.Trace(err)
		}
		hookName = fmt.Sprintf("%s-%s", relationName, hookInfo.Kind)
	}
	statusData["hook"] = hookName
	statusMessage := fmt.Sprintf("hook failed: %q", hookName)
	return setAgentStatus(u, status.Error, statusMessage, statusData)
}<|MERGE_RESOLUTION|>--- conflicted
+++ resolved
@@ -452,14 +452,10 @@
 				u.logger.Child("verifycharmprofile"),
 				u.modelType,
 			),
-<<<<<<< HEAD
 			UpgradeSeries: upgradeseries.NewResolver(
 				u.logger.Child("upgradeseries"),
 			),
-=======
-			Reboot:        reboot.NewResolver(u.logger, rebootDetected, u.modelType),
-			UpgradeSeries: upgradeseries.NewResolver(),
->>>>>>> 516f461f
+			Reboot: reboot.NewResolver(u.logger, rebootDetected, u.modelType),
 			Leadership: uniterleadership.NewResolver(
 				u.logger.Child("leadership"),
 			),
