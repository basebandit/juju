// Copyright 2020 Canonical Ltd.
// Licensed under the AGPLv3, see LICENCE file for details.

package caasapplicationprovisioner

import (
	"reflect"
	"strings"
	"time"

	"github.com/juju/charm/v8"
	"github.com/juju/clock"
	"github.com/juju/errors"
	"github.com/juju/names/v4"
	"github.com/juju/retry"
	"github.com/juju/systems"
	"github.com/juju/utils/v2"
	"github.com/juju/worker/v2"
	"github.com/juju/worker/v2/catacomb"

	"github.com/juju/juju/apiserver/params"
	"github.com/juju/juju/caas"
	"github.com/juju/juju/cloudconfig/podcfg"
	"github.com/juju/juju/core/life"
	"github.com/juju/juju/core/resources"
	"github.com/juju/juju/core/status"
	"github.com/juju/juju/core/watcher"
)

type appNotifyWorker interface {
	worker.Worker
	Notify()
}

type appWorker struct {
	catacomb catacomb.Catacomb
	facade   CAASProvisionerFacade
	broker   CAASBroker
	clock    clock.Clock
	logger   Logger

	name        string
	modelTag    names.ModelTag
	changes     chan struct{}
	password    string
	lastApplied caas.ApplicationConfig
}

type AppWorkerConfig struct {
	Name     string
	Facade   CAASProvisionerFacade
	Broker   CAASBroker
	ModelTag names.ModelTag
	Clock    clock.Clock
	Logger   Logger
}

type NewAppWorkerFunc func(AppWorkerConfig) func() (worker.Worker, error)

func NewAppWorker(config AppWorkerConfig) func() (worker.Worker, error) {
	return func() (worker.Worker, error) {
		changes := make(chan struct{}, 1)
		changes <- struct{}{}
		a := &appWorker{
			name:     config.Name,
			facade:   config.Facade,
			broker:   config.Broker,
			modelTag: config.ModelTag,
			clock:    config.Clock,
			logger:   config.Logger,
			changes:  changes,
		}
		err := catacomb.Invoke(catacomb.Plan{
			Site: &a.catacomb,
			Work: a.loop,
		})
		return a, err
	}
}

func (a *appWorker) Notify() {
	a.changes <- struct{}{}
}

func (a *appWorker) Kill() {
	a.catacomb.Kill(nil)
}

func (a *appWorker) Wait() error {
	return a.catacomb.Wait()
}

func (a *appWorker) loop() error {
	charmURL, err := a.facade.ApplicationCharmURL(a.name)
	if errors.IsNotFound(err) {
		a.logger.Debugf("application %q removed", a.name)
		return nil
	} else if err != nil {
		return errors.Annotatef(err, "failed to get charm url for application")
	}
	charmInfo, err := a.facade.CharmInfo(charmURL.String())
	if err != nil {
		return errors.Annotatef(err, "failed to get application charm deployment metadata for %q", a.name)
	}
	if charmInfo == nil ||
		charmInfo.Meta == nil ||
		charmInfo.Meta.Format() < charm.FormatV2 {
		return errors.Errorf("charm version 2 or greater required")
	}

	// Update the password once per worker start to avoid it changing too frequently.
	a.password, err = utils.RandomPassword()
	if err != nil {
		return errors.Trace(err)
	}
	err = a.facade.SetPassword(a.name, a.password)
	if err != nil {
		return errors.Annotate(err, "failed to set application api passwords")
	}

	// TODO(embedded): support more than statefulset
	app := a.broker.Application(a.name, caas.DeploymentStateful)

	var appLife life.Value
	var appChanges watcher.NotifyChannel
	var replicaChanges watcher.NotifyChannel
	var appStateChanges watcher.NotifyChannel
	var lastReportedStatus map[string]status.StatusInfo

	done := false

	handleChange := func() error {
		appLife, err = a.facade.Life(a.name)
		if errors.IsNotFound(err) {
			appLife = life.Dead
		} else if err != nil {
			return errors.Trace(err)
		}
		switch appLife {
		case life.Alive:
			if appStateChanges == nil {
				appStateWatcher, err := a.facade.WatchApplication(a.name)
				if err != nil {
					return errors.Annotatef(err, "failed to watch for changes to application %q", a.name)
				}
				if err := a.catacomb.Add(appStateWatcher); err != nil {
					return errors.Trace(err)
				}
				appStateChanges = appStateWatcher.Changes()
			}
			err = a.alive(app)
			if err != nil {
				return errors.Trace(err)
			}
			if appChanges == nil {
				appWatcher, err := app.Watch()
				if err != nil {
					return errors.Annotatef(err, "failed to watch for changes to application %q", a.name)
				}
				if err := a.catacomb.Add(appWatcher); err != nil {
					return errors.Trace(err)
				}
				appChanges = appWatcher.Changes()
			}
			if replicaChanges == nil {
				replicaWatcher, err := app.WatchReplicas()
				if err != nil {
					return errors.Annotatef(err, "failed to watch for changes to replicas %q", a.name)
				}
				if err := a.catacomb.Add(replicaWatcher); err != nil {
					return errors.Trace(err)
				}
				replicaChanges = replicaWatcher.Changes()
			}
		case life.Dying:
			err = a.dying(app)
			if err != nil {
				return errors.Trace(err)
			}
		case life.Dead:
			err = a.dead(app)
			if err != nil {
				return errors.Trace(err)
			}
			done = true
			return nil
		}
		return nil
	}

	for {
		select {
		case <-a.catacomb.Dying():
			return a.catacomb.ErrDying()
		case <-appStateChanges:
			// Respond to state changes.
			err = handleChange()
			if err != nil {
				return errors.Trace(err)
			}
		case <-a.changes:
			// Respond to life changes.
			err = handleChange()
			if err != nil {
				return errors.Trace(err)
			}
		case <-appChanges:
<<<<<<< HEAD
			// Respond to changes in provider application
=======
			// Respond to changes in provider application.
>>>>>>> 893ab973
			lastReportedStatus, err = a.updateState(app, false, lastReportedStatus)
			if err != nil {
				return errors.Trace(err)
			}
		case <-replicaChanges:
			// Respond to changes in replicas of the application.
			lastReportedStatus, err = a.updateState(app, false, lastReportedStatus)
			if err != nil {
				return errors.Trace(err)
			}
		}
		if done {
			return nil
		}
	}
}

func (a *appWorker) updateState(app caas.Application, force bool, lastReportedStatus map[string]status.StatusInfo) (map[string]status.StatusInfo, error) {
	// Fetching the units here is to ensure happens-before consistency
	// on the deletion of units.
	observedUnits, err := a.facade.Units(a.name)
	if errors.IsNotFound(err) {
		return nil, nil
	} else if err != nil {
		return nil, errors.Trace(err)
	}
	st, err := app.State()
	if errors.IsNotFound(err) {
		// Do nothing
	} else if err != nil {
		return nil, errors.Trace(err)
	}
	err = a.facade.GarbageCollect(a.name, observedUnits, st.DesiredReplicas, st.Replicas, force)
	if errors.IsNotFound(err) {
		return nil, nil
	} else if err != nil {
		return nil, errors.Trace(err)
	}
	if force {
		return nil, nil
	}
	// TODO: consolidate GarbageCollect and UpdateApplicationUnits into a single call.
	units, err := app.Units()
	if err != nil {
		return nil, errors.Trace(err)
	}

	reportedStatus := make(map[string]status.StatusInfo)
	args := params.UpdateApplicationUnits{
		ApplicationTag: names.NewApplicationTag(a.name).String(),
		Status:         params.EntityStatus{},
	}
	for _, u := range units {
		// For pods managed by the substrate, any marked as dying
		// are treated as non-existing.
		if u.Dying {
			continue
		}
		unitStatus := u.Status
		lastStatus, ok := lastReportedStatus[u.Id]
		reportedStatus[u.Id] = unitStatus
		// TODO: Determine a better way to propagate status
		// without constantly overriding the juju state value.
		if ok {
			// If we've seen the same status value previously,
			// report as unknown as this value is ignored.
			if reflect.DeepEqual(lastStatus, unitStatus) {
				unitStatus = status.StatusInfo{
					Status: status.Unknown,
				}
			}
		}
		unitParams := params.ApplicationUnitParams{
			ProviderId: u.Id,
			Address:    u.Address,
			Ports:      u.Ports,
			Stateful:   u.Stateful,
			Status:     unitStatus.Status.String(),
			Info:       unitStatus.Message,
			Data:       unitStatus.Data,
		}
		// Fill in any filesystem info for volumes attached to the unit.
		// A unit will not become active until all required volumes are
		// provisioned, so it makes sense to send this information along
		// with the units to which they are attached.
		for _, info := range u.FilesystemInfo {
			unitParams.FilesystemInfo = append(unitParams.FilesystemInfo, params.KubernetesFilesystemInfo{
				StorageName:  info.StorageName,
				FilesystemId: info.FilesystemId,
				Size:         info.Size,
				MountPoint:   info.MountPoint,
				ReadOnly:     info.ReadOnly,
				Status:       info.Status.Status.String(),
				Info:         info.Status.Message,
				Data:         info.Status.Data,
				Volume: params.KubernetesVolumeInfo{
					VolumeId:   info.Volume.VolumeId,
					Size:       info.Volume.Size,
					Persistent: info.Volume.Persistent,
					Status:     info.Volume.Status.Status.String(),
					Info:       info.Volume.Status.Message,
					Data:       info.Volume.Status.Data,
				},
			})
		}
		args.Units = append(args.Units, unitParams)
	}

	appUnitInfo, err := a.facade.UpdateUnits(args)
	if err != nil {
		// We can ignore not found errors as the worker will get stopped anyway.
		// We can also ignore Forbidden errors raised from SetScale because disordered events could happen often.
		if !errors.IsForbidden(err) && !errors.IsNotFound(err) {
			return nil, errors.Trace(err)
		}
		a.logger.Warningf("update units %v", err)
	}

	if appUnitInfo != nil {
		for _, unitInfo := range appUnitInfo.Units {
			unit, err := names.ParseUnitTag(unitInfo.UnitTag)
			if err != nil {
				return nil, errors.Trace(err)
			}
			err = a.broker.AnnotateUnit(a.name, caas.ModeEmbedded, unitInfo.ProviderId, unit)
			if errors.IsNotFound(err) {
				continue
			} else if err != nil {
				return nil, errors.Trace(err)
			}
		}
	}
	return reportedStatus, nil
}

func (a *appWorker) alive(app caas.Application) error {
	a.logger.Debugf("ensuring application %q exists", a.name)

	provisionInfo, err := a.facade.ProvisioningInfo(a.name)
	if err != nil {
		return errors.Annotate(err, "failed to get provisioning info")
	}
	if provisionInfo.CharmURL == nil {
		return errors.Errorf("missing charm url in provision info")
	}

	charmInfo, err := a.facade.CharmInfo(provisionInfo.CharmURL.String())
	if err != nil {
		return errors.Annotatef(err, "failed to get application charm deployment metadata for %q", a.name)
	}

	appState, err := app.Exists()
	if err != nil {
		return errors.Annotatef(err, "failed get application state for %q", a.name)
	}

	if appState.Exists && appState.Terminating {
		if err := a.waitForTerminated(app); err != nil {
			return errors.Annotatef(err, "%q was terminating and there was an error waiting for it to stop", a.name)
		}
	}

	images, err := a.facade.ApplicationOCIResources(a.name)
	if err != nil {
		return errors.Annotate(err, "failed to get oci image resources")
	}

	baseSystem, err := systems.ParseSystemFromSeries(provisionInfo.Series)
	if err != nil {
		return errors.Annotate(err, "failed to parse series as a system")
	}

	ch := charmInfo.Charm()
	charmBaseImage := resources.DockerImageDetails{}
	if baseSystem.Resource != "" {
		image, ok := images[baseSystem.Resource]
		if !ok {
			return errors.NotFoundf("referenced charm base image resource %s", baseSystem.Resource)
		}
		charmBaseImage = image
	} else {
		charmBaseImage.RegistryPath, err = podcfg.ImageForSystem(provisionInfo.ImageRepo, baseSystem)
		if err != nil {
			return errors.Annotate(err, "failed to get image for system")
		}
	}

	containers := make(map[string]caas.ContainerConfig)
	for k, v := range ch.Meta().Containers {
		container := caas.ContainerConfig{
			Name: k,
		}
		if len(v.Systems) != 1 {
			return errors.NotValidf("containers currently only support declaring one system")
		}
		system := v.Systems[0]
		if system.Resource != "" {
			image, ok := images[system.Resource]
			if !ok {
				return errors.NotFoundf("referenced charm base image resource %s", system.Resource)
			}
			container.Image = image
		} else {
			container.Image.RegistryPath, err = podcfg.ImageForSystem(provisionInfo.ImageRepo, system)
			if err != nil {
				return errors.Annotate(err, "failed to get image for system")
			}
		}
		for _, m := range v.Mounts {
			container.Mounts = append(container.Mounts, caas.MountConfig{
				StorageName: m.Storage,
				Path:        m.Location,
			})
		}
		containers[k] = container
	}

	// TODO(embedded): container.Mounts[*].Path <= consolidate? => provisionInfo.Filesystems[*].Attachment.Path
	config := caas.ApplicationConfig{
		IntroductionSecret:   a.password,
		AgentVersion:         provisionInfo.Version,
		AgentImagePath:       provisionInfo.ImagePath,
		ControllerAddresses:  strings.Join(provisionInfo.APIAddresses, ","),
		ControllerCertBundle: provisionInfo.CACert,
		ResourceTags:         provisionInfo.Tags,
		Constraints:          provisionInfo.Constraints,
		Filesystems:          provisionInfo.Filesystems,
		Devices:              provisionInfo.Devices,
		CharmBaseImage:       charmBaseImage,
		Containers:           containers,
		CharmModifiedVersion: provisionInfo.CharmModifiedVersion,
	}
	reason := "unchanged"
	// TODO(embedded): implement Equals method for caas.ApplicationConfig
	if !reflect.DeepEqual(config, a.lastApplied) {
		err = app.Ensure(config)
		if err != nil {
			return errors.Annotate(err, "ensuring application")
		}
		a.lastApplied = config
		reason = "deployed"
		if appState.Exists {
			reason = "updated"
		}
	}

	err = a.facade.SetOperatorStatus(a.name, status.Active, reason, nil)
	if err != nil {
		return errors.Trace(err)
	}

	return nil
}

func (a *appWorker) dying(app caas.Application) error {
	a.logger.Debugf("application %q dying", a.name)
	err := app.Delete()
	if err != nil {
		return errors.Trace(err)
	}
	return nil
}

func (a *appWorker) dead(app caas.Application) error {
	a.logger.Debugf("application %q dead", a.name)
	err := a.dying(app)
	if err != nil {
		return errors.Trace(err)
	}
	err = a.waitForTerminated(app)
	if err != nil {
		return errors.Trace(err)
	}
	_, err = a.updateState(app, true, nil)
	if err != nil {
		return errors.Trace(err)
	}
	return nil
}

func (a *appWorker) waitForTerminated(app caas.Application) error {
	tryAgain := errors.New("try again")
	existsFunc := func() error {
		appState, err := app.Exists()
		if err != nil {
			return errors.Trace(err)
		}
		if !appState.Exists {
			return nil
		}
		if appState.Exists && !appState.Terminating {
			return errors.Errorf("application %q should be terminating but is now running", a.name)
		}
		return tryAgain
	}
	retryCallArgs := retry.CallArgs{
		Attempts:    60,
		Delay:       3 * time.Second,
		MaxDuration: 3 * time.Minute,
		Clock:       a.clock,
		Func:        existsFunc,
		IsFatalError: func(err error) bool {
			return err != tryAgain
		},
	}
	return errors.Trace(retry.Call(retryCallArgs))
}<|MERGE_RESOLUTION|>--- conflicted
+++ resolved
@@ -205,11 +205,7 @@
 				return errors.Trace(err)
 			}
 		case <-appChanges:
-<<<<<<< HEAD
-			// Respond to changes in provider application
-=======
 			// Respond to changes in provider application.
->>>>>>> 893ab973
 			lastReportedStatus, err = a.updateState(app, false, lastReportedStatus)
 			if err != nil {
 				return errors.Trace(err)
