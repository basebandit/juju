// Copyright 2012, 2013 Canonical Ltd.
// Licensed under the AGPLv3, see LICENCE file for details.

package provisioner

import (
	stdcontext "context"
	"fmt"
	"math/rand"
	"sort"
	"sync"
	"time"

	"github.com/juju/collections/set"
	"github.com/juju/errors"
	"github.com/juju/names/v4"
	"github.com/juju/utils/v3"
	"github.com/juju/version/v2"
	"github.com/juju/worker/v3"
	"github.com/juju/worker/v3/catacomb"

	apiprovisioner "github.com/juju/juju/api/agent/provisioner"
	"github.com/juju/juju/cloudconfig/instancecfg"
	"github.com/juju/juju/container"
	"github.com/juju/juju/controller"
	"github.com/juju/juju/controller/authentication"
	"github.com/juju/juju/core/arch"
	"github.com/juju/juju/core/constraints"
	"github.com/juju/juju/core/instance"
	"github.com/juju/juju/core/life"
	"github.com/juju/juju/core/lxdprofile"
	"github.com/juju/juju/core/network"
	"github.com/juju/juju/core/series"
	"github.com/juju/juju/core/status"
	"github.com/juju/juju/core/watcher"
	"github.com/juju/juju/core/workerpool"
	"github.com/juju/juju/environs"
	"github.com/juju/juju/environs/config"
	"github.com/juju/juju/environs/context"
	"github.com/juju/juju/environs/imagemetadata"
	"github.com/juju/juju/environs/instances"
	"github.com/juju/juju/environs/simplestreams"
	providercommon "github.com/juju/juju/provider/common"
	"github.com/juju/juju/rpc/params"
	"github.com/juju/juju/storage"
	coretools "github.com/juju/juju/tools"
	"github.com/juju/juju/worker/common"
	"github.com/juju/juju/wrench"
)

type ProvisionerTask interface {
	worker.Worker

	// SetHarvestMode sets a flag to indicate how the provisioner task
	// should harvest machines. See config.HarvestMode for
	// documentation of behavior.
	SetHarvestMode(mode config.HarvestMode)

	// SetNumProvisionWorkers resizes the pool of provision workers.
	SetNumProvisionWorkers(numWorkers int)
}

type MachineGetter interface {
	Machines(...names.MachineTag) ([]apiprovisioner.MachineResult, error)
	MachinesWithTransientErrors() ([]apiprovisioner.MachineStatusResult, error)
}

type DistributionGroupFinder interface {
	DistributionGroupByMachineId(...names.MachineTag) ([]apiprovisioner.DistributionGroupResult, error)
}

// ToolsFinder is an interface used for finding tools to run on
// provisioned instances.
type ToolsFinder interface {
	// FindTools returns a list of tools matching the specified
	// version, series, and architecture. If arch is empty, the
	// implementation is expected to use a well documented default.
	FindTools(version version.Number, series string, arch string) (coretools.List, error)
}

func NewProvisionerTask(
	controllerUUID string,
	hostTag names.Tag,
	logger Logger,
	harvestMode config.HarvestMode,
	machineGetter MachineGetter,
	distributionGroupFinder DistributionGroupFinder,
	toolsFinder ToolsFinder,
	machineWatcher watcher.StringsWatcher,
	retryWatcher watcher.NotifyWatcher,
	broker environs.InstanceBroker,
	auth authentication.AuthenticationProvider,
	imageStream string,
	retryStartInstanceStrategy RetryStrategy,
	cloudCallContextFunc common.CloudCallContextFunc,
	numProvisionWorkers int,
	eventProcessedCb func(string),
) (ProvisionerTask, error) {
	machineChanges := machineWatcher.Changes()
	workers := []worker.Worker{machineWatcher}
	var retryChanges watcher.NotifyChannel
	if retryWatcher != nil {
		retryChanges = retryWatcher.Changes()
		workers = append(workers, retryWatcher)
	}
	task := &provisionerTask{
		controllerUUID:             controllerUUID,
		hostTag:                    hostTag,
		logger:                     logger,
		machineGetter:              machineGetter,
		distributionGroupFinder:    distributionGroupFinder,
		toolsFinder:                toolsFinder,
		machineChanges:             machineChanges,
		retryChanges:               retryChanges,
		broker:                     broker,
		auth:                       auth,
		harvestMode:                harvestMode,
		harvestModeChan:            make(chan config.HarvestMode, 1),
		machines:                   make(map[string]apiprovisioner.MachineProvisioner),
		machinesStarting:           make(map[string]bool),
		machinesStopDeferred:       make(map[string]bool),
		machinesStopping:           make(map[string]bool),
		availabilityZoneMachines:   make([]*AvailabilityZoneMachine, 0),
		imageStream:                imageStream,
		retryStartInstanceStrategy: retryStartInstanceStrategy,
		cloudCallCtxFunc:           cloudCallContextFunc,
		wp:                         workerpool.NewWorkerPool(logger, numProvisionWorkers),
		wpSizeChan:                 make(chan int, 1),
		eventProcessedCb:           eventProcessedCb,
	}
	err := catacomb.Invoke(catacomb.Plan{
		Site: &task.catacomb,
		Work: task.loop,
		Init: workers,
	})
	if err != nil {
		return nil, errors.Trace(err)
	}
	return task, nil
}

// The list of events that are passed into the eventProcessed callback by the
// main loop.
const (
	eventTypeProcessedMachines         = "processed-machines"
	eventTypeRetriedMachinesWithErrors = "retried-machines-with-errors"
	eventTypeResizedWorkerPool         = "resized-worker-pool"
	eventTypeHarvestModeChanged        = "harvest-mode-changed"
)

type provisionerTask struct {
	controllerUUID             string
	hostTag                    names.Tag
	logger                     Logger
	machineGetter              MachineGetter
	distributionGroupFinder    DistributionGroupFinder
	toolsFinder                ToolsFinder
	machineChanges             watcher.StringsChannel
	retryChanges               watcher.NotifyChannel
	broker                     environs.InstanceBroker
	catacomb                   catacomb.Catacomb
	auth                       authentication.AuthenticationProvider
	imageStream                string
	harvestMode                config.HarvestMode
	harvestModeChan            chan config.HarvestMode
	retryStartInstanceStrategy RetryStrategy

	machinesMutex            sync.RWMutex
	machines                 map[string]apiprovisioner.MachineProvisioner // machine ID -> machine
	machinesStarting         map[string]bool                              // machine IDs currently being started.
	machinesStopping         map[string]bool                              // machine IDs currently being stopped.
	machinesStopDeferred     map[string]bool                              // machine IDs which were set as dead while starting. They will be stopped once they are online.
	availabilityZoneMachines []*AvailabilityZoneMachine
	instances                map[instance.Id]instances.Instance // instanceID -> instance
	cloudCallCtxFunc         common.CloudCallContextFunc

	// A worker pool for starting/stopping instances in parallel.
	wp         *workerpool.WorkerPool
	wpSizeChan chan int

	// eventProcessedCb is an optional, externally-registered callback that
	// will be invoked when the task main loop successfully processes an event.
	// The event type is provided as the first arg to the callback.
	eventProcessedCb func(string)
}

// Kill implements worker.Worker.Kill.
func (task *provisionerTask) Kill() {
	task.catacomb.Kill(nil)
}

// Wait implements worker.Worker.Wait.
func (task *provisionerTask) Wait() error {
	return task.catacomb.Wait()
}

func (task *provisionerTask) loop() (taskErr error) {
	task.logger.Infof("entering provisioner task loop; using provisioner pool with %d workers", task.wp.Size())
	defer func() {
		wpErr := task.wp.Close()
		if taskErr == nil {
			taskErr = wpErr
		}
		task.logger.Infof("exiting provisioner task loop; err: %v", taskErr)
	}()

	// Don't allow the harvesting mode to change until we have read at
	// least one set of changes, which will populate the task.machines
	// map. Otherwise we will potentially see all legitimate instances
	// as unknown.
	var harvestModeChan chan config.HarvestMode

	// When the watcher is started, it will have the initial changes be all
	// the machines that are relevant. Also, since this is available straight
	// away, we know there will be some changes right off the bat.
	ctx := task.cloudCallCtxFunc(stdcontext.Background())
	for {
		select {
		case ids, ok := <-task.machineChanges:
			if !ok {
				return errors.New("machine watcher closed channel")
			}

			if err := task.processMachines(ctx, ids); err != nil {
				return errors.Annotate(err, "processing updated machines")
			}

			task.notifyEventProcessedCallback(eventTypeProcessedMachines)

			// We've seen a set of changes.
			// Enable modification of harvesting mode.
			harvestModeChan = task.harvestModeChan
		case numWorkers := <-task.wpSizeChan:
			if task.wp.Size() == numWorkers {
				continue // nothing to do
			}

			// Stop the current pool (checking for any pending
			// errors) and create a new one.
			task.logger.Infof("resizing provision worker pool size to %d", numWorkers)
			if err := task.wp.Close(); err != nil {
				return err
			}
			task.wp = workerpool.NewWorkerPool(task.logger, numWorkers)
			task.notifyEventProcessedCallback(eventTypeResizedWorkerPool)
		case harvestMode := <-harvestModeChan:
			if harvestMode == task.harvestMode {
				break
			}
			task.logger.Infof("harvesting mode changed to %s", harvestMode)
			task.harvestMode = harvestMode
			task.notifyEventProcessedCallback(eventTypeHarvestModeChanged)
			if harvestMode.HarvestUnknown() {
				task.logger.Infof("harvesting unknown machines")
				if err := task.processMachines(ctx, nil); err != nil {
					return errors.Annotate(err, "processing machines after safe mode disabled")
				}
				task.notifyEventProcessedCallback(eventTypeProcessedMachines)
			}
		case <-task.retryChanges:
			if err := task.processMachinesWithTransientErrors(ctx); err != nil {
				return errors.Annotate(err, "processing machines with transient errors")
			}
			task.notifyEventProcessedCallback(eventTypeRetriedMachinesWithErrors)
		case <-task.wp.Done():
			// The worker pool has detected one or more errors and
			// is in the process of shutting down. Collect and
			// report any emitted errors.
			return task.wp.Close()
		case <-task.catacomb.Dying():
			return task.catacomb.ErrDying()
		}
	}
}

func (task *provisionerTask) notifyEventProcessedCallback(evtType string) {
	if task.eventProcessedCb != nil {
		task.eventProcessedCb(evtType)
	}
}

// SetHarvestMode implements ProvisionerTask.SetHarvestMode().
func (task *provisionerTask) SetHarvestMode(mode config.HarvestMode) {
	select {
	case task.harvestModeChan <- mode:
	case <-task.catacomb.Dying():
	}
}

// SetNumProvisionWorkers queues a pool resize request to be processed by the
// provisioner task main loop.
func (task *provisionerTask) SetNumProvisionWorkers(numWorkers int) {
	select {
	case task.wpSizeChan <- numWorkers:
	case <-task.catacomb.Dying():
	}
}

func (task *provisionerTask) processMachinesWithTransientErrors(ctx context.ProviderCallContext) error {
	results, err := task.machineGetter.MachinesWithTransientErrors()
	if err != nil || len(results) == 0 {
		return nil
	}
	task.logger.Tracef("processMachinesWithTransientErrors(%v)", results)
	var pending []apiprovisioner.MachineProvisioner
	for _, result := range results {
		if result.Status.Error != nil {
			task.logger.Errorf("cannot retry provisioning of machine %q: %v", result.Machine.Id(), result.Status.Error)
			continue
		}
		machine := result.Machine
		if err := machine.SetStatus(status.Pending, "", nil); err != nil {
			task.logger.Errorf("cannot reset status of machine %q: %v", machine.Id(), err)
			continue
		}
		if err := machine.SetInstanceStatus(status.Provisioning, "", nil); err != nil {
			task.logger.Errorf("cannot reset instance status of machine %q: %v", machine.Id(), err)
			continue
		}
		if err := machine.SetModificationStatus(status.Idle, "", nil); err != nil {
			task.logger.Errorf("cannot reset modification status of machine %q: %v", machine.Id(), err)
			continue
		}
		task.machinesMutex.Lock()
		task.machines[machine.Tag().String()] = machine
		task.machinesMutex.Unlock()
		pending = append(pending, machine)
	}
	return task.queueStartMachines(ctx, pending)
}

func (task *provisionerTask) processMachines(ctx context.ProviderCallContext, ids []string) error {
	task.logger.Tracef("processMachines(%v)", ids)

	// Populate the tasks maps of current instances and machines.
	if err := task.populateMachineMaps(ctx, ids); err != nil {
		return errors.Trace(err)
	}

	// Maintain zone-machine distributions.
	err := task.updateAvailabilityZoneMachines(ctx)
	if err != nil && !errors.IsNotImplemented(err) {
		return errors.Annotate(err, "updating AZ distributions")
	}

	// Find machines without an instance ID or that are dead.
	pending, dead, err := task.pendingOrDead(ids)
	if err != nil {
		return errors.Trace(err)
	}

	// Queue removal of any dead machines that are not already being
	// stopped or flagged for deferred stopping once they are online.
	if err := task.filterAndQueueRemovalOfDeadMachines(ctx, dead); err != nil {
		return errors.Trace(err)
	}

	// Queue start requests for any other pending instances.
	return errors.Trace(task.queueStartMachines(ctx, pending))
}

func instanceIds(instances []instances.Instance) []string {
	ids := make([]string, 0, len(instances))
	for _, inst := range instances {
		ids = append(ids, string(inst.Id()))
	}
	return ids
}

// populateMachineMaps updates task.instances. Also updates task.machines map
// if a list of IDs is given.
func (task *provisionerTask) populateMachineMaps(ctx context.ProviderCallContext, ids []string) error {
	allInstances, err := task.broker.AllRunningInstances(ctx)
	if err != nil {
		return errors.Annotate(err, "getting all instances from broker")
	}

	instances := make(map[instance.Id]instances.Instance)
	for _, i := range allInstances {
		instances[i.Id()] = i
	}
	task.machinesMutex.Lock()
	task.instances = instances
	task.machinesMutex.Unlock()

	// Update the machines map with new data for each of the machines in the
	// change list.
	machineTags := make([]names.MachineTag, len(ids))
	for i, id := range ids {
		machineTags[i] = names.NewMachineTag(id)
	}
	machines, err := task.machineGetter.Machines(machineTags...)
	if err != nil {
		return errors.Annotatef(err, "getting machines %v", ids)
	}
	task.machinesMutex.Lock()
	defer task.machinesMutex.Unlock()
	for i, result := range machines {
		switch {
		case result.Err == nil:
			task.machines[result.Machine.Id()] = result.Machine
		case params.IsCodeNotFoundOrCodeUnauthorized(result.Err):
			task.logger.Debugf("machine %q not found in state", ids[i])
			delete(task.machines, ids[i])
		default:
			return errors.Annotatef(result.Err, "getting machine %v", ids[i])
		}
	}
	return nil
}

// pendingOrDead looks up machines with ids and returns those that do not
// have an instance id assigned yet, and also those that are dead. Any machines
// that are currently being stopped or have been marked for deferred stopping
// once they are online will be skipped.
func (task *provisionerTask) pendingOrDead(
	ids []string,
) (pending, dead []apiprovisioner.MachineProvisioner, err error) {
	task.machinesMutex.RLock()
	defer task.machinesMutex.RUnlock()
	for _, id := range ids {
		// Ignore machines that have been either queued for deferred
		// stopping or they are currently stopping
		if _, found := task.machinesStopDeferred[id]; found {
			task.logger.Tracef("pendingOrDead: ignoring machine %q; machine has deferred stop flag set", id)
			continue // ignore: will be stopped once started
		} else if _, found := task.machinesStopping[id]; found {
			task.logger.Tracef("pendingOrDead: ignoring machine %q; machine is currently being stopped", id)
			continue // ignore: currently being stopped.
		}

		machine, found := task.machines[id]
		if !found {
			task.logger.Infof("machine %q not found", id)
			continue
		}
		var classification MachineClassification
		classification, err = classifyMachine(task.logger, machine)
		if err != nil {
			return // return the error
		}
		switch classification {
		case Pending:
			pending = append(pending, machine)
		case Dead:
			dead = append(dead, machine)
		}
	}
	task.logger.Tracef("pending machines: %v", pending)
	task.logger.Tracef("dead machines: %v", dead)
	return
}

type ClassifiableMachine interface {
	Life() life.Value
	InstanceId() (instance.Id, error)
	EnsureDead() error
	Status() (status.Status, string, error)
	InstanceStatus() (status.Status, string, error)
	Id() string
}

type MachineClassification string

const (
	None    MachineClassification = "none"
	Pending MachineClassification = "Pending"
	Dead    MachineClassification = "Dead"
)

func classifyMachine(logger Logger, machine ClassifiableMachine) (
	MachineClassification, error) {
	switch machine.Life() {
	case life.Dying:
		if _, err := machine.InstanceId(); err == nil {
			return None, nil
		} else if !params.IsCodeNotProvisioned(err) {
			return None, errors.Annotatef(err, "loading dying machine id:%s, details:%v", machine.Id(), machine)
		}
		logger.Infof("killing dying, unprovisioned machine %q", machine)
		if err := machine.EnsureDead(); err != nil {
			return None, errors.Annotatef(err, "ensuring machine dead id:%s, details:%v", machine.Id(), machine)
		}
		fallthrough
	case life.Dead:
		return Dead, nil
	}
	instId, err := machine.InstanceId()
	if err != nil {
		if !params.IsCodeNotProvisioned(err) {
			return None, errors.Annotatef(err, "loading machine id:%s, details:%v", machine.Id(), machine)
		}
		machineStatus, _, err := machine.Status()
		if err != nil {
			logger.Infof("cannot get machine id:%s, details:%v, err:%v", machine.Id(), machine, err)
			return None, nil
		}
		if machineStatus == status.Pending {
			logger.Infof("found machine pending provisioning id:%s, details:%v", machine.Id(), machine)
			return Pending, nil
		}
		instanceStatus, _, err := machine.InstanceStatus()
		if err != nil {
			logger.Infof("cannot read instance status id:%s, details:%v, err:%v", machine.Id(), machine, err)
			return None, nil
		}
		if instanceStatus == status.Provisioning {
			logger.Infof("found machine provisioning id:%s, details:%v", machine.Id(), machine)
			return Pending, nil
		}
		return None, nil
	}
	logger.Infof("machine %s already started as instance %q", machine.Id(), instId)

	return None, nil
}

// findUnknownInstances finds instances which are not associated with a machine.
func (task *provisionerTask) findUnknownInstances(stopping []instances.Instance) ([]instances.Instance, error) {
	// Make a copy of the instances we know about.
	taskInstances := make(map[instance.Id]instances.Instance)
	for k, v := range task.instances {
		taskInstances[k] = v
	}

	task.machinesMutex.RLock()
	defer task.machinesMutex.RUnlock()
	for _, m := range task.machines {
		instId, err := m.InstanceId()
		switch {
		case err == nil:
			delete(taskInstances, instId)
		case params.IsCodeNotProvisioned(err):
		case params.IsCodeNotFoundOrCodeUnauthorized(err):
		default:
			return nil, err
		}
	}
	// Now remove all those instances that we are stopping already as we
	// know about those and don't want to include them in the unknown list.
	for _, inst := range stopping {
		delete(taskInstances, inst.Id())
	}
	var unknown []instances.Instance
	for _, inst := range taskInstances {
		unknown = append(unknown, inst)
	}
	return unknown, nil
}

// filterAndQueueRemovalOfDeadMachines scans the list of dead machines and:
//   - Sets the deferred stop flag for machines that are still online
//   - Filters out any machines that are either stopping or have the deferred
//     stop flag set.
//   - Marks the remaining machines as stopping and queues a request for them to
//     be cleaned up.
func (task *provisionerTask) filterAndQueueRemovalOfDeadMachines(ctx context.ProviderCallContext, dead []apiprovisioner.MachineProvisioner) error {
	// Flag any machines in the dead list that are still being started so
	// they will be stopped once they come online.
	task.deferStopForNotYetStartedMachines(dead)

	// Filter the initial dead machine list. Any machines marked for
	// deferred stopping, machines that are already being stopped and
	// machines that have not yet finished provisioning will be removed
	// from the filtered list.
	dead = task.filterDeadMachines(dead)

	// The remaining machines will be removed asynchronously and this
	// method can be invoked again concurrently to process another machine
	// change event. To avoid attempts to remove the same machines twice,
	// they are flagged as stopping.
	task.machinesMutex.Lock()
	for _, machine := range dead {
		machID := machine.Id()
		if !task.machinesStopDeferred[machID] {
			task.machinesStopping[machID] = true
		}
	}
	task.machinesMutex.Unlock()
	return task.queueRemovalOfDeadMachines(ctx, dead)
}

func (task *provisionerTask) queueRemovalOfDeadMachines(ctx context.ProviderCallContext, dead []apiprovisioner.MachineProvisioner) error {
	// Collect the instances for all provisioned machines that are dead.
	stopping := task.instancesForDeadMachines(dead)

	// Find running instances that have no machines associated.
	unknown, err := task.findUnknownInstances(stopping)
	if err != nil {
		return errors.Trace(err)
	}

	if !task.harvestMode.HarvestUnknown() && len(unknown) != 0 {
		task.logger.Infof(
			"%s is set to %s; unknown instances not stopped %v",
			config.ProvisionerHarvestModeKey,
			task.harvestMode.String(),
			instanceIds(unknown),
		)
		unknown = nil
	}

	if (task.harvestMode.HarvestNone() || !task.harvestMode.HarvestDestroyed()) && len(stopping) != 0 {
		task.logger.Infof(
			`%s is set to "%s"; will not harvest %s`,
			config.ProvisionerHarvestModeKey,
			task.harvestMode.String(),
			instanceIds(stopping),
		)
		stopping = nil
	}

	if len(dead) == 0 {
		return nil // nothing to do
	}

	provTask := workerpool.Task{
		Type: "stop-instances",
		Process: func() error {
			if len(stopping) > 0 {
				task.logger.Infof("stopping known instances %v", instanceIds(stopping))
			}
			if len(unknown) > 0 {
				task.logger.Infof("stopping unknown instances %v", instanceIds(unknown))
			}

			// It is important that we stop unknown instances before starting
			// pending ones, because if we start an instance and then fail to
			// set its InstanceId on the machine.
			// We don't want to start a new instance for the same machine ID.
			if err := task.doStopInstances(ctx, append(stopping, unknown...)); err != nil {
				return errors.Trace(err)
			}

			// Remove any dead machines from state.
			for _, machine := range dead {
				task.logger.Infof("removing dead machine %q", machine.Id())
				if err := machine.MarkForRemoval(); err != nil {
					task.logger.Errorf("failed to remove dead machine %q", machine.Id())
				}
				task.removeMachineFromAZMap(machine)
				machID := machine.Id()
				task.machinesMutex.Lock()
				delete(task.machines, machID)
				delete(task.machinesStopping, machID)
				task.machinesMutex.Unlock()
			}

			return nil
		},
	}

	select {
	case task.wp.Queue() <- provTask:
		// successfully enqueued removal request
		return nil
	case <-task.catacomb.Dying():
		return task.catacomb.ErrDying()
	case <-task.wp.Done():
		// Capture and surface asynchronous worker pool errors.
		return task.wp.Close()
	}
}

// Filter the provided dead machines and remove any machines marked for
// deferred stopping, machines that are currently being stopped and any
// machines that they have not finished starting.
func (task *provisionerTask) filterDeadMachines(dead []apiprovisioner.MachineProvisioner) []apiprovisioner.MachineProvisioner {
	var deadMachines []apiprovisioner.MachineProvisioner

	task.machinesMutex.Lock()
	for _, machine := range dead {
		machID := machine.Id()

		// Ignore any machines for which we have either deferred the
		// stopping of the machine is currently being stopped or they
		// are still being started.
		if task.machinesStopDeferred[machID] || task.machinesStopping[machID] || task.machinesStarting[machID] {
			continue
		}

		// This machine should be queued for deletion.
		deadMachines = append(deadMachines, machine)
	}
	task.machinesMutex.Unlock()

	return deadMachines
}

// Iterate the list of dead machines and flag the ones that are still being
// started so they can be immediately stopped once they come online.
func (task *provisionerTask) deferStopForNotYetStartedMachines(dead []apiprovisioner.MachineProvisioner) {
	task.machinesMutex.Lock()
	for _, machine := range dead {
		machID := machine.Id()
		if task.machinesStarting[machID] {
			task.machinesStopDeferred[machID] = true
		}
	}
	task.machinesMutex.Unlock()
}

// instancesForDeadMachines returns a list of instances that correspond to
// machines with a life of "dead" in state. Missing machines and machines that
// have not finished starting are omitted from the list.
func (task *provisionerTask) instancesForDeadMachines(dead []apiprovisioner.MachineProvisioner) []instances.Instance {
	var deadInstances []instances.Instance
	for _, machine := range dead {
		// Ignore machines that are still provisioning
		task.machinesMutex.RLock()
		if task.machinesStarting[machine.Id()] {
			task.machinesMutex.RUnlock()
			continue
		}
		task.machinesMutex.RUnlock()

		instId, err := machine.InstanceId()
		if err == nil {
			keep, _ := machine.KeepInstance()
			if keep {
				task.logger.Debugf("machine %v is dead but keep-instance is true", instId)
				continue
			}

			// If the instance is not found we can't stop it.
			if inst, found := task.instances[instId]; found {
				deadInstances = append(deadInstances, inst)
			}
		}
	}
	return deadInstances
}

func (task *provisionerTask) doStopInstances(ctx context.ProviderCallContext, instances []instances.Instance) error {
	// Although calling StopInstance with an empty slice should produce no change in the
	// provider, environs like dummy do not consider this a noop.
	if len(instances) == 0 {
		return nil
	}
	if wrench.IsActive("provisioner", "stop-instances") {
		return errors.New("wrench in the works")
	}

	ids := make([]instance.Id, len(instances))
	for i, inst := range instances {
		ids[i] = inst.Id()
	}
	if err := task.broker.StopInstances(ctx, ids...); err != nil {
		return errors.Annotate(err, "stopping instances")
	}
	return nil
}

func (task *provisionerTask) constructInstanceConfig(
	machine apiprovisioner.MachineProvisioner,
	auth authentication.AuthenticationProvider,
	pInfo *params.ProvisioningInfo,
) (*instancecfg.InstanceConfig, error) {

	apiInfo, err := auth.SetupAuthentication(machine)
	if err != nil {
		return nil, errors.Annotate(err, "setting up authentication")
	}

	// Generated a nonce for the new instance, with the format: "machine-#:UUID".
	// The first part is a badge, specifying the tag of the machine the provisioner
	// is running on, while the second part is a random UUID.
	uuid, err := utils.NewUUID()
	if err != nil {
		return nil, errors.Annotate(err, "generating nonce for machine "+machine.Id())
	}

	nonce := fmt.Sprintf("%s:%s", task.hostTag, uuid)
<<<<<<< HEAD
	mSeries, err := series.GetSeriesFromBase(series.Base{Name: pInfo.Base.Name, Channel: pInfo.Base.Channel})
	if err != nil {
		return nil, errors.Annotatef(err, "converting machine base %q to series", pInfo.Base)
=======
	mSeries := pInfo.Series
	if mSeries == "" {
		mSeries, err = series.GetSeriesFromChannel(pInfo.Base.Name, pInfo.Base.Channel)
		if err != nil {
			return nil, errors.Annotatef(err, "converting machine base %q to series", pInfo.Base)
		}
>>>>>>> da341600
	}
	instanceConfig, err := instancecfg.NewInstanceConfig(
		names.NewControllerTag(controller.Config(pInfo.ControllerConfig).ControllerUUID()),
		machine.Id(),
		nonce,
		task.imageStream,
		mSeries,
		apiInfo,
	)
	if err != nil {
		return nil, errors.Trace(err)
	}

	instanceConfig.ControllerConfig = make(map[string]interface{})
	for k, v := range pInfo.ControllerConfig {
		instanceConfig.ControllerConfig[k] = v
	}

	instanceConfig.Tags = pInfo.Tags
	if len(pInfo.Jobs) > 0 {
		instanceConfig.Jobs = pInfo.Jobs
	}

	if instanceConfig.IsController() {
		publicKey, err := simplestreams.UserPublicSigningKey()
		if err != nil {
			return nil, errors.Trace(err)
		}
		instanceConfig.PublicImageSigningKey = publicKey
	}

	instanceConfig.CloudInitUserData = pInfo.CloudInitUserData

	return instanceConfig, nil
}

func (task *provisionerTask) constructStartInstanceParams(
	controllerUUID string,
	machine apiprovisioner.MachineProvisioner,
	instanceConfig *instancecfg.InstanceConfig,
	provisioningInfo *params.ProvisioningInfo,
	possibleTools coretools.List,
) (environs.StartInstanceParams, error) {

	volumes := make([]storage.VolumeParams, len(provisioningInfo.Volumes))
	for i, v := range provisioningInfo.Volumes {
		volumeTag, err := names.ParseVolumeTag(v.VolumeTag)
		if err != nil {
			return environs.StartInstanceParams{}, errors.Trace(err)
		}
		if v.Attachment == nil {
			return environs.StartInstanceParams{}, errors.Errorf("volume params missing attachment")
		}
		machineTag, err := names.ParseMachineTag(v.Attachment.MachineTag)
		if err != nil {
			return environs.StartInstanceParams{}, errors.Trace(err)
		}
		if machineTag != machine.Tag() {
			return environs.StartInstanceParams{}, errors.Errorf("volume attachment params has invalid machine tag")
		}
		if v.Attachment.InstanceId != "" {
			return environs.StartInstanceParams{}, errors.Errorf("volume attachment params specifies instance ID")
		}
		volumes[i] = storage.VolumeParams{
			Tag:          volumeTag,
			Size:         v.Size,
			Provider:     storage.ProviderType(v.Provider),
			Attributes:   v.Attributes,
			ResourceTags: v.Tags,
			Attachment: &storage.VolumeAttachmentParams{
				AttachmentParams: storage.AttachmentParams{
					Machine:  machineTag,
					ReadOnly: v.Attachment.ReadOnly,
				},
				Volume: volumeTag,
			},
		}
	}
	volumeAttachments := make([]storage.VolumeAttachmentParams, len(provisioningInfo.VolumeAttachments))
	for i, v := range provisioningInfo.VolumeAttachments {
		volumeTag, err := names.ParseVolumeTag(v.VolumeTag)
		if err != nil {
			return environs.StartInstanceParams{}, errors.Trace(err)
		}
		machineTag, err := names.ParseMachineTag(v.MachineTag)
		if err != nil {
			return environs.StartInstanceParams{}, errors.Trace(err)
		}
		if machineTag != machine.Tag() {
			return environs.StartInstanceParams{}, errors.Errorf("volume attachment params has invalid machine tag")
		}
		if v.InstanceId != "" {
			return environs.StartInstanceParams{}, errors.Errorf("volume attachment params specifies instance ID")
		}
		if v.VolumeId == "" {
			return environs.StartInstanceParams{}, errors.Errorf("volume attachment params does not specify volume ID")
		}
		volumeAttachments[i] = storage.VolumeAttachmentParams{
			AttachmentParams: storage.AttachmentParams{
				Provider: storage.ProviderType(v.Provider),
				Machine:  machineTag,
				ReadOnly: v.ReadOnly,
			},
			Volume:   volumeTag,
			VolumeId: v.VolumeId,
		}
	}

	var endpointBindings map[string]network.Id
	if len(provisioningInfo.EndpointBindings) != 0 {
		endpointBindings = make(map[string]network.Id)
		for endpoint, space := range provisioningInfo.EndpointBindings {
			endpointBindings[endpoint] = network.Id(space)
		}
	}

	possibleImageMetadata := make([]*imagemetadata.ImageMetadata, len(provisioningInfo.ImageMetadata))
	for i, metadata := range provisioningInfo.ImageMetadata {
		possibleImageMetadata[i] = &imagemetadata.ImageMetadata{
			Id:          metadata.ImageId,
			Arch:        metadata.Arch,
			RegionAlias: metadata.Region,
			RegionName:  metadata.Region,
			Storage:     metadata.RootStorageType,
			Stream:      metadata.Stream,
			VirtType:    metadata.VirtType,
			Version:     metadata.Version,
		}
	}

	startInstanceParams := environs.StartInstanceParams{
		ControllerUUID:    controllerUUID,
		Constraints:       provisioningInfo.Constraints,
		Tools:             possibleTools,
		InstanceConfig:    instanceConfig,
		Placement:         provisioningInfo.Placement,
		Volumes:           volumes,
		VolumeAttachments: volumeAttachments,
		SubnetsToZones:    subnetZonesFromNetworkTopology(provisioningInfo.ProvisioningNetworkTopology),
		EndpointBindings:  endpointBindings,
		ImageMetadata:     possibleImageMetadata,
		StatusCallback:    machine.SetInstanceStatus,
		Abort:             task.catacomb.Dying(),
		CharmLXDProfiles:  provisioningInfo.CharmLXDProfiles,
	}
	if provisioningInfo.RootDisk != nil {
		startInstanceParams.RootDisk = &storage.VolumeParams{
			Provider:   storage.ProviderType(provisioningInfo.RootDisk.Provider),
			Attributes: provisioningInfo.RootDisk.Attributes,
		}
	}

	return startInstanceParams, nil
}

// AvailabilityZoneMachine keeps track a single zone and which machines
// are in it, which machines have failed to use it and which machines
// shouldn't use it. This data is used to decide on how to distribute
// machines across availability zones.
//
// Exposed for testing.
type AvailabilityZoneMachine struct {
	ZoneName           string
	MachineIds         set.Strings
	FailedMachineIds   set.Strings
	ExcludedMachineIds set.Strings // Don't use these machines in the zone.
}

// MatchesConstraints against an AZ. If the constraints specifies Zones, make sure
// this AZ matches a listed ZoneName.
func (az *AvailabilityZoneMachine) MatchesConstraints(cons constraints.Value) bool {
	if !cons.HasZones() {
		return true
	}
	for _, zone := range *cons.Zones {
		if az.ZoneName == zone {
			return true
		}
	}
	return false
}

// updateAvailabilityZoneMachines maintains a mapping of AZs to machines
// running in each zone.
// If the provider does not implement the ZonedEnviron interface, return nil.
func (task *provisionerTask) updateAvailabilityZoneMachines(ctx context.ProviderCallContext) error {
	zonedEnv, ok := task.broker.(providercommon.ZonedEnviron)
	if !ok {
		return nil
	}

	task.machinesMutex.Lock()
	defer task.machinesMutex.Unlock()

	// Only populate from the provider if we have no data.
	// Otherwise, just check that we know all the current AZs.
	if len(task.availabilityZoneMachines) == 0 {
		if err := task.populateAvailabilityZoneMachines(ctx, zonedEnv); err != nil {
			return errors.Trace(err)
		}
	} else {
		if err := task.checkProviderAvailabilityZones(ctx, zonedEnv); err != nil {
			return errors.Trace(err)
		}
	}

	zones := make([]string, len(task.availabilityZoneMachines))
	for i, azm := range task.availabilityZoneMachines {
		zones[i] = azm.ZoneName
	}
	task.logger.Infof("provisioning in zones: %v", zones)

	return nil
}

// populateAvailabilityZoneMachines populates the slice,
// availabilityZoneMachines, with each zone and the IDs of
// machines running in that zone, according to the provider.
func (task *provisionerTask) populateAvailabilityZoneMachines(
	ctx context.ProviderCallContext, zonedEnv providercommon.ZonedEnviron,
) error {
	availabilityZoneInstances, err := providercommon.AvailabilityZoneAllocations(zonedEnv, ctx, []instance.Id{})
	if err != nil {
		return errors.Trace(err)
	}

	instanceMachines := make(map[instance.Id]string)
	for _, machine := range task.machines {
		instId, err := machine.InstanceId()
		if err != nil {
			continue
		}
		instanceMachines[instId] = machine.Id()
	}

	// Translate instance IDs to machines IDs to aid distributing
	// to-be-created instances across availability zones.
	task.availabilityZoneMachines = make([]*AvailabilityZoneMachine, len(availabilityZoneInstances))
	for i, azInstances := range availabilityZoneInstances {
		machineIds := set.NewStrings()
		for _, instanceId := range azInstances.Instances {
			if id, ok := instanceMachines[instanceId]; ok {
				machineIds.Add(id)
			}
		}
		task.availabilityZoneMachines[i] = &AvailabilityZoneMachine{
			ZoneName:           azInstances.ZoneName,
			MachineIds:         machineIds,
			FailedMachineIds:   set.NewStrings(),
			ExcludedMachineIds: set.NewStrings(),
		}
	}
	return nil
}

// checkProviderAvailabilityZones queries the known AZs.
// If any are missing from the AZ-machines slice, add them.
// If we have entries that are not known by the provider to be available zones,
// check whether we have machines there.
// If so, log a warning, otherwise we can delete them safely.
func (task *provisionerTask) checkProviderAvailabilityZones(
	ctx context.ProviderCallContext, zonedEnv providercommon.ZonedEnviron,
) error {
	azs, err := zonedEnv.AvailabilityZones(ctx)
	if err != nil {
		return errors.Trace(err)
	}

	zones := set.NewStrings()
	for _, z := range azs {
		if z.Available() {
			zones.Add(z.Name())
		}
	}

	// Process all the zones that the provisioner knows about.
	newAZMs := task.availabilityZoneMachines[:0]
	for _, azm := range task.availabilityZoneMachines {
		// Provider has the zone as available, and we know it. All good.
		if zones.Contains(azm.ZoneName) {
			newAZMs = append(newAZMs, azm)
			zones.Remove(azm.ZoneName)
			continue
		}

		// If the zone isn't available, but we think we have machines there,
		// play it safe and retain the entry.
		if len(azm.MachineIds) > 0 {
			task.logger.Warningf("machines %v are in zone %q, which is not available, or not known by the cloud",
				azm.MachineIds.Values(), azm.ZoneName)
			newAZMs = append(newAZMs, azm)
		}

		// Fallthrough is for the zone's entry to be dropped.
		// We don't retain it for newAZMs.
		// The new list is logged by the caller.
	}
	task.availabilityZoneMachines = newAZMs

	// Add any remaining zones to the list.
	// Since this method is only called if we have previously populated the
	// zone-machines slice, we can't have provisioned machines in the zone yet.
	for _, z := range zones.Values() {
		task.availabilityZoneMachines = append(task.availabilityZoneMachines, &AvailabilityZoneMachine{
			ZoneName:           z,
			MachineIds:         set.NewStrings(),
			FailedMachineIds:   set.NewStrings(),
			ExcludedMachineIds: set.NewStrings(),
		})
	}
	return nil
}

// populateDistributionGroupZoneMap returns a zone mapping which only includes
// machines in the same distribution group.  This is used to determine where new
// machines in that distribution group should be placed.
func (task *provisionerTask) populateDistributionGroupZoneMap(machineIds []string) []*AvailabilityZoneMachine {
	var dgAvailabilityZoneMachines []*AvailabilityZoneMachine
	dgSet := set.NewStrings(machineIds...)
	for _, azm := range task.availabilityZoneMachines {
		dgAvailabilityZoneMachines = append(dgAvailabilityZoneMachines, &AvailabilityZoneMachine{
			azm.ZoneName,
			azm.MachineIds.Intersection(dgSet),
			azm.FailedMachineIds,
			azm.ExcludedMachineIds,
		})
	}
	return dgAvailabilityZoneMachines
}

// machineAvailabilityZoneDistribution returns a suggested availability zone
// for the specified machine to start in.
// If the current provider does not implement availability zones, "" and no
// error will be returned.
// Machines are spread across availability zones based on lowest population of
// the "available" zones, and any supplied zone constraints.
// Machines in the same DistributionGroup are placed in different zones,
// distributed based on lowest population of machines in that DistributionGroup.
// Machines are not placed in a zone they are excluded from.
// If availability zones are implemented and one isn't found, return NotFound error.
func (task *provisionerTask) machineAvailabilityZoneDistribution(
	machineId string, distGroupMachineIds []string, cons constraints.Value,
) (string, error) {
	task.machinesMutex.Lock()
	defer task.machinesMutex.Unlock()

	if len(task.availabilityZoneMachines) == 0 {
		return "", nil
	}

	// Assign an initial zone to a machine based on lowest population,
	// accommodating any supplied zone constraints.
	// If the machine has a distribution group, assign based on lowest zone
	// population of the distribution group machine.
	// If more than one zone has the same number of machines, pick one of those at random.
	zoneMachines := task.availabilityZoneMachines
	if len(distGroupMachineIds) > 0 {
		zoneMachines = task.populateDistributionGroupZoneMap(distGroupMachineIds)
	}

	// Make a map of zone machines keyed on count.
	zoneMap := make(map[int][]*AvailabilityZoneMachine)
	for _, zm := range zoneMachines {
		machineCount := zm.MachineIds.Size()
		zoneMap[machineCount] = append(zoneMap[machineCount], zm)
	}
	// Sort the counts we have by size so
	// we can process starting with the lowest.
	var zoneCounts []int
	for k := range zoneMap {
		zoneCounts = append(zoneCounts, k)
	}
	sort.Ints(zoneCounts)

	var machineZone string
done:
	// Starting with the lowest count first, find a suitable AZ.
	for _, count := range zoneCounts {
		zmList := zoneMap[count]
		for len(zmList) > 0 {
			// Pick a random AZ to try.
			index := rand.Intn(len(zmList))
			zoneMachines := zmList[index]
			if !zoneMachines.MatchesConstraints(cons) {
				task.logger.Debugf("machine %s does not match az %s: constraints do not match",
					machineId, zoneMachines.ZoneName)
			} else if zoneMachines.FailedMachineIds.Contains(machineId) {
				task.logger.Debugf("machine %s does not match az %s: excluded in failed machine ids",
					machineId, zoneMachines.ZoneName)
			} else if zoneMachines.ExcludedMachineIds.Contains(machineId) {
				task.logger.Debugf("machine %s does not match az %s: excluded machine id",
					machineId, zoneMachines.ZoneName)
			} else {
				// Success, we're out of here.
				machineZone = zoneMachines.ZoneName
				break done
			}
			// Zone not suitable so remove it from the list and try the next one.
			zmList = append(zmList[:index], zmList[index+1:]...)
		}
	}

	if machineZone == "" {
		return machineZone, errors.NotFoundf("suitable availability zone for machine %v", machineId)
	}

	for _, zoneMachines := range task.availabilityZoneMachines {
		if zoneMachines.ZoneName == machineZone {
			zoneMachines.MachineIds.Add(machineId)
			break
		}
	}
	return machineZone, nil
}

// queueStartMachines resolves the distribution groups for the provided
// machines and enqueues a request for starting each one. If the distribution
// group resolution fails for a particular machine, the method will set the
// machine status and immediately return with an error if that operation fails.
// Any provisioning-related errors are reported asynchronously by the worker
// pool.
func (task *provisionerTask) queueStartMachines(ctx context.ProviderCallContext, machines []apiprovisioner.MachineProvisioner) error {
	if len(machines) == 0 {
		return nil
	}

	// Get the distributionGroups for each machine now to avoid
	// successive calls to DistributionGroupByMachineId which will
	// return the same data.
	machineTags := make([]names.MachineTag, len(machines))
	for i, machine := range machines {
		machineTags[i] = machine.MachineTag()
	}
	machineDistributionGroups, err := task.distributionGroupFinder.DistributionGroupByMachineId(machineTags...)
	if err != nil {
		return errors.Trace(err)
	}

	for i, m := range machines {
		if machineDistributionGroups[i].Err != nil {
			if err := task.setErrorStatus("fetching distribution groups for machine %q: %v", m, machineDistributionGroups[i].Err); err != nil {
				return errors.Trace(err)
			}
			continue
		}

		// Create and enqueue start instance request.  Keep track of
		// the pending request so that if a deletion request comes in
		// before the machine has completed provisioning we can defer
		// it until it does.
		task.machinesMutex.Lock()
		task.machinesStarting[m.Id()] = true
		task.machinesMutex.Unlock()

		machProvisioner := m
		distGroup := machineDistributionGroups[i].MachineIds

		provTask := workerpool.Task{
			Type: fmt.Sprintf("start-instance %s", machProvisioner.Id()),
			Process: func() error {
				if provisionErr := task.doStartMachine(ctx, machProvisioner, distGroup); provisionErr != nil {
					return provisionErr
				}

				machID := machProvisioner.Id()

				task.machinesMutex.Lock()
				delete(task.machinesStarting, machID)
				// If the provisioning succeeded but a deletion
				// request has been deferred queue it now.
				stopDeferred := task.machinesStopDeferred[machID]
				if stopDeferred {
					delete(task.machinesStopDeferred, machID)
					task.machinesStopping[machID] = true
				}
				task.machinesMutex.Unlock()

				if stopDeferred {
					task.logger.Debugf("triggering deferred stop of machine %q", machID)
					return task.queueRemovalOfDeadMachines(ctx, []apiprovisioner.MachineProvisioner{
						machProvisioner,
					})
				}

				return nil
			},
		}

		select {
		case task.wp.Queue() <- provTask:
			// successfully enqueued provision request
		case <-task.catacomb.Dying():
			return task.catacomb.ErrDying()
		case <-task.wp.Done():
			// Capture and surface asynchronous worker pool errors.
			return task.wp.Close()
		}
	}

	return nil
}

func (task *provisionerTask) setErrorStatus(msg string, machine apiprovisioner.MachineProvisioner, err error) error {
	task.logger.Errorf(msg, machine, err)
	errForStatus := errors.Cause(err)
	if err2 := machine.SetInstanceStatus(status.ProvisioningError, errForStatus.Error(), nil); err2 != nil {
		// Something is wrong with this machine, better report it back.
		return errors.Annotatef(err2, "setting error status for machine %q", machine)
	}
	return nil
}

func (task *provisionerTask) doStartMachine(ctx context.ProviderCallContext, machine apiprovisioner.MachineProvisioner, distributionGroupMachineIds []string) (startErr error) {
	defer func() {
		if startErr == nil {
			return
		}

		// Mask the error if the machine has the deferred stop flag set.
		// A stop request will be triggered immediately once this
		// method returns.
		task.machinesMutex.RLock()
		defer task.machinesMutex.RUnlock()
		machID := machine.Id()
		if task.machinesStopDeferred[machID] {
			task.logger.Tracef("doStartMachine: ignoring doStartMachine error (%v) for machine %q; machine has been marked dead while it was being started and has the deferred stop flag set", startErr, machID)
			startErr = nil
		}
	}()

	if err := machine.SetInstanceStatus(status.Provisioning, "starting", nil); err != nil {
		task.logger.Errorf("%v", err)
	}

	v, err := machine.ModelAgentVersion()
	if err != nil {
		return errors.Trace(err)
	}

	startInstanceParams, err := task.setupToStartMachine(machine, v)
	if err != nil {
		return errors.Trace(task.setErrorStatus("%v %v", machine, err))
	}

	// Figure out if the zones available to use for a new instance are
	// restricted based on placement, and if so exclude those machines
	// from being started in any other zone.
	if err := task.populateExcludedMachines(ctx, machine.Id(), startInstanceParams); err != nil {
		return err
	}

	// TODO ProvisionerParallelization 2017-10-03
	// Improve the retry loop, newer methodology
	// Is rate limiting handled correctly?
	var result *environs.StartInstanceResult

	// Attempt creating the instance "retryCount" times. If the provider
	// supports availability zones and we're automatically distributing
	// across the zones, then we try each zone for every attempt, or until
	// one of the StartInstance calls returns an error satisfying
	// Is(err, environs.ErrAvailabilityZoneIndependent)
	for attemptsLeft := task.retryStartInstanceStrategy.retryCount; attemptsLeft >= 0; {
		if startInstanceParams.AvailabilityZone, err = task.machineAvailabilityZoneDistribution(
			machine.Id(), distributionGroupMachineIds, startInstanceParams.Constraints,
		); err != nil {
			return task.setErrorStatus("cannot start instance for machine %q: %v", machine, err)
		}
		if startInstanceParams.AvailabilityZone != "" {
			task.logger.Infof("trying machine %s StartInstance in availability zone %s",
				machine, startInstanceParams.AvailabilityZone)
		}

		attemptResult, err := task.broker.StartInstance(ctx, startInstanceParams)
		if err == nil {
			result = attemptResult
			break
		} else if attemptsLeft <= 0 {
			// Set the state to error, so the machine will be skipped
			// next time until the error is resolved.
			task.removeMachineFromAZMap(machine)
			return task.setErrorStatus("cannot start instance for machine %q: %v", machine, err)
		} else {
			if startInstanceParams.AvailabilityZone != "" {
				task.logger.Warningf("machine %s failed to start in availability zone %s: %v",
					machine, startInstanceParams.AvailabilityZone, err)
			} else {
				task.logger.Warningf("machine %s failed to start: %v",
					machine, err)
			}
		}

		retrying := true
		retryMsg := ""
		if startInstanceParams.AvailabilityZone != "" && !errors.Is(err, environs.ErrAvailabilityZoneIndependent) {
			// We've specified a zone, and the error may be specific to
			// that zone. Retry in another zone if there are any untried.
			azRemaining, err2 := task.markMachineFailedInAZ(machine,
				startInstanceParams.AvailabilityZone, startInstanceParams.Constraints)
			if err2 != nil {
				if err = task.setErrorStatus("cannot start instance: %v", machine, err2); err != nil {
					task.logger.Errorf("setting error status: %s", err)
				}
				return err2
			}
			if azRemaining {
				retryMsg = fmt.Sprintf(
					"failed to start machine %s in zone %q, retrying in %v with new availability zone: %s",
					machine, startInstanceParams.AvailabilityZone,
					task.retryStartInstanceStrategy.retryDelay, err,
				)
				task.logger.Debugf("%s", retryMsg)
				// There's still more zones to try, so don't decrement "attemptsLeft" yet.
				retrying = false
			} else {
				// All availability zones have been attempted for this iteration,
				// clear the failures for the next time around. A given zone may
				// succeed after a prior failure.
				task.clearMachineAZFailures(machine)
			}
		}
		if retrying {
			retryMsg = fmt.Sprintf(
				"failed to start machine %s (%s), retrying in %v (%d more attempts)",
				machine, err.Error(), task.retryStartInstanceStrategy.retryDelay, attemptsLeft,
			)
			task.logger.Warningf("%s", retryMsg)
			attemptsLeft--
		}

		if err3 := machine.SetInstanceStatus(status.Provisioning, retryMsg, nil); err3 != nil {
			task.logger.Warningf("failed to set instance status: %v", err3)
		}

		select {
		case <-task.catacomb.Dying():
			return task.catacomb.ErrDying()
		case <-time.After(task.retryStartInstanceStrategy.retryDelay):
		}
	}

	networkConfig := params.NetworkConfigFromInterfaceInfo(result.NetworkInfo)
	volumes := volumesToAPIServer(result.Volumes)
	volumeNameToAttachmentInfo := volumeAttachmentsToAPIServer(result.VolumeAttachments)
	instanceID := result.Instance.Id()

	// Gather the charm LXD profile names, including the lxd profile names from
	// the container brokers.
	charmLXDProfiles, err := task.gatherCharmLXDProfiles(
		string(instanceID), machine.Tag().Id(), startInstanceParams.CharmLXDProfiles)
	if err != nil {
		return errors.Trace(err)
	}

	if err := machine.SetInstanceInfo(
		instanceID,
		result.DisplayName,
		startInstanceParams.InstanceConfig.MachineNonce,
		result.Hardware,
		networkConfig,
		volumes,
		volumeNameToAttachmentInfo,
		charmLXDProfiles,
	); err != nil {
		// We need to stop the instance right away here, set error status and go on.
		if err2 := task.setErrorStatus("cannot register instance for machine %v: %v", machine, err); err2 != nil {
			task.logger.Errorf("%v", errors.Annotate(err2, "setting machine status"))
		}
		if err2 := task.broker.StopInstances(ctx, instanceID); err2 != nil {
			task.logger.Errorf("%v", errors.Annotate(err2, "after failing to set instance info"))
		}
		return errors.Annotate(err, "setting instance info")
	}

	task.logger.Infof(
		"started machine %s as instance %s with hardware %q, network config %+v, "+
			"volumes %v, volume attachments %v, subnets to zones %v, lxd profiles %v",
		machine,
		instanceID,
		result.Hardware,
		networkConfig,
		volumes,
		volumeNameToAttachmentInfo,
		startInstanceParams.SubnetsToZones,
		startInstanceParams.CharmLXDProfiles,
	)
	return nil
}

// setupToStartMachine gathers the necessary information,
// based on the specified machine, to create ProvisioningInfo
// and StartInstanceParams to be used by startMachine.
func (task *provisionerTask) setupToStartMachine(machine apiprovisioner.MachineProvisioner, version *version.Number) (
	environs.StartInstanceParams,
	error,
) {
	pInfo, err := machine.ProvisioningInfo()
	if err != nil {
		return environs.StartInstanceParams{}, errors.Annotatef(err, "fetching provisioning info for machine %q", machine)
	}

	instanceCfg, err := task.constructInstanceConfig(machine, task.auth, pInfo)
	if err != nil {
		return environs.StartInstanceParams{}, errors.Annotatef(err, "creating instance config for machine %q", machine)
	}

	// We default to amd64 unless otherwise specified.
	agentArch := arch.DefaultArchitecture
	if pInfo.Constraints.Arch != nil {
		agentArch = *pInfo.Constraints.Arch
	}

<<<<<<< HEAD
	mSeries, err := series.GetSeriesFromBase(series.Base{Name: pInfo.Base.Name, Channel: pInfo.Base.Channel})
	if err != nil {
		return environs.StartInstanceParams{}, errors.Annotatef(err, "converting machine base %q to series", pInfo.Base)
=======
	mSeries := pInfo.Series
	if mSeries == "" {
		mSeries, err = series.GetSeriesFromChannel(pInfo.Base.Name, pInfo.Base.Channel)
		if err != nil {
			return environs.StartInstanceParams{}, errors.Annotatef(err, "converting machine base %q to series", pInfo.Base)
		}
>>>>>>> da341600
	}
	possibleTools, err := task.toolsFinder.FindTools(*version, mSeries, agentArch)
	if err != nil {
		return environs.StartInstanceParams{}, errors.Annotatef(err, "finding agent binaries for machine %q", machine)
	}

	startInstanceParams, err := task.constructStartInstanceParams(
		task.controllerUUID,
		machine,
		instanceCfg,
		pInfo,
		possibleTools,
	)
	if err != nil {
		return environs.StartInstanceParams{}, errors.Annotatef(err, "constructing params for machine %q", machine)
	}

	return startInstanceParams, nil
}

// populateExcludedMachines, translates the results of DeriveAvailabilityZones
// into availabilityZoneMachines.ExcludedMachineIds for machines not to be used
// in the given zone.
func (task *provisionerTask) populateExcludedMachines(ctx context.ProviderCallContext, machineId string, startInstanceParams environs.StartInstanceParams) error {
	zonedEnv, ok := task.broker.(providercommon.ZonedEnviron)
	if !ok {
		return nil
	}
	derivedZones, err := zonedEnv.DeriveAvailabilityZones(ctx, startInstanceParams)
	if err != nil {
		return errors.Trace(err)
	}
	if len(derivedZones) == 0 {
		return nil
	}
	task.machinesMutex.Lock()
	defer task.machinesMutex.Unlock()
	useZones := set.NewStrings(derivedZones...)
	for _, zoneMachines := range task.availabilityZoneMachines {
		if !useZones.Contains(zoneMachines.ZoneName) {
			zoneMachines.ExcludedMachineIds.Add(machineId)
		}
	}
	return nil
}

// gatherCharmLXDProfiles consumes the charms LXD Profiles from the different
// sources. This includes getting the information from the broker.
func (task *provisionerTask) gatherCharmLXDProfiles(
	instanceID, machineTag string, machineProfiles []string,
) ([]string, error) {
	if !names.IsContainerMachine(machineTag) {
		return machineProfiles, nil
	}

	manager, ok := task.broker.(container.LXDProfileNameRetriever)
	if !ok {
		task.logger.Tracef("failed to gather profile names, broker didn't conform to LXDProfileNameRetriever")
		return machineProfiles, nil
	}

	profileNames, err := manager.LXDProfileNames(instanceID)
	if err != nil {
		return nil, errors.Trace(err)
	}

	return lxdprofile.LXDProfileNames(profileNames), nil
}

// markMachineFailedInAZ moves the machine in zone from MachineIds to FailedMachineIds
// in availabilityZoneMachines, report if there are any availability zones not failed for
// the specified machine.
func (task *provisionerTask) markMachineFailedInAZ(machine apiprovisioner.MachineProvisioner, zone string,
	cons constraints.Value) (bool, error) {
	if zone == "" {
		return false, errors.New("no zone provided")
	}
	task.machinesMutex.Lock()
	defer task.machinesMutex.Unlock()
	for _, zoneMachines := range task.availabilityZoneMachines {
		if zone == zoneMachines.ZoneName {
			zoneMachines.MachineIds.Remove(machine.Id())
			zoneMachines.FailedMachineIds.Add(machine.Id())
			break
		}
	}

	// Check if there are any zones left to try (that also match constraints).
	for _, zoneMachines := range task.availabilityZoneMachines {
		if zoneMachines.MatchesConstraints(cons) &&
			!zoneMachines.FailedMachineIds.Contains(machine.Id()) &&
			!zoneMachines.ExcludedMachineIds.Contains(machine.Id()) {
			return true, nil
		}
	}
	return false, nil
}

func (task *provisionerTask) clearMachineAZFailures(machine apiprovisioner.MachineProvisioner) {
	task.machinesMutex.Lock()
	defer task.machinesMutex.Unlock()
	for _, zoneMachines := range task.availabilityZoneMachines {
		zoneMachines.FailedMachineIds.Remove(machine.Id())
	}
}

// removeMachineFromAZMap removes the specified machine from availabilityZoneMachines.
// It is assumed this is called when the machines are being deleted from state, or failed
// provisioning.
func (task *provisionerTask) removeMachineFromAZMap(machine apiprovisioner.MachineProvisioner) {
	machineId := machine.Id()
	task.machinesMutex.Lock()
	defer task.machinesMutex.Unlock()
	for _, zoneMachines := range task.availabilityZoneMachines {
		zoneMachines.MachineIds.Remove(machineId)
		zoneMachines.FailedMachineIds.Remove(machineId)
	}
}

// subnetZonesFromNetworkTopology denormalises the topology passed from the API
// server into a slice of subnet to AZ list maps, one for each listed space.
func subnetZonesFromNetworkTopology(topology params.ProvisioningNetworkTopology) []map[network.Id][]string {
	if len(topology.SpaceSubnets) == 0 {
		return nil
	}

	// We want to ensure consistent ordering of the return based on the spaces.
	spaceNames := make([]string, 0, len(topology.SpaceSubnets))
	for spaceName := range topology.SpaceSubnets {
		spaceNames = append(spaceNames, spaceName)
	}
	sort.Strings(spaceNames)

	subnetsToZones := make([]map[network.Id][]string, 0, len(spaceNames))
	for _, spaceName := range spaceNames {
		subnetAZs := make(map[network.Id][]string)
		for _, subnet := range topology.SpaceSubnets[spaceName] {
			subnetAZs[network.Id(subnet)] = topology.SubnetAZs[subnet]
		}
		subnetsToZones = append(subnetsToZones, subnetAZs)
	}
	return subnetsToZones
}

func volumesToAPIServer(volumes []storage.Volume) []params.Volume {
	result := make([]params.Volume, len(volumes))
	for i, v := range volumes {
		result[i] = params.Volume{
			VolumeTag: v.Tag.String(),
			Info: params.VolumeInfo{
				VolumeId:   v.VolumeId,
				HardwareId: v.HardwareId,
				WWN:        v.WWN, // pool
				Size:       v.Size,
				Persistent: v.Persistent,
			},
		}
	}
	return result
}

func volumeAttachmentsToAPIServer(attachments []storage.VolumeAttachment) map[string]params.VolumeAttachmentInfo {
	result := make(map[string]params.VolumeAttachmentInfo)
	for _, a := range attachments {

		// Volume attachment plans are used in the OCI provider where actions
		// are required on the instance itself in order to complete attachments
		// of SCSI volumes.
		// TODO (manadart 2020-02-04): I believe this code path to be untested.
		var planInfo *params.VolumeAttachmentPlanInfo
		if a.PlanInfo != nil {
			planInfo = &params.VolumeAttachmentPlanInfo{
				DeviceType:       a.PlanInfo.DeviceType,
				DeviceAttributes: a.PlanInfo.DeviceAttributes,
			}
		}

		result[a.Volume.String()] = params.VolumeAttachmentInfo{
			DeviceName: a.DeviceName,
			DeviceLink: a.DeviceLink,
			BusAddress: a.BusAddress,
			ReadOnly:   a.ReadOnly,
			PlanInfo:   planInfo,
		}
	}
	return result
}<|MERGE_RESOLUTION|>--- conflicted
+++ resolved
@@ -771,18 +771,9 @@
 	}
 
 	nonce := fmt.Sprintf("%s:%s", task.hostTag, uuid)
-<<<<<<< HEAD
-	mSeries, err := series.GetSeriesFromBase(series.Base{Name: pInfo.Base.Name, Channel: pInfo.Base.Channel})
+	mSeries, err := series.GetSeriesFromChannel(pInfo.Base.Name, pInfo.Base.Channel)
 	if err != nil {
 		return nil, errors.Annotatef(err, "converting machine base %q to series", pInfo.Base)
-=======
-	mSeries := pInfo.Series
-	if mSeries == "" {
-		mSeries, err = series.GetSeriesFromChannel(pInfo.Base.Name, pInfo.Base.Channel)
-		if err != nil {
-			return nil, errors.Annotatef(err, "converting machine base %q to series", pInfo.Base)
-		}
->>>>>>> da341600
 	}
 	instanceConfig, err := instancecfg.NewInstanceConfig(
 		names.NewControllerTag(controller.Config(pInfo.ControllerConfig).ControllerUUID()),
@@ -1494,18 +1485,9 @@
 		agentArch = *pInfo.Constraints.Arch
 	}
 
-<<<<<<< HEAD
-	mSeries, err := series.GetSeriesFromBase(series.Base{Name: pInfo.Base.Name, Channel: pInfo.Base.Channel})
+	mSeries, err := series.GetSeriesFromChannel(pInfo.Base.Name, pInfo.Base.Channel)
 	if err != nil {
 		return environs.StartInstanceParams{}, errors.Annotatef(err, "converting machine base %q to series", pInfo.Base)
-=======
-	mSeries := pInfo.Series
-	if mSeries == "" {
-		mSeries, err = series.GetSeriesFromChannel(pInfo.Base.Name, pInfo.Base.Channel)
-		if err != nil {
-			return environs.StartInstanceParams{}, errors.Annotatef(err, "converting machine base %q to series", pInfo.Base)
-		}
->>>>>>> da341600
 	}
 	possibleTools, err := task.toolsFinder.FindTools(*version, mSeries, agentArch)
 	if err != nil {
