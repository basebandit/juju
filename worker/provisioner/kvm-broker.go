// Copyright 2013 Canonical Ltd.
// Licensed under the AGPLv3, see LICENCE file for details.

package provisioner

import (
	"github.com/juju/errors"
	"github.com/juju/loggo"
	"gopkg.in/juju/names.v2"

	"github.com/juju/juju/agent"
	"github.com/juju/juju/cloudconfig/instancecfg"
	"github.com/juju/juju/container"
	"github.com/juju/juju/container/kvm"
	"github.com/juju/juju/environs"
	"github.com/juju/juju/instance"
	"github.com/juju/juju/network"
)

var kvmLogger = loggo.GetLogger("juju.provisioner.kvm")

func NewKvmBroker(
	bridger network.Bridger,
	hostMachineID string,
	api APICalls,
	agentConfig agent.Config,
	managerConfig container.ManagerConfig,
) (environs.InstanceBroker, error) {
	manager, err := kvm.NewContainerManager(managerConfig)
	if err != nil {
		return nil, err
	}
	return &kvmBroker{
		bridger:       bridger,
		hostMachineID: hostMachineID,
		manager:       manager,
		api:           api,
		agentConfig:   agentConfig,
	}, nil
}

type kvmBroker struct {
	bridger       network.Bridger
	hostMachineID string
	manager       container.Manager
	api           APICalls
	agentConfig   agent.Config
}

// StartInstance is specified in the Broker interface.
func (broker *kvmBroker) StartInstance(args environs.StartInstanceParams) (*environs.StartInstanceResult, error) {
	// TODO: refactor common code out of the container brokers.
	containerMachineID := args.InstanceConfig.MachineId
	kvmLogger.Infof("starting kvm container for containerMachineID: %s", containerMachineID)

	// TODO: Default to using the host network until we can configure.  Yes,
	// this is using the LxcBridge value, we should put it in the api call for
	// container config.
	bridgeDevice := broker.agentConfig.Value(agent.LxcBridge)
	if bridgeDevice == "" {
		bridgeDevice = container.DefaultKvmBridge
	}

	config, err := broker.api.ContainerConfig()
	if err != nil {
		kvmLogger.Errorf("failed to get container config: %v", err)
		return nil, err
	}

	err = prepareHost(broker.bridger, broker.hostMachineID, names.NewMachineTag(containerMachineID), broker.api, kvmLogger)
	if err != nil {
		return nil, errors.Trace(err)
	}

	preparedInfo, err := prepareOrGetContainerInterfaceInfo(
		broker.api,
		containerMachineID,
		bridgeDevice,
		true, // allocate if possible, do not maintain existing.
		kvmLogger,
	)
	if err != nil {
		// It's not fatal (yet) if we couldn't pre-allocate addresses for the
		// container.
<<<<<<< HEAD
		logger.Infof("failed to prepare container %q network config: %v", machineId, err)
=======
		logger.Warningf("failed to prepare container %q network config: %v", containerMachineID, err)
>>>>>>> 8af1a5ac
	} else {
		args.NetworkInfo = preparedInfo
	}

	network := container.BridgeNetworkConfig(bridgeDevice, 0, args.NetworkInfo)
	interfaces, err := finishNetworkConfig(bridgeDevice, args.NetworkInfo)
	if err != nil {
		return nil, errors.Trace(err)
	}
	network.Interfaces = interfaces

	// The provisioner worker will provide all tools it knows about
	// (after applying explicitly specified constraints), which may
	// include tools for architectures other than the host's.
	//
	// container/kvm only allows running container==host arch, so
	// we constrain the tools to host arch here regardless of the
	// constraints specified.
	archTools, err := matchHostArchTools(args.Tools)
	if err != nil {
		return nil, errors.Trace(err)
	}

	series := archTools.OneSeries()
	args.InstanceConfig.MachineContainerType = instance.KVM
	if err := args.InstanceConfig.SetTools(archTools); err != nil {
		return nil, errors.Trace(err)
	}

	if err := instancecfg.PopulateInstanceConfig(
		args.InstanceConfig,
		config.ProviderType,
		config.AuthorizedKeys,
		config.SSLHostnameVerification,
		config.Proxy,
		config.AptProxy,
		config.AptMirror,
		config.EnableOSRefreshUpdate,
		config.EnableOSUpgrade,
	); err != nil {
		kvmLogger.Errorf("failed to populate machine config: %v", err)
		return nil, err
	}

	storageConfig := &container.StorageConfig{
		AllowMount: true,
	}
	inst, hardware, err := broker.manager.CreateContainer(
		args.InstanceConfig, args.Constraints,
		series, network, storageConfig, args.StatusCallback,
	)
	if err != nil {
		kvmLogger.Errorf("failed to start container: %v", err)
		return nil, err
	}
	kvmLogger.Infof("started kvm container for containerMachineID: %s, %s, %s", containerMachineID, inst.Id(), hardware.String())
	return &environs.StartInstanceResult{
		Instance:    inst,
		Hardware:    hardware,
		NetworkInfo: interfaces,
	}, nil
}

// MaintainInstance ensures the container's host has the required iptables and
// routing rules to make the container visible to both the host and other
// machines on the same subnet.
func (broker *kvmBroker) MaintainInstance(args environs.StartInstanceParams) error {
	machineID := args.InstanceConfig.MachineId

	// Default to using the host network until we can configure.
	bridgeDevice := broker.agentConfig.Value(agent.LxcBridge)
	if bridgeDevice == "" {
		bridgeDevice = container.DefaultKvmBridge
	}

	// There's no InterfaceInfo we expect to get below.
	_, err := prepareOrGetContainerInterfaceInfo(
		broker.api,
		machineID,
		bridgeDevice,
		false, // maintain, do not allocate.
		kvmLogger,
	)
	return err
}

// StopInstances shuts down the given instances.
func (broker *kvmBroker) StopInstances(ids ...instance.Id) error {
	// TODO: potentially parallelise.
	for _, id := range ids {
		kvmLogger.Infof("stopping kvm container for instance: %s", id)
		if err := broker.manager.DestroyContainer(id); err != nil {
			kvmLogger.Errorf("container did not stop: %v", err)
			return err
		}
		releaseContainerAddresses(broker.api, id, broker.manager.Namespace(), kvmLogger)
	}
	return nil
}

// AllInstances only returns running containers.
func (broker *kvmBroker) AllInstances() (result []instance.Instance, err error) {
	return broker.manager.ListContainers()
}<|MERGE_RESOLUTION|>--- conflicted
+++ resolved
@@ -82,11 +82,7 @@
 	if err != nil {
 		// It's not fatal (yet) if we couldn't pre-allocate addresses for the
 		// container.
-<<<<<<< HEAD
-		logger.Infof("failed to prepare container %q network config: %v", machineId, err)
-=======
-		logger.Warningf("failed to prepare container %q network config: %v", containerMachineID, err)
->>>>>>> 8af1a5ac
+		logger.Infof("failed to prepare container %q network config: %v", containerMachineID, err)
 	} else {
 		args.NetworkInfo = preparedInfo
 	}
