--- conflicted
+++ resolved
@@ -6,11 +6,8 @@
 import (
 	"time"
 
-<<<<<<< HEAD
+	"github.com/juju/errors"
 	"github.com/juju/loggo"
-=======
-	"github.com/juju/errors"
->>>>>>> 62bcba1e
 	"launchpad.net/tomb"
 )
 
