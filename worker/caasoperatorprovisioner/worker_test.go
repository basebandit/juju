--- conflicted
+++ resolved
@@ -88,11 +88,7 @@
 }
 
 func (s *CAASProvisionerSuite) assertOperatorCreated(c *gc.C, exists, terminating bool) {
-<<<<<<< HEAD
-	s.caasClient.terminating = terminating
-=======
 	s.caasClient.setTerminating(terminating)
->>>>>>> 9c827767
 	s.provisionerFacade.life = "alive"
 	s.provisionerFacade.applicationsWatcher.changes <- []string{"myapp"}
 
@@ -106,13 +102,8 @@
 			break
 		}
 		if nrCalls > 0 {
-<<<<<<< HEAD
-			s.caasClient.operatorExists = false
-			s.caasClient.terminating = false
-=======
 			s.caasClient.setOperatorExists(false)
 			s.caasClient.setTerminating(false)
->>>>>>> 9c827767
 			s.clock.Advance(4 * time.Second)
 		}
 	}
