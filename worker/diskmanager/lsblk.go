--- conflicted
+++ resolved
@@ -179,11 +179,7 @@
 		"udevadm", "info",
 		"-q", "property",
 		"--name", dev.DeviceName,
-<<<<<<< HEAD
-	).Output()
-=======
 	).CombinedOutput()
->>>>>>> fe3d811d
 	if err != nil {
 		msg := "udevadm failed"
 		if output := bytes.TrimSpace(output); len(output) > 0 {
