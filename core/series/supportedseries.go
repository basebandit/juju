// Copyright 2020 Canonical Ltd.
// Licensed under the AGPLv3, see LICENCE file for details.

package series

import (
	"fmt"
	"strings"
	"sync"
	"time"

	"github.com/juju/collections/set"
	"github.com/juju/errors"
	"github.com/juju/loggo"
	jujuos "github.com/juju/os/v2"
	"github.com/juju/os/v2/series"

	coreos "github.com/juju/juju/core/os"
)

const (
	// Daily defines if a image-stream is set to this, then you get a different
	// set of logic. In this case if you want to test drive new releases, it's
	// required that the image-stream modelconfig is set from released to
	// daily.
	Daily = "daily"
)

// UbuntuDistroInfo is the path for the Ubuntu distro info file.
var UbuntuDistroInfo = series.UbuntuDistroInfo

// SupportedSeriesFunc describes a function that has commonality between
// controller and workload types.
type SupportedSeriesFunc = func(time.Time, string, string) (set.Strings, error)

// ControllerSeries returns all the controller series available to it at the
// execution time.
func ControllerSeries(now time.Time, requestedSeries, imageStream string) (set.Strings, error) {
	supported, err := seriesForTypes(UbuntuDistroInfo, now, requestedSeries, imageStream)
	if err != nil {
		return nil, errors.Trace(err)
	}
	return set.NewStrings(supported.controllerSeries()...), nil
}

// WorkloadSeries returns the supported workload series available to it at the
// execution time.
func WorkloadSeries(now time.Time, requestedSeries, imageStream string) (set.Strings, error) {
	supported, err := seriesForTypes(UbuntuDistroInfo, now, requestedSeries, imageStream)
	if err != nil {
		return nil, errors.Trace(err)
	}
	return set.NewStrings(supported.workloadSeries(false)...), nil
}

// AllWorkloadSeries returns all the workload series (supported or not).
func AllWorkloadSeries(requestedSeries, imageStream string) (set.Strings, error) {
	supported, err := seriesForTypes(UbuntuDistroInfo, time.Now(), requestedSeries, imageStream)
	if err != nil {
		return nil, errors.Trace(err)
	}
	return set.NewStrings(supported.workloadSeries(true)...), nil
}

// AllWorkloadOSTypes returns all the workload os types (supported or not).
func AllWorkloadOSTypes(requestedSeries, imageStream string) (set.Strings, error) {
	supported, err := seriesForTypes(UbuntuDistroInfo, time.Now(), requestedSeries, imageStream)
	if err != nil {
		return nil, errors.Trace(err)
	}
	result := set.NewStrings()
	for _, wSeries := range supported.workloadSeries(true) {
		result.Add(DefaultOSTypeNameFromSeries(wSeries))
	}
	return result, nil
}

func seriesForTypes(path string, now time.Time, requestedSeries, imageStream string) (*supportedInfo, error) {
	// For non-LTS releases; they'll appear in juju/os as default available, but
	// after reading the `/usr/share/distro-info/ubuntu.csv` on the Ubuntu distro
	// the non-LTS should disappear if they're not in the release window for that
	// series.
	seriesVersionsMutex.Lock()
	defer seriesVersionsMutex.Unlock()
	updateSeriesVersionsOnce()
	all := getAllSeriesVersions()
	if requestedSeries != "" && imageStream == Daily {
		setSupported(all, requestedSeries)
	}
	source := series.NewDistroInfo(path)
	supported := newSupportedInfo(source, all)
	if err := supported.compile(now); err != nil {
		return nil, errors.Trace(err)
	}

	return supported, nil
}

func getAllSeriesVersions() map[SeriesName]seriesVersion {
	copy := make(map[SeriesName]seriesVersion, len(allSeriesVersions))
	for name, v := range allSeriesVersions {
		copy[name] = v
	}
	return copy
}

// GetOSFromSeries will return the operating system based
// on the series that is passed to it
func GetOSFromSeries(series string) (coreos.OSType, error) {
	if series == "" {
		return coreos.Unknown, errors.NotValidf("series %q", series)
	}
	seriesName := SeriesName(series)
	osType, err := getOSFromSeries(seriesName)
	if err == nil {
		return osType, nil
	}

	seriesVersionsMutex.Lock()
	defer seriesVersionsMutex.Unlock()

	updateSeriesVersionsOnce()
	return getOSFromSeries(seriesName)
}

// Base represents an OS version.
// eg "ubuntu:22.04".
// We use Base to be consistent with CharmHub.
type Base struct {
	Name string
	// Channel is really os version, eg 22.04.
	//We use Channel to be consistent with CharmHub.
	Channel string
}

<<<<<<< HEAD
func (b Base) String() string {
	if b.Name == "" {
		return ""
	}
	return fmt.Sprintf("%s/%s", b.Name, b.Channel)
=======
func (b *Base) String() string {
	if b == nil || b.Name == "" {
		return ""
	}
	if b.Name == "kubernetes" {
		return b.Name
	}
	return fmt.Sprintf("%s:%s", b.Name, b.Channel)
>>>>>>> 22891297
}

// GetBaseFromSeries returns the Base infor for a series.
func GetBaseFromSeries(series string) (Base, error) {
	var result Base
	osName, err := GetOSFromSeries(series)
	if err != nil {
		return result, errors.NotValidf("series %q", series)
	}
	osVersion, err := SeriesVersion(series)
	if err != nil {
		return result, errors.NotValidf("series %q", series)
	}
	result.Name = strings.ToLower(osName.String())
	result.Channel = osVersion
	return result, nil
}

// GetSeriesFromBase returns the series name for a
// given Base. This is needed to support legacy series.
func GetSeriesFromBase(v Base) (string, error) {
	var osSeries map[SeriesName]seriesVersion
	switch strings.ToLower(v.Name) {
	case "ubuntu":
		osSeries = ubuntuSeries
	case "centos":
		osSeries = centosSeries
<<<<<<< HEAD
=======
	// TODO(juju3) - remove when legacy k8s charms are gone
	case "kubernetes":
		osSeries = kubernetesSeries
	// TODO(juju3) - remove
	case "opensuse":
		osSeries = opensuseSeries
	case "windows":
		for _, vers := range windowsVersions {
			if vers.Version == v.Channel {
				return v.Channel, nil
			}
		}
		for _, vers := range windowsNanoVersions {
			if vers.Version == v.Channel {
				return v.Channel, nil
			}
		}
>>>>>>> 22891297
	}
	for s, vers := range osSeries {
		if vers.Version == v.Channel {
			return string(s), nil
		}
	}
	return "", errors.NotFoundf("os %q version %q", v.Name, v.Channel)
}

// DefaultOSTypeNameFromSeries returns the operating system based
// on the given series, defaulting to Ubuntu for unknown series.
func DefaultOSTypeNameFromSeries(series string) string {
	osType, err := GetOSFromSeries(series)
	if err != nil {
		osType = coreos.Ubuntu
	}
	return strings.ToLower(osType.String())
}

const (
	genericLinuxSeries  = "genericlinux"
	genericLinuxVersion = "genericlinux"
)

// LocalSeriesVersionInfo is patched for tests.
var LocalSeriesVersionInfo = series.LocalSeriesVersionInfo

func updateSeriesVersions() error {
	hostOS, sInfo, err := LocalSeriesVersionInfo()
	if err != nil {
		return errors.Trace(err)
	}
	switch hostOS {
	case jujuos.Ubuntu:
		for seriesName, s := range sInfo {
			key := SeriesName(seriesName)
			if _, known := ubuntuSeries[key]; known {
				// We only update unknown/new series.
				continue
			}
			ubuntuSeries[key] = seriesVersion{
				WorkloadType:             ControllerWorkloadType,
				Version:                  s.Version,
				LTS:                      s.LTS,
				Supported:                s.Supported,
				ESMSupported:             s.ESMSupported,
				IgnoreDistroInfoUpdate:   false,
				UpdatedByLocalDistroInfo: s.CreatedByLocalDistroInfo,
			}
		}
	default:
	}
	composeSeriesVersions()
	return nil
}

func composeSeriesVersions() {
	allSeriesVersions = make(map[SeriesName]seriesVersion)
	for k, v := range ubuntuSeries {
		allSeriesVersions[k] = v
	}
	for k, v := range macOSXSeries {
		allSeriesVersions[k] = v
	}
	for k, v := range centosSeries {
		allSeriesVersions[k] = v
	}
	for k, v := range opensuseSeries {
		allSeriesVersions[k] = v
	}
	for k, v := range kubernetesSeries {
		allSeriesVersions[k] = v
	}
	allSeriesVersions[genericLinuxSeries] = seriesVersion{
		WorkloadType: OtherWorkloadType,
		Version:      genericLinuxVersion,
		Supported:    true,
	}
}

// CentOSVersionSeries validates that the supplied series (eg: centos7)
// is supported.
func CentOSVersionSeries(version string) (string, error) {
	if version == "" {
		return "", errors.Trace(unknownVersionSeriesError(""))
	}
	if ser, ok := centosSeries[SeriesName(version)]; ok {
		return ser.Version, nil
	}
	return "", errors.Trace(unknownVersionSeriesError(""))

}

// SeriesVersion returns the version for the specified series.
func SeriesVersion(series string) (string, error) {
	if series == "" {
		return "", errors.Trace(unknownSeriesVersionError(""))
	}
	seriesVersionsMutex.Lock()
	defer seriesVersionsMutex.Unlock()

	seriesName := SeriesName(series)
	if vers, ok := allSeriesVersions[seriesName]; ok {
		return vers.Version, nil
	}
	updateSeriesVersionsOnce()
	if vers, ok := allSeriesVersions[seriesName]; ok {
		return vers.Version, nil
	}

	return "", errors.Trace(unknownSeriesVersionError(series))
}

// VersionSeries returns the series (e.g.trusty) for the specified version (e.g. 14.04).
func VersionSeries(version string) (string, error) {
	if version == "" {
		return "", errors.Trace(unknownVersionSeriesError(""))
	}
	seriesVersionsMutex.Lock()
	defer seriesVersionsMutex.Unlock()
	if ser, ok := versionSeries[version]; ok {
		return ser, nil
	}
	updateSeriesVersionsOnce()
	if ser, ok := versionSeries[version]; ok {
		return ser, nil
	}
	return "", errors.Trace(unknownVersionSeriesError(version))
}

// UbuntuSeriesVersion returns the ubuntu version for the specified series.
func UbuntuSeriesVersion(series string) (string, error) {
	if series == "" {
		return "", errors.Trace(unknownSeriesVersionError(""))
	}
	seriesVersionsMutex.Lock()
	defer seriesVersionsMutex.Unlock()

	seriesName := SeriesName(series)
	if vers, ok := ubuntuSeries[seriesName]; ok {
		return vers.Version, nil
	}
	updateSeriesVersionsOnce()
	if vers, ok := ubuntuSeries[seriesName]; ok {
		return vers.Version, nil
	}

	return "", errors.Trace(unknownSeriesVersionError(series))
}

// UbuntuVersions returns the ubuntu versions as a map..
func UbuntuVersions(supported, esmSupported *bool) map[string]string {
	return ubuntuVersions(supported, esmSupported, ubuntuSeries)
}

func ubuntuVersions(
	supported, esmSupported *bool, ubuntuSeries map[SeriesName]seriesVersion,
) map[string]string {
	seriesVersionsMutex.Lock()
	defer seriesVersionsMutex.Unlock()
	save := make(map[string]string)
	for seriesName, val := range ubuntuSeries {
		if supported != nil && val.Supported != *supported {
			continue
		}
		if esmSupported != nil && val.ESMSupported != *esmSupported {
			continue
		}
		save[seriesName.String()] = val.Version
	}
	return save
}

func getOSFromSeries(series SeriesName) (coreos.OSType, error) {
	if _, ok := ubuntuSeries[series]; ok {
		return coreos.Ubuntu, nil
	}
	if _, ok := macOSXSeries[series]; ok {
		return coreos.OSX, nil
	}
	if _, ok := centosSeries[series]; ok {
		return coreos.CentOS, nil
	}
	if _, ok := opensuseSeries[series]; ok {
		return coreos.OpenSUSE, nil
	}
	if _, ok := kubernetesSeries[series]; ok {
		return coreos.Kubernetes, nil
	}
	if series == genericLinuxSeries {
		return coreos.GenericLinux, nil
	}

	return coreos.Unknown, errors.Trace(unknownOSForSeriesError(series))
}

var (
	logger = loggo.GetLogger("juju.juju.series")

	seriesVersionsMutex sync.Mutex
)

// latestLtsSeries is used to ensure we only do
// the work to determine the latest lts series once.
var latestLtsSeries string

// LatestLTS returns the Latest LTS Release found in distro-info
func LatestLTS() string {
	if latestLtsSeries != "" {
		return latestLtsSeries
	}

	seriesVersionsMutex.Lock()
	defer seriesVersionsMutex.Unlock()
	updateSeriesVersionsOnce()

	var latest SeriesName
	for k, seriesVersion := range ubuntuSeries {
		if !seriesVersion.LTS || !seriesVersion.Supported {
			continue
		}
		if seriesVersion.Version > ubuntuSeries[latest].Version {
			latest = k
		}
	}

	latestLtsSeries = string(latest)
	return latestLtsSeries
}

// versionSeries provides a mapping between versions and series names.
var (
	versionSeries     map[string]string
	allSeriesVersions map[SeriesName]seriesVersion
)

// UpdateSeriesVersions forces an update of the series versions by querying
// distro-info if possible.
func UpdateSeriesVersions() error {
	seriesVersionsMutex.Lock()
	defer seriesVersionsMutex.Unlock()

	if err := updateSeriesVersions(); err != nil {
		return err
	}
	updateVersionSeries()
	return nil
}

var updatedseriesVersions bool

func updateSeriesVersionsOnce() {
	if !updatedseriesVersions {
		if err := updateSeriesVersions(); err != nil {
			logger.Warningf("failed to update distro info: %v", err)
		}
		updateVersionSeries()
		updatedseriesVersions = true
	}
}

func updateVersionSeries() {
	versionSeries = make(map[string]string, len(allSeriesVersions))
	for k, v := range allSeriesVersions {
		versionSeries[v.Version] = string(k)
	}
}

type unknownOSForSeriesError string

func (e unknownOSForSeriesError) Error() string {
	return `unknown OS for series: "` + string(e) + `"`
}

// IsUnknownOSForSeriesError returns true if err is of type unknownOSForSeriesError.
func IsUnknownOSForSeriesError(err error) bool {
	_, ok := errors.Cause(err).(unknownOSForSeriesError)
	return ok
}

type unknownSeriesVersionError string

func (e unknownSeriesVersionError) Error() string {
	return `unknown version for series: "` + string(e) + `"`
}

type unknownVersionSeriesError string

func (e unknownVersionSeriesError) Error() string {
	return `unknown series for version: "` + string(e) + `"`
}<|MERGE_RESOLUTION|>--- conflicted
+++ resolved
@@ -133,13 +133,6 @@
 	Channel string
 }
 
-<<<<<<< HEAD
-func (b Base) String() string {
-	if b.Name == "" {
-		return ""
-	}
-	return fmt.Sprintf("%s/%s", b.Name, b.Channel)
-=======
 func (b *Base) String() string {
 	if b == nil || b.Name == "" {
 		return ""
@@ -148,7 +141,6 @@
 		return b.Name
 	}
 	return fmt.Sprintf("%s:%s", b.Name, b.Channel)
->>>>>>> 22891297
 }
 
 // GetBaseFromSeries returns the Base infor for a series.
@@ -176,26 +168,9 @@
 		osSeries = ubuntuSeries
 	case "centos":
 		osSeries = centosSeries
-<<<<<<< HEAD
-=======
-	// TODO(juju3) - remove when legacy k8s charms are gone
+	// TODO - remove when legacy k8s charms are gone
 	case "kubernetes":
 		osSeries = kubernetesSeries
-	// TODO(juju3) - remove
-	case "opensuse":
-		osSeries = opensuseSeries
-	case "windows":
-		for _, vers := range windowsVersions {
-			if vers.Version == v.Channel {
-				return v.Channel, nil
-			}
-		}
-		for _, vers := range windowsNanoVersions {
-			if vers.Version == v.Channel {
-				return v.Channel, nil
-			}
-		}
->>>>>>> 22891297
 	}
 	for s, vers := range osSeries {
 		if vers.Version == v.Channel {
