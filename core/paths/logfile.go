--- conflicted
+++ resolved
@@ -10,12 +10,8 @@
 	"strconv"
 
 	"github.com/juju/errors"
-<<<<<<< HEAD
-	jujuos "github.com/juju/os/v2"
-=======
 
 	jujuos "github.com/juju/juju/core/os"
->>>>>>> 15810346
 )
 
 // LogfilePermission is the file mode to use for log files.
