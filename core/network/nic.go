--- conflicted
+++ resolved
@@ -88,6 +88,7 @@
 
 	// CIDR of the network, in 123.45.67.89/24 format.
 	CIDR string
+	=======
 
 	// ProviderId is a provider-specific NIC id.
 	ProviderId Id
@@ -282,7 +283,6 @@
 	return children
 }
 
-<<<<<<< HEAD
 // InterfaceFilterFunc is a function that can be applied to filter a slice of
 // InterfaceInfo instances. Calls to this function should return false if
 // the specified InterfaceInfo should be filtered out.
@@ -300,7 +300,8 @@
 		out = append(out, iface)
 	}
 	return out
-=======
+}
+
 // GetByHardwareAddress returns a reference to the interface with the input
 // hardware address (such as a MAC address) if it exists in the collection,
 // otherwise nil is returned.
@@ -311,7 +312,6 @@
 		}
 	}
 	return nil
->>>>>>> 2368aea5
 }
 
 // ProviderInterfaceInfo holds enough information to identify an
