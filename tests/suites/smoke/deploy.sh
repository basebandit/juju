# run_local_deploy is responsible for deploying revision 1 of the refresher
# charm to first check that deployment is successful. The second part of this
# test refreshes the charm to revision 2 and verifies that the upgrade hook of
# the charm has been run by checking the status message of the unit for the
# string that the charm outputs during it's upgrade hook.
run_local_deploy() {
	echo

	file="${2}"

	ensure "test-local-deploy" "${file}"

<<<<<<< HEAD
	juju deploy ./tests/suites/smoke/charms/ubuntu
	wait_for "ubuntu" "$(idle_condition "ubuntu")" 300
=======
	juju deploy --revision=1 --channel=stable juju-qa-refresher
	wait_for "refresher" "$(idle_condition "refresher")"
>>>>>>> 61ae1e2f

	juju refresh refresher

	# Wait for the refresh to happen and then wait again.
	wait_for "upgrade hook ran v2" "$(workloadstatus "refresher" 0)"

	destroy_model "test-local-deploy"
}

run_charmstore_deploy() {
	echo

	file="${2}"

	ensure "test-charmstore-deploy" "${file}"

	juju deploy cs:~jameinel/ubuntu-lite-6 ubuntu
	wait_for "ubuntu" "$(idle_condition "ubuntu")"

	juju refresh ubuntu
	wait_for "ubuntu" "$(idle_condition_for_rev "ubuntu" "9")"

	destroy_model "test-charmstore-deploy"
}

test_deploy() {
	if [ "$(skip 'test_deploy')" ]; then
		echo "==> TEST SKIPPED: smoke deploy tests"
		return
	fi

	(
		set_verbosity

		cd .. || exit

		file="${1}"

		# Check that deploy runs on LXD§
		run "run_local_deploy" "${file}"
		run "run_charmstore_deploy" "${file}"
	)
}

idle_condition_for_rev() {
	local name rev app_index unit_index

	name=${1}
	rev=${2}
	app_index=${3:-0}
	unit_index=${4:-0}

	path=".[\"$name\"] | .units | .[\"$name/$unit_index\"]"

	echo ".applications | select(($path | .[\"juju-status\"] | .current == \"idle\") and ($path | .[\"workload-status\"] | .current != \"error\") and (.[\"$name\"] | .[\"charm-rev\"] == $rev)) | keys[$app_index]"
}<|MERGE_RESOLUTION|>--- conflicted
+++ resolved
@@ -10,13 +10,8 @@
 
 	ensure "test-local-deploy" "${file}"
 
-<<<<<<< HEAD
-	juju deploy ./tests/suites/smoke/charms/ubuntu
-	wait_for "ubuntu" "$(idle_condition "ubuntu")" 300
-=======
 	juju deploy --revision=1 --channel=stable juju-qa-refresher
 	wait_for "refresher" "$(idle_condition "refresher")"
->>>>>>> 61ae1e2f
 
 	juju refresh refresher
 
