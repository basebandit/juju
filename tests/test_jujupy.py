--- conflicted
+++ resolved
@@ -2143,9 +2143,6 @@
             ('juju', '--show-log', 'set-model-config', '-m', 'foo:foo',
              'tools-metadata-url=https://example.org/juju/tools'))
 
-<<<<<<< HEAD
-    def test_set_testing_agent_metadata_url(self):
-=======
     def test_unset_env_option(self):
         env = JujuData('foo')
         client = EnvJujuClient(env, None, 'juju')
@@ -2157,8 +2154,7 @@
             ('juju', '--show-log', 'unset-model-config', '-m', 'foo:foo',
              'tools-metadata-url'))
 
-    def test_set_testing_tools_metadata_url(self):
->>>>>>> 6360f9c2
+    def test_set_testing_agent_metadata_url(self):
         env = JujuData(None, {'type': 'foo'})
         client = EnvJujuClient(env, None, None)
         with patch.object(client, 'get_env_option') as mock_get:
