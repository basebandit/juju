// Copyright 2019 Canonical Ltd.
// Licensed under the AGPLv3, see LICENCE file for details.

package provider

import (
	"context"
	"fmt"
	"strings"
	"time"

	"github.com/juju/charm/v9"
	"github.com/juju/collections/set"
	"github.com/juju/errors"
	"github.com/juju/featureflag"
	"github.com/juju/loggo"
	"github.com/juju/names/v4"
	"github.com/juju/retry"
	apps "k8s.io/api/apps/v1"
	core "k8s.io/api/core/v1"
	rbacv1 "k8s.io/api/rbac/v1"
	"k8s.io/apimachinery/pkg/api/resource"
	metav1 "k8s.io/apimachinery/pkg/apis/meta/v1"
	"k8s.io/apimachinery/pkg/labels"
	"k8s.io/apimachinery/pkg/util/intstr"
	"k8s.io/client-go/kubernetes"

	"github.com/juju/juju/agent"
	agentconstants "github.com/juju/juju/agent/constants"
	"github.com/juju/juju/caas"
	k8s "github.com/juju/juju/caas/kubernetes"
	"github.com/juju/juju/caas/kubernetes/provider/application"
	"github.com/juju/juju/caas/kubernetes/provider/constants"
	k8sproxy "github.com/juju/juju/caas/kubernetes/provider/proxy"
	"github.com/juju/juju/caas/kubernetes/provider/resources"
	providerutils "github.com/juju/juju/caas/kubernetes/provider/utils"
	"github.com/juju/juju/cloud"
	"github.com/juju/juju/cloudconfig"
	"github.com/juju/juju/cloudconfig/podcfg"
	k8sannotations "github.com/juju/juju/core/annotations"
	"github.com/juju/juju/core/series"
	"github.com/juju/juju/core/watcher"
	"github.com/juju/juju/environs"
	environsbootstrap "github.com/juju/juju/environs/bootstrap"
	"github.com/juju/juju/juju/osenv"
	"github.com/juju/juju/mongo"
	"github.com/juju/juju/version"
)

const (
	proxyResourceName = "proxy"
	storageName       = "storage"
)

var (
	// TemplateFileNameServerPEM is the template server.pem file name.
	TemplateFileNameServerPEM = "template-" + mongo.FileNameDBSSLKey
)

const (
	mongoDBContainerName   = "mongodb"
	apiServerContainerName = "api-server"
)

type controllerServiceSpec struct {
	// ServiceType is required.
	ServiceType core.ServiceType

	// ExternalName is optional.
	ExternalName string

	// ExternalIP is optional.
	ExternalIP string

	// ExternalIPs is optional.
	ExternalIPs []string

	// Annotations is optional.
	Annotations k8sannotations.Annotation
}

func getDefaultControllerServiceSpecs(cloudType string) *controllerServiceSpec {
	specs := map[string]*controllerServiceSpec{
		k8s.K8sCloudAzure: {
			ServiceType: core.ServiceTypeLoadBalancer,
		},
		k8s.K8sCloudEC2: {
			ServiceType: core.ServiceTypeLoadBalancer,
			Annotations: k8sannotations.New(nil).
				Add("service.beta.kubernetes.io/aws-load-balancer-backend-protocol", "tcp"),
		},
		k8s.K8sCloudGCE: {
			ServiceType: core.ServiceTypeLoadBalancer,
		},
		k8s.K8sCloudMicrok8s: {
			ServiceType: core.ServiceTypeClusterIP,
		},
		k8s.K8sCloudOpenStack: {
			ServiceType: core.ServiceTypeLoadBalancer,
		},
		k8s.K8sCloudMAAS: {
			ServiceType: core.ServiceTypeLoadBalancer, // TODO(caas): test and verify this.
		},
		k8s.K8sCloudLXD: {
			ServiceType: core.ServiceTypeClusterIP, // TODO(caas): test and verify this.
		},
		k8s.K8sCloudOther: {
			ServiceType: core.ServiceTypeClusterIP, // Default svc spec for any other cloud is not listed above.
		},
	}
	if out, ok := specs[cloudType]; ok {
		return out
	}
	return specs[k8s.K8sCloudOther]
}

type controllerStack struct {
	ctx environs.BootstrapContext

	stackName        string
	selectorLabels   map[string]string
	stackLabels      map[string]string
	stackAnnotations map[string]string
	broker           *kubernetesClient
	timeout          time.Duration

	pcfg *podcfg.ControllerPodConfig
	// agentConfig is the controller api server config.
	agentConfig agent.ConfigSetterWriter
	// unitAgentConfig is the controller charm agent config.
	unitAgentConfig agent.ConfigSetterWriter

	storageClass               string
	storageSize                resource.Quantity
	portMongoDB, portAPIServer int

	resourceNameService,
	resourceNameConfigMap,
	resourceNameSecret, resourceNamedockerSecret,
	resourceNameVolSharedSecret, resourceNameVolSSLKey,
	resourceNameVolBootstrapParams, resourceNameVolAgentConf string

	dockerAuthSecretData []byte

	cleanUps []func()
}

type controllerStacker interface {
	// Deploy creates all resources for controller stack.
	Deploy() error
}

// findControllerNamespace is used for finding a controller's namespace based on
// its model name and controller uuid. This function really shouldn't exist
// and should be removed in 3.0. We have it here as we are still trying to use
// Kubernetes annotations as database selectors in some parts of Juju.
func findControllerNamespace(
	client kubernetes.Interface,
	controllerUUID string,
) (*core.Namespace, error) {
	// First we are going to start off by listing namespaces that are not using
	// legacy labels as that is the direction we are moving towards and hence
	// should be the quickest operation
	namespaces, err := client.CoreV1().Namespaces().List(
		context.TODO(),
		metav1.ListOptions{
			LabelSelector: labels.Set{
				constants.LabelJujuModelName: environsbootstrap.ControllerModelName,
			}.String(),
		},
	)

	if err != nil {
		return nil, errors.Annotate(err, "finding controller namespace with non legacy labels")
	}

	for _, ns := range namespaces.Items {
		if ns.Annotations[providerutils.AnnotationControllerUUIDKey(false)] == controllerUUID {
			return &ns, nil
		}
	}

	// We didn't find anything using new labels so lets try the old ones.
	namespaces, err = client.CoreV1().Namespaces().List(
		context.TODO(),
		metav1.ListOptions{
			LabelSelector: labels.Set{
				constants.LegacyLabelModelName: environsbootstrap.ControllerModelName,
			}.String(),
		},
	)

	if err != nil {
		return nil, errors.Annotate(err, "finding controller namespace with legacy labels")
	}

	for _, ns := range namespaces.Items {
		if ns.Annotations[providerutils.AnnotationControllerUUIDKey(true)] == controllerUUID {
			return &ns, nil
		}
	}

	return nil, errors.NotFoundf(
		"controller namespace not found for model %q and controller uuid %q",
		environsbootstrap.ControllerModelName,
		controllerUUID,
	)
}

// DecideControllerNamespace decides the namespace name to use for a new controller.
func DecideControllerNamespace(controllerName string) string {
	return "controller-" + controllerName
}

func newcontrollerStack(
	ctx environs.BootstrapContext,
	stackName string,
	storageClass string,
	broker *kubernetesClient,
	pcfg *podcfg.ControllerPodConfig,
) (controllerStacker, error) {
	storageSizeControllerRaw := "20Gi"
	if rootDiskSize := pcfg.Bootstrap.BootstrapMachineConstraints.RootDisk; rootDiskSize != nil {
		storageSizeControllerRaw = fmt.Sprintf("%dMi", *rootDiskSize)
	}
	storageSize, err := resource.ParseQuantity(storageSizeControllerRaw)
	if err != nil {
		return nil, errors.Trace(err)
	}

	var agentConfig agent.ConfigSetterWriter
	agentConfig, err = pcfg.AgentConfig(names.NewControllerAgentTag(pcfg.ControllerId))
	if err != nil {
		return nil, errors.Trace(err)
	}

	si, ok := agentConfig.StateServingInfo()
	if !ok {
		return nil, errors.NewNotValid(nil, "agent config has no state serving info")
	}

	// ensures shared-secret content.
	if si.SharedSecret == "" {
		// Generate a shared secret for the Mongo replica set.
		sharedSecret, err := mongo.GenerateSharedSecret()
		if err != nil {
			return nil, errors.Trace(err)
		}
		si.SharedSecret = sharedSecret
	}

	agentConfig.SetStateServingInfo(si)
	pcfg.Bootstrap.StateServingInfo = si

	unitAgentConfig, err := pcfg.UnitAgentConfig()
	if err != nil {
		return nil, errors.Trace(err)
	}

	selectorLabels := providerutils.SelectorLabelsForApp(stackName, false)
	labels := providerutils.LabelsForApp(stackName, false)

	controllerUUIDKey := providerutils.AnnotationControllerUUIDKey(false)
	cs := &controllerStack{
		ctx:              ctx,
		stackName:        stackName,
		selectorLabels:   selectorLabels,
		stackLabels:      labels,
		stackAnnotations: map[string]string{controllerUUIDKey: pcfg.ControllerTag.Id()},
		broker:           broker,
		timeout:          pcfg.Bootstrap.Timeout,

		pcfg:            pcfg,
		agentConfig:     agentConfig,
		unitAgentConfig: unitAgentConfig,

		storageSize:   storageSize,
		storageClass:  storageClass,
		portMongoDB:   pcfg.Bootstrap.ControllerConfig.StatePort(),
		portAPIServer: pcfg.Bootstrap.ControllerConfig.APIPort(),
	}
	cs.resourceNameService = cs.getResourceName("service")
	cs.resourceNameConfigMap = cs.getResourceName("configmap")
	cs.resourceNameSecret = cs.getResourceName("secret")
	cs.resourceNamedockerSecret = constants.CAASImageRepoSecretName

	cs.resourceNameVolSharedSecret = cs.getResourceName(mongo.SharedSecretFile)
	cs.resourceNameVolSSLKey = cs.getResourceName(mongo.FileNameDBSSLKey)
	cs.resourceNameVolBootstrapParams = cs.getResourceName(cloudconfig.FileNameBootstrapParams)
	cs.resourceNameVolAgentConf = cs.getResourceName(agentconstants.AgentConfigFilename)

	if cs.dockerAuthSecretData, err = pcfg.Controller.CAASImageRepo().SecretData(); err != nil {
		return nil, errors.Trace(err)
	}
	return cs, nil
}

func (c *controllerStack) isPrivateRepo() bool {
	return len(c.dockerAuthSecretData) > 0
}

func getBootstrapResourceName(stackName string, name string) string {
	return stackName + "-" + strings.Replace(name, ".", "-", -1)
}

func (c *controllerStack) getResourceName(name string) string {
	return getBootstrapResourceName(c.stackName, name)
}

func (c *controllerStack) pathJoin(elem ...string) string {
	// Setting series for bootstrapping to kubernetes is currently not supported.
	// We always use forward-slash because Linux is the only OS we support now.
	pathSeparator := "/"
	return strings.Join(elem, pathSeparator)
}

func (c *controllerStack) getControllerSecret() (secret *core.Secret, err error) {
	defer func() {
		if err == nil && secret != nil && secret.Data == nil {
			secret.Data = map[string][]byte{}
		}
	}()

	secret, err = c.broker.getSecret(c.resourceNameSecret)
	if err == nil {
		return secret, nil
	}
	if errors.IsNotFound(err) {
		_, err = c.broker.createSecret(&core.Secret{
			ObjectMeta: metav1.ObjectMeta{
				Name:        c.resourceNameSecret,
				Labels:      c.stackLabels,
				Namespace:   c.broker.GetCurrentNamespace(),
				Annotations: c.stackAnnotations,
			},
			Type: core.SecretTypeOpaque,
		})
	}
	if err != nil {
		return nil, errors.Trace(err)
	}
	return c.broker.getSecret(c.resourceNameSecret)
}

func (c *controllerStack) getControllerConfigMap() (cm *core.ConfigMap, err error) {
	defer func() {
		if cm != nil && cm.Data == nil {
			cm.Data = map[string]string{}
		}
	}()

	cm, err = c.broker.getConfigMap(c.resourceNameConfigMap)
	if err == nil {
		return cm, nil
	}
	if errors.IsNotFound(err) {
		_, err = c.broker.createConfigMap(&core.ConfigMap{
			ObjectMeta: metav1.ObjectMeta{
				Name:        c.resourceNameConfigMap,
				Labels:      c.stackLabels,
				Namespace:   c.broker.GetCurrentNamespace(),
				Annotations: c.stackAnnotations,
			},
		})
	}
	if err != nil {
		return nil, errors.Trace(err)
	}
	return c.broker.getConfigMap(c.resourceNameConfigMap)
}

func (c *controllerStack) doCleanUp() {
	logger.Debugf("bootstrap failed, removing %d resources.", len(c.cleanUps))
	for _, f := range c.cleanUps {
		f()
	}
}

// Deploy creates all resources for the controller stack.
func (c *controllerStack) Deploy() (err error) {
	// creating namespace for controller stack, this namespace will be removed by broker.DestroyController if bootstrap failed.
	nsName := c.broker.GetCurrentNamespace()
	c.ctx.Infof("Creating k8s resources for controller %q", nsName)
	if err = c.broker.createNamespace(nsName); err != nil {
		return errors.Annotate(err, "creating namespace for controller stack")
	}

	// Check context manually for cancellation between each step (not ideal,
	// but it avoids wiring context absolutely everywhere).
	isDone := func() bool {
		select {
		case <-c.ctx.Context().Done():
			return true
		default:
			return false
		}
	}
	if isDone() {
		return environsbootstrap.Cancelled()
	}

	defer func() {
		if err != nil {
			c.doCleanUp()
		}
	}()

	// create service for controller pod.
	if err = c.createControllerService(c.ctx.Context()); err != nil {
		return errors.Annotate(err, "creating service for controller")
	}
	if isDone() {
		return environsbootstrap.Cancelled()
	}

	// create the proxy resources for services of type cluster ip
	if err = c.createControllerProxy(c.ctx.Context()); err != nil {
		return errors.Annotate(err, "creating controller service proxy for controller")
	}

	// create shared-secret secret for controller pod.
	if err = c.createControllerSecretSharedSecret(); err != nil {
		return errors.Annotate(err, "creating shared-secret secret for controller")
	}
	if isDone() {
		return environsbootstrap.Cancelled()
	}

	// create server.pem secret for controller pod.
	if err = c.createControllerSecretServerPem(); err != nil {
		return errors.Annotate(err, "creating server.pem secret for controller")
	}
	if isDone() {
		return environsbootstrap.Cancelled()
	}

	// create bootstrap-params configmap for controller pod.
	if err = c.ensureControllerConfigmapBootstrapParams(); err != nil {
		return errors.Annotate(err, "creating bootstrap-params configmap for controller")
	}
	if isDone() {
		return environsbootstrap.Cancelled()
	}

	// Note: create agent config configmap for controller pod lastly because agentConfig has been updated in previous steps.
	if err = c.ensureControllerConfigmapAgentConf(); err != nil {
		return errors.Annotate(err, "creating agent config configmap for controller")
	}
	if isDone() {
		return environsbootstrap.Cancelled()
	}

	if err = c.ensureControllerApplicationSecret(); err != nil {
		return errors.Annotate(err, "creating secret for controller application")
	}
	if isDone() {
		return environsbootstrap.Cancelled()
	}

	// create service account for local cluster/provider connections.
	saName, saCleanUps, err := ensureControllerServiceAccount(
		c.ctx.Context(),
		c.broker.client(),
		c.broker.GetCurrentNamespace(),
		c.stackLabels,
		c.stackAnnotations,
	)
	c.addCleanUp(func() {
		logger.Debugf("delete controller service accounts")
		for _, v := range saCleanUps {
			v()
		}
	})
	if err != nil {
		return errors.Annotate(err, "creating service account for controller")
	}
	if isDone() {
		return environsbootstrap.Cancelled()
	}

	if err = c.patchServiceAccountForImagePullSecret(saName); err != nil {
		return errors.Annotate(err, "patching image pull secret for controller service account")
	}
	if isDone() {
		return environsbootstrap.Cancelled()
	}

	// create statefulset to ensure controller stack.
	if err = c.createControllerStatefulset(); err != nil {
		return errors.Annotate(err, "creating statefulset for controller")
	}
	if isDone() {
		return environsbootstrap.Cancelled()
	}

	return nil
}

func (c *controllerStack) getControllerSvcSpec(cloudType string, cfg *podcfg.BootstrapConfig) (spec *controllerServiceSpec, err error) {
	defer func() {
		if spec != nil && len(spec.ServiceType) == 0 {
			// ServiceType is required.
			err = errors.NotValidf("service type is empty for %q", cloudType)
		}
	}()

	spec = getDefaultControllerServiceSpecs(cloudType)
	if cfg == nil {
		return spec, nil
	}
	if len(cfg.ControllerServiceType) > 0 {
		if spec.ServiceType, err = CaasServiceToK8s(caas.ServiceType(cfg.ControllerServiceType)); err != nil {
			return nil, errors.Trace(err)
		}
	}

	spec.ExternalIPs = append([]string(nil), cfg.ControllerExternalIPs...)

	switch spec.ServiceType {
	case core.ServiceTypeExternalName:
		spec.ExternalName = cfg.ControllerExternalName
	case core.ServiceTypeLoadBalancer:
		if len(cfg.ControllerExternalName) > 0 {
			return nil, errors.NewNotValid(nil, fmt.Sprintf(
				"external name %q provided but service type was set to %q",
				cfg.ControllerExternalName, spec.ServiceType,
			))
		}
		if len(cfg.ControllerExternalIPs) > 0 {
			spec.ExternalIP = cfg.ControllerExternalIPs[0]
		}
	}
	return spec, nil
}

func (c *controllerStack) createControllerProxy(ctx context.Context) error {
	if c.pcfg.Bootstrap.IgnoreProxy {
		return nil
	}

	// Lets first take a look at what will be deployed for a service.
	// If the service type is clusterip then we will setup the proxy

	cloudType, _, _ := cloud.SplitHostCloudRegion(c.pcfg.Bootstrap.ControllerCloud.HostCloudRegion)
	controllerSvcSpec, err := c.getControllerSvcSpec(cloudType, c.pcfg.Bootstrap)
	if err != nil {
		return errors.Trace(err)
	}

	if controllerSvcSpec.ServiceType != core.ServiceTypeClusterIP {
		// Not a cluster ip service so we don't need to setup a k8s proxy
		return nil
	}

	k8sClient := c.broker.client()

	remotePort := intstr.FromInt(c.portAPIServer)
	config := k8sproxy.ControllerProxyConfig{
		Name:          c.getResourceName(proxyResourceName),
		Namespace:     c.broker.GetCurrentNamespace(),
		RemotePort:    remotePort.String(),
		TargetService: c.resourceNameService,
	}

	err = k8sproxy.CreateControllerProxy(
		ctx,
		config,
		c.stackLabels,
		c.broker.clock,
		k8sClient.CoreV1().ConfigMaps(c.broker.GetCurrentNamespace()),
		k8sClient.RbacV1().Roles(c.broker.GetCurrentNamespace()),
		k8sClient.RbacV1().RoleBindings(c.broker.GetCurrentNamespace()),
		k8sClient.CoreV1().ServiceAccounts(c.broker.GetCurrentNamespace()),
		k8sClient.CoreV1().Secrets(c.broker.GetCurrentNamespace()),
	)

	return errors.Trace(err)
}

func (c *controllerStack) createControllerService(ctx context.Context) error {
	svcName := c.resourceNameService

	cloudType, _, _ := cloud.SplitHostCloudRegion(c.pcfg.Bootstrap.ControllerCloud.HostCloudRegion)
	controllerSvcSpec, err := c.getControllerSvcSpec(cloudType, c.pcfg.Bootstrap)
	if err != nil {
		return errors.Trace(err)
	}

	spec := &core.Service{
		ObjectMeta: metav1.ObjectMeta{
			Name:        svcName,
			Labels:      c.stackLabels,
			Namespace:   c.broker.GetCurrentNamespace(),
			Annotations: c.stackAnnotations,
		},
		Spec: core.ServiceSpec{
			Selector: c.selectorLabels,
			Type:     controllerSvcSpec.ServiceType,
			Ports: []core.ServicePort{
				{
					Name:       "api-server",
					TargetPort: intstr.FromInt(c.portAPIServer),
					Port:       int32(c.portAPIServer),
				},
			},
			ExternalName:   controllerSvcSpec.ExternalName,
			ExternalIPs:    controllerSvcSpec.ExternalIPs,
			LoadBalancerIP: controllerSvcSpec.ExternalIP,
		},
	}

	if controllerSvcSpec.Annotations != nil {
		spec.SetAnnotations(controllerSvcSpec.Annotations.ToMap())
	}

	logger.Debugf("creating controller service: \n%+v", spec)
	if _, err := c.broker.ensureK8sService(spec); err != nil {
		return errors.Trace(err)
	}

	c.addCleanUp(func() {
		logger.Debugf("deleting %q", svcName)
		_ = c.broker.deleteService(svcName)
	})

	publicAddressPoller := func() error {
		// get the service by app name;
		svc, err := c.broker.GetService(c.stackName, caas.ModeWorkload, false)
		if err != nil {
			return errors.Annotate(err, "getting controller service")
		}
		if len(svc.Addresses) == 0 {
			return errors.NotProvisionedf("controller service address")
		}
		// we need to ensure svc DNS has been provisioned already here because
		// we do Not want bootstrap-state cmd wait instead.
		return nil
	}
	retryCallArgs := retry.CallArgs{
		Attempts: -1,
		Delay:    3 * time.Second,
		Stop:     ctx.Done(),
		Clock:    c.broker.clock,
		Func:     publicAddressPoller,
		IsFatalError: func(err error) bool {
			return !errors.IsNotProvisioned(err)
		},
		NotifyFunc: func(err error, attempt int) {
			logger.Debugf("polling k8s controller svc DNS, in %d attempt, %v", attempt, err)
		},
	}
	err = retry.Call(retryCallArgs)
	if retry.IsDurationExceeded(err) || (retry.IsRetryStopped(err) && ctx.Err() == context.DeadlineExceeded) {
		return errors.Timeoutf("waiting for controller service address fully provisioned")
	}
	return errors.Trace(err)
}

func (c *controllerStack) addCleanUp(cleanUp func()) {
	c.cleanUps = append(c.cleanUps, cleanUp)
}

func (c *controllerStack) createControllerSecretSharedSecret() error {
	si, ok := c.agentConfig.StateServingInfo()
	if !ok {
		return errors.NewNotValid(nil, "agent config has no state serving info")
	}

	secret, err := c.getControllerSecret()
	if err != nil {
		return errors.Trace(err)
	}
	secret.Data[mongo.SharedSecretFile] = []byte(si.SharedSecret)
	logger.Tracef("ensuring shared secret: \n%+v", secret)
	c.addCleanUp(func() {
		logger.Debugf("deleting %q shared-secret", secret.Name)
		_ = c.broker.deleteSecret(secret.GetName(), secret.GetUID())
	})
	return c.broker.updateSecret(secret)
}

func (c *controllerStack) createDockerSecret() (string, error) {
	if len(c.dockerAuthSecretData) == 0 {
		return "", errors.NotValidf("empty docker secret data")
	}
	name := c.resourceNamedockerSecret
	logger.Debugf("ensuring docker secret %q", name)
	cleanUp, err := c.broker.ensureOCIImageSecret(
		name, c.stackLabels, c.dockerAuthSecretData, c.stackAnnotations,
	)
	c.addCleanUp(func() {
		logger.Debugf("deleting %q", name)
		cleanUp()
	})
	if err != nil {
		return "", errors.Trace(err)
	}
	return name, nil
}

func (c *controllerStack) patchServiceAccountForImagePullSecret(saName string) error {
	if !c.isPrivateRepo() {
		return nil
	}
	dockerSecretName, err := c.createDockerSecret()
	if err != nil {
		return errors.Annotate(err, "creating docker secret for controller")
	}
	sa, err := c.broker.getServiceAccount(saName)
	if err != nil {
		return errors.Trace(err)
	}
	sa.ImagePullSecrets = append(
		sa.ImagePullSecrets,
		core.LocalObjectReference{Name: dockerSecretName},
	)
	_, err = c.broker.updateServiceAccount(sa)
	return errors.Trace(err)
}

func (c *controllerStack) createControllerSecretServerPem() error {
	si, ok := c.agentConfig.StateServingInfo()
	if !ok || si.CAPrivateKey == "" {
		// No certificate information exists yet, nothing to do.
		return errors.NewNotValid(nil, "certificate is empty")
	}

	secret, err := c.getControllerSecret()
	if err != nil {
		return errors.Trace(err)
	}
	secret.Data[mongo.FileNameDBSSLKey] = []byte(mongo.GenerateSSLKey(si.Cert, si.PrivateKey))

	logger.Tracef("ensuring server.pem secret: \n%+v", secret)
	c.addCleanUp(func() {
		logger.Debugf("deleting %q server.pem", secret.Name)
		_ = c.broker.deleteSecret(secret.GetName(), secret.GetUID())
	})
	return c.broker.updateSecret(secret)
}

func (c *controllerStack) ensureControllerConfigmapBootstrapParams() error {
	bootstrapParamsFileContent, err := c.pcfg.Bootstrap.StateInitializationParams.Marshal()
	if err != nil {
		return errors.Trace(err)
	}
	logger.Tracef("bootstrapParams file content: \n%s", string(bootstrapParamsFileContent))

	cm, err := c.getControllerConfigMap()
	if err != nil {
		return errors.Trace(err)
	}
	cm.Data[cloudconfig.FileNameBootstrapParams] = string(bootstrapParamsFileContent)

	logger.Tracef("creating bootstrap-params configmap: \n%+v", cm)

	cleanUp, err := c.broker.ensureConfigMap(cm)
	c.addCleanUp(func() {
		logger.Debugf("deleting %q bootstrap-params", cm.Name)
		cleanUp()
	})
	return errors.Trace(err)
}

func (c *controllerStack) ensureControllerConfigmapAgentConf() error {
	agentConfigFileContent, err := c.agentConfig.Render()
	if err != nil {
		return errors.Trace(err)
	}
	logger.Tracef("controller agentConfig file content: \n%s", string(agentConfigFileContent))

	unitAgentConfigFileContent, err := c.unitAgentConfig.Render()
	if err != nil {
		return errors.Trace(err)
	}
	logger.Tracef("controller unit agentConfig file content: \n%s", string(unitAgentConfigFileContent))

	cm, err := c.getControllerConfigMap()
	if err != nil {
		return errors.Trace(err)
	}
	cm.Data[constants.ControllerAgentConfigFilename] = string(agentConfigFileContent)
	cm.Data[constants.ControllerUnitAgentConfigFilename] = string(unitAgentConfigFileContent)

	logger.Tracef("ensuring agent.conf configmap: \n%+v", cm)
	cleanUp, err := c.broker.ensureConfigMap(cm)
	c.addCleanUp(func() {
		logger.Debugf("deleting %q template-agent.conf", cm.Name)
		cleanUp()
	})
	return errors.Trace(err)
}

func (c *controllerStack) ensureControllerApplicationSecret() error {
	controllerUnitPassword := c.unitAgentConfig.OldPassword()
	apiInfo, ok := c.unitAgentConfig.APIInfo()
	if ok {
		controllerUnitPassword = apiInfo.Password
	}

	secret := &core.Secret{
		ObjectMeta: metav1.ObjectMeta{
			Name:        c.appSecretName(),
			Namespace:   c.broker.namespace,
			Labels:      c.stackLabels,
			Annotations: c.stackAnnotations,
		},
		Type: core.SecretTypeOpaque,
		Data: map[string][]byte{
			constants.EnvJujuK8sUnitPassword: []byte(controllerUnitPassword),
		},
	}
	cleanUp, err := c.broker.ensureSecret(secret)
	c.addCleanUp(func() {
		logger.Debugf("deleting %q secret", c.appSecretName())
		cleanUp()
	})
	return errors.Trace(err)
}

// ensureControllerServiceAccount is responsible for making sure the in cluster
// service account for the controller exists and is upto date. Returns the name
// of the service account create, cleanup functions and any errors.
func ensureControllerServiceAccount(
	ctx context.Context,
	client kubernetes.Interface,
	namespace string,
	labels map[string]string,
	annotations map[string]string,
) (string, []func(), error) {
	sa := resources.NewServiceAccount(environsbootstrap.ControllerApplicationName, namespace, &core.ServiceAccount{
		ObjectMeta: metav1.ObjectMeta{
			Labels: providerutils.LabelsMerge(
				labels,
				providerutils.LabelsJujuModelOperatorDisableWebhook,
			),
			Annotations: annotations,
		},
		AutomountServiceAccountToken: boolPtr(true),
	})

	cleanUps, err := sa.Ensure(context.TODO(), client)
	if err != nil {
		return sa.Name, cleanUps, errors.Trace(err)
	}

	// name cluster role binding after the controller namespace.
	clusterRoleBindingName := namespace
	crb := resources.NewClusterRoleBinding(clusterRoleBindingName, &rbacv1.ClusterRoleBinding{
		ObjectMeta: metav1.ObjectMeta{
			Name:        clusterRoleBindingName,
			Labels:      providerutils.LabelsForModel(environsbootstrap.ControllerModelName, false),
			Annotations: annotations,
		},
		RoleRef: rbacv1.RoleRef{
			APIGroup: "rbac.authorization.k8s.io",
			Kind:     "ClusterRole",
			Name:     "cluster-admin",
		},
		Subjects: []rbacv1.Subject{{
			Kind:      "ServiceAccount",
			Name:      environsbootstrap.ControllerApplicationName,
			Namespace: namespace,
		}},
	})

	crbCleanUps, err := crb.Ensure(ctx, client)
	cleanUps = append(cleanUps, crbCleanUps...)
	return sa.Name, cleanUps, errors.Trace(err)
}

func (c *controllerStack) createControllerStatefulset() error {
	numberOfPods := int32(1) // TODO(caas): HA mode!
	controllerStatefulSet := &apps.StatefulSet{
		ObjectMeta: metav1.ObjectMeta{
			Name: c.stackName,
			Labels: providerutils.LabelsMerge(
				c.stackLabels,
				providerutils.LabelsJujuModelOperatorDisableWebhook,
			),
			Namespace:   c.broker.GetCurrentNamespace(),
			Annotations: c.stackAnnotations,
		},
		Spec: apps.StatefulSetSpec{
			ServiceName: c.resourceNameService,
			Replicas:    &numberOfPods,
			Selector: &metav1.LabelSelector{
				MatchLabels: c.selectorLabels,
			},
			Template: core.PodTemplateSpec{
				ObjectMeta: metav1.ObjectMeta{
					Labels: providerutils.LabelsMerge(
						c.selectorLabels,
						providerutils.LabelsJujuModelOperatorDisableWebhook,
					),
					Name:        c.pcfg.GetPodName(), // This really should not be set.
					Namespace:   c.broker.GetCurrentNamespace(),
					Annotations: c.stackAnnotations,
				},
			},
		},
	}

	controllerSpec, err := c.buildContainerSpecForController()
	if err != nil {
		return errors.Trace(err)
	}
	controllerStatefulSet.Spec.Template.Spec = *controllerSpec
	if err := c.buildStorageSpecForController(controllerStatefulSet); err != nil {
		return errors.Trace(err)
	}

	logger.Tracef("creating controller statefulset: \n%+v", controllerStatefulSet)
	c.addCleanUp(func() {
		logger.Debugf("deleting %q statefulset", controllerStatefulSet.Name)
		_ = c.broker.deleteStatefulSet(controllerStatefulSet.Name)
	})
	w, err := c.broker.WatchUnits(c.stackName, caas.ModeWorkload)
	if err != nil {
		return errors.Trace(err)
	}
	defer w.Kill()

	if _, err = c.broker.createStatefulSet(controllerStatefulSet); err != nil {
		return errors.Trace(err)
	}

	for i := int32(0); i < numberOfPods; i++ {
		podName := c.pcfg.GetPodName() // TODO(caas): HA mode!
		if err = c.waitForPod(w, podName); err != nil {
			return errors.Trace(err)
		}
	}
	return nil
}

func (c *controllerStack) waitForPod(podWatcher watcher.NotifyWatcher, podName string) error {
	timeout := c.broker.clock.NewTimer(c.timeout)

	podEventWatcher, err := c.broker.watchEvents(podName, "Pod")
	if err != nil {
		return errors.Trace(err)
	}
	defer podEventWatcher.Kill()

	printedMsg := set.NewStrings()
	printPodEvents := func() error {
		events, err := c.broker.getEvents(podName, "Pod")
		if err != nil {
			return errors.Trace(err)
		}
		for _, evt := range events {
			// clean the messages to prevent duplicated records.
			// we don't care which image is been pulling/pulled and this reason should be printed once only.
			switch evt.Reason {
			case PullingImage:
				evt.Message = "Downloading images"
			case PulledImage:
				evt.Message = "Pulled images"
			case StartedContainer:
				if evt.InvolvedObject.FieldPath == fmt.Sprintf("spec.containers{%s}", mongoDBContainerName) {
					evt.Message = "Started mongodb container"
				} else if evt.InvolvedObject.FieldPath == fmt.Sprintf("spec.containers{%s}", apiServerContainerName) {
					evt.Message = "Started controller container"
				}
			}
			if evt.Type == core.EventTypeNormal && !printedMsg.Contains(evt.Message) {
				printedMsg.Add(evt.Message)
				logger.Debugf(evt.Message)
				if evt.Reason == PullingImage {
					c.ctx.Infof(evt.Message)
				}
			}
		}
		return nil
	}

	unschedulableReason := func(pod *core.Pod) error {
		// TODO: handle reason for unschedulable state such as node taints (HA)
		// Volumes
		for _, volume := range pod.Spec.Volumes {
			if pvcSource := volume.PersistentVolumeClaim; pvcSource != nil {
				pvc, err := c.broker.getPVC(pvcSource.ClaimName)
				if err != nil {
					return errors.Annotatef(err, "failed to get pvc %s", pvcSource.ClaimName)
				}
				if pvc.Status.Phase == core.ClaimPending {
					events, err := c.broker.getEvents(pvc.Name, "PersistentVolumeClaim")
					if err != nil {
						return errors.Annotate(err, "failed to get pvc events")
					}
					numEvents := len(events)
					if numEvents > 0 {
						lastEvent := events[numEvents-1]
						return errors.Errorf("pvc %s pending due to %s - %s",
							pvc.Name, lastEvent.Reason, lastEvent.Message)
					}
				}
			}
		}
		return nil
	}

	pendingReason := func() error {
		pod, err := c.broker.getPod(podName)
		if err != nil {
			return errors.Trace(err)
		}
		for _, cond := range pod.Status.Conditions {
			switch cond.Type {
			case core.PodScheduled:
				if cond.Reason == core.PodReasonUnschedulable {
					err := unschedulableReason(pod)
					if err != nil {
						return errors.Annotate(err, "unschedulable")
					}
					return errors.Errorf("unschedulable: %v", cond.Message)
				}
			}
		}
		if pod.Status.Phase == core.PodPending {
			return errors.Errorf("pending: %v - %v", pod.Status.Reason, pod.Status.Message)
		}
		return nil
	}

	checkStatus := func(pod *core.Pod) (bool, error) {
		switch pod.Status.Phase {
		case core.PodRunning:
			return true, nil
		case core.PodFailed:
			return false, errors.Annotate(pendingReason(), "controller pod failed")
		case core.PodSucceeded:
			return false, errors.Errorf("controller pod terminated unexpectedly")
		}
		return false, nil
	}

	_ = printPodEvents()
	for {
		select {
		case <-podWatcher.Changes():
			_ = printPodEvents()
			pod, err := c.broker.getPod(podName)
			if errors.IsNotFound(err) {
				logger.Debugf("pod %q is not provisioned yet", podName)
				continue
			}
			if err != nil {
				return errors.Annotate(err, "fetching pods' status for controller")
			}
			done, err := checkStatus(pod)
			if err != nil {
				return errors.Trace(err)
			}
			if done {
				c.ctx.Infof("Starting controller pod")
				return nil
			}
		case <-podEventWatcher.Changes():
			_ = printPodEvents()
		case <-timeout.Chan():
			err := pendingReason()
			if err != nil {
				return errors.Annotatef(err, "timed out waiting for controller pod")
			}
			return errors.Timeoutf("timed out waiting for controller pod")
		}
	}
}

func (c *controllerStack) buildStorageSpecForController(statefulset *apps.StatefulSet) error {
	sc, err := c.broker.getStorageClass(c.storageClass)
	if err != nil {
		return errors.Trace(err)
	}
	// try to find <namespace>-<c.storageClass>,
	// if it's not found, then fallback to c.storageClass.
	c.storageClass = sc.GetName()

	// build persistent volume claim.
	statefulset.Spec.VolumeClaimTemplates = append(statefulset.Spec.VolumeClaimTemplates, core.PersistentVolumeClaim{
		ObjectMeta: metav1.ObjectMeta{
			Name:        storageName,
			Labels:      c.stackLabels,
			Annotations: c.stackAnnotations,
		},
		Spec: core.PersistentVolumeClaimSpec{
			StorageClassName: &c.storageClass,
			AccessModes:      []core.PersistentVolumeAccessMode{core.ReadWriteOnce},
			Resources: core.ResourceRequirements{
				Requests: core.ResourceList{
					core.ResourceStorage: c.storageSize,
				},
			},
		},
	})

	fileMode := int32(256)
	var vols []core.Volume
	// add volume server.pem secret.
	vols = append(vols, core.Volume{
		Name: c.resourceNameVolSSLKey,
		VolumeSource: core.VolumeSource{
			Secret: &core.SecretVolumeSource{
				SecretName:  c.resourceNameSecret,
				DefaultMode: &fileMode,
				Items: []core.KeyToPath{
					{
						Key:  mongo.FileNameDBSSLKey,
						Path: TemplateFileNameServerPEM,
					},
				},
			},
		},
	})
	// add volume shared secret.
	vols = append(vols, core.Volume{
		Name: c.resourceNameVolSharedSecret,
		VolumeSource: core.VolumeSource{
			Secret: &core.SecretVolumeSource{
				SecretName:  c.resourceNameSecret,
				DefaultMode: &fileMode,
				Items: []core.KeyToPath{
					{
						Key:  mongo.SharedSecretFile,
						Path: mongo.SharedSecretFile,
					},
				},
			},
		},
	})
	// add volume agent.conf configmap.
	volAgentConf := core.Volume{
		Name: c.resourceNameVolAgentConf,
		VolumeSource: core.VolumeSource{
			ConfigMap: &core.ConfigMapVolumeSource{
				Items: []core.KeyToPath{
					{
						Key:  constants.ControllerAgentConfigFilename,
						Path: constants.ControllerAgentConfigFilename,
					}, {
						Key:  constants.ControllerUnitAgentConfigFilename,
						Path: constants.ControllerUnitAgentConfigFilename,
					},
				},
			},
		},
	}
	volAgentConf.VolumeSource.ConfigMap.Name = c.resourceNameConfigMap
	vols = append(vols, volAgentConf)
	// add volume bootstrap-params configmap.
	volBootstrapParams := core.Volume{
		Name: c.resourceNameVolBootstrapParams,
		VolumeSource: core.VolumeSource{
			ConfigMap: &core.ConfigMapVolumeSource{
				Items: []core.KeyToPath{
					{
						Key:  cloudconfig.FileNameBootstrapParams,
						Path: cloudconfig.FileNameBootstrapParams,
					},
				},
			},
		},
	}
	volBootstrapParams.VolumeSource.ConfigMap.Name = c.resourceNameConfigMap
	vols = append(vols, volBootstrapParams)

	statefulset.Spec.Template.Spec.Volumes = append(statefulset.Spec.Template.Spec.Volumes, vols...)
	return nil
}

func (c *controllerStack) appSecretName() string {
	return c.stackName + "-application-config"
}

func (c *controllerStack) controllerContainers(jujudCmd, controllerImage string) ([]core.Container, error) {
	var containerSpec []core.Container
	// add container mongoDB.
	// TODO(bootstrap): refactor mongo package to make it usable for IAAS and CAAS,
	// then generate mongo config from EnsureServerParams.
	probCmds := &core.ExecAction{
		Command: []string{
			"mongo",
			fmt.Sprintf("--port=%d", c.portMongoDB),
			"--tls",
			"--tlsAllowInvalidHostnames",
			"--tlsAllowInvalidCertificates",
			fmt.Sprintf("--tlsCertificateKeyFile=%s", c.pathJoin(c.pcfg.DataDir, mongo.FileNameDBSSLKey)),
			"--eval",
			"db.adminCommand('ping')",
		},
	}
	args := []string{
		fmt.Sprintf("--dbpath=%s", c.pathJoin(c.pcfg.DataDir, "db")),
		fmt.Sprintf("--tlsCertificateKeyFile=%s", c.pathJoin(c.pcfg.DataDir, mongo.FileNameDBSSLKey)),
		"--tlsCertificateKeyFilePassword=ignored",
		"--tlsMode=requireTLS",
		fmt.Sprintf("--port=%d", c.portMongoDB),
		"--journal",
		fmt.Sprintf("--replSet=%s", mongo.ReplicaSetName),
		"--quiet",
		"--oplogSize=1024",
		"--auth",
		fmt.Sprintf("--keyFile=%s", c.pathJoin(c.pcfg.DataDir, mongo.SharedSecretFile)),
		"--storageEngine=wiredTiger",
		"--bind_ip_all",
	}

	var wiredTigerCacheSize float32
<<<<<<< HEAD
	if c.pcfg.Controller.Config.MongoMemoryProfile() == string(mongo.MemoryProfileLow) {
		wiredTigerCacheSize = mongo.LowCacheSize
	}
	if wiredTigerCacheSize > 0 {
		args = append(args, fmt.Sprintf("--wiredTigerCacheSizeGB=%v", wiredTigerCacheSize))
	}
	// Create the script used to start mongo.
	const mongoSh = "/root/mongo.sh"
	mongoStartup := fmt.Sprintf(caas.MongoStartupShTemplate, strings.Join(args, " "))
	// Write it to a file so it can be executed.
	mongoStartup = strings.ReplaceAll(mongoStartup, "\n", "\\n")
	makeMongoCmd := fmt.Sprintf("printf '%s'>%s", mongoStartup, mongoSh)
	mongoArgs := fmt.Sprintf("%[1]s && chmod a+x %[2]s && %[2]s", makeMongoCmd, mongoSh)
	logger.Debugf("mongodb container args:\n%s", mongoArgs)

	dbImage, err := c.pcfg.GetJujuDbOCIImagePath()
	if err != nil {
		return nil, errors.Trace(err)
	}
	containerSpec = append(containerSpec, core.Container{
		Name:            mongoDBContainerName,
		ImagePullPolicy: core.PullIfNotPresent,
		Image:           dbImage,
		Command: []string{
			"/bin/sh",
		},
		Args: []string{
			"-c",
			mongoArgs,
		},
		Ports: []core.ContainerPort{
			{
				Name:          "mongodb",
				ContainerPort: int32(c.portMongoDB),
				Protocol:      "TCP",
=======
	if c.pcfg.Controller.MongoMemoryProfile() == string(mongo.MemoryProfileLow) {
		wiredTigerCacheSize = mongo.Mongo34LowCacheSize
	}
	generateContainerSpecs := func(jujudCmd string) ([]core.Container, error) {
		var containerSpec []core.Container
		// add container mongoDB.
		// TODO(bootstrap): refactor mongo package to make it usable for IAAS and CAAS,
		// then generate mongo config from EnsureServerParams.
		probCmds := &core.ExecAction{
			Command: []string{
				"mongo",
				fmt.Sprintf("--port=%d", c.portMongoDB),
				"--ssl",
				"--sslAllowInvalidHostnames",
				"--sslAllowInvalidCertificates",
				fmt.Sprintf("--sslPEMKeyFile=%s", c.pathJoin(c.pcfg.DataDir, c.fileNameSSLKey)),
				"--eval",
				"db.adminCommand('ping')",
>>>>>>> c360f3d9
			},
		},
		ReadinessProbe: &core.Probe{
			ProbeHandler: core.ProbeHandler{
				Exec: probCmds,
			},
			FailureThreshold:    3,
			InitialDelaySeconds: 5,
			PeriodSeconds:       10,
			SuccessThreshold:    1,
			TimeoutSeconds:      1,
		},
		LivenessProbe: &core.Probe{
			ProbeHandler: core.ProbeHandler{
				Exec: probCmds,
			},
			FailureThreshold:    3,
			InitialDelaySeconds: 30,
			PeriodSeconds:       10,
			SuccessThreshold:    1,
			TimeoutSeconds:      5,
		},
		VolumeMounts: []core.VolumeMount{
			{
				Name:      storageName,
				MountPath: c.pcfg.DataDir,
			},
			{
				Name:      storageName,
				MountPath: c.pathJoin(c.pcfg.DataDir, "db"),
				SubPath:   "db",
			},
			{
				Name:      c.resourceNameVolSSLKey,
				MountPath: c.pathJoin(c.pcfg.DataDir, TemplateFileNameServerPEM),
				SubPath:   TemplateFileNameServerPEM,
				ReadOnly:  true,
			},
			{
				Name:      c.resourceNameVolSharedSecret,
				MountPath: c.pathJoin(c.pcfg.DataDir, mongo.SharedSecretFile),
				SubPath:   mongo.SharedSecretFile,
				ReadOnly:  true,
			},
		},
	})

	// add container API server.
	apiContainer := core.Container{
		Name:            apiServerContainerName,
		ImagePullPolicy: core.PullIfNotPresent,
		Image:           controllerImage,
		Command: []string{
			"/bin/sh",
		},
		Args: []string{
			"-c",
			fmt.Sprintf(
				caas.JujudStartUpSh,
				c.pcfg.DataDir,
				"tools",
				jujudCmd,
			),
		},
		WorkingDir: c.pcfg.DataDir,
		EnvFrom: []core.EnvFromSource{{
			SecretRef: &core.SecretEnvSource{
				LocalObjectReference: core.LocalObjectReference{
					Name: c.appSecretName(),
				},
			},
		}},
		VolumeMounts: []core.VolumeMount{
			{
				Name:      storageName,
				MountPath: c.pcfg.DataDir,
			},
			{
				Name: c.resourceNameVolAgentConf,
				MountPath: c.pathJoin(
					c.pcfg.DataDir,
					"agents",
					"controller-"+c.pcfg.ControllerId,
					constants.TemplateFileNameAgentConf,
				),
				SubPath: constants.ControllerAgentConfigFilename,
			},
			{
				Name:      c.resourceNameVolSSLKey,
				MountPath: c.pathJoin(c.pcfg.DataDir, TemplateFileNameServerPEM),
				SubPath:   TemplateFileNameServerPEM,
				ReadOnly:  true,
			},
			{
				Name:      c.resourceNameVolSharedSecret,
				MountPath: c.pathJoin(c.pcfg.DataDir, mongo.SharedSecretFile),
				SubPath:   mongo.SharedSecretFile,
				ReadOnly:  true,
			},
			{
				Name:      c.resourceNameVolBootstrapParams,
				MountPath: c.pathJoin(c.pcfg.DataDir, cloudconfig.FileNameBootstrapParams),
				SubPath:   cloudconfig.FileNameBootstrapParams,
				ReadOnly:  true,
			},
		},
	}
	if features := featureflag.AsEnvironmentValue(); features != "" {
		apiContainer.Env = []core.EnvVar{{
			Name:  osenv.JujuFeatureFlagEnvKey,
			Value: features,
		}}
	}

	containerSpec = append(containerSpec, apiContainer)
	return containerSpec, nil
}

func (c *controllerStack) buildContainerSpecForController() (*core.PodSpec, error) {
	loggingOption := "--show-log"
	if loggo.GetLogger("").LogLevel() == loggo.DEBUG {
		// If the bootstrap command was requested with --debug, then the root
		// logger will be set to DEBUG. If it is, then we use --debug here too.
		loggingOption = "--debug"
	}

	agentConfigRelativePath := c.pathJoin(
		"agents",
		fmt.Sprintf("controller-%s", c.pcfg.ControllerId),
		agentconstants.AgentConfigFilename,
	)
	var jujudCmds []string
	pushCmd := func(cmd string) {
		jujudCmds = append(jujudCmds, cmd)
	}
	featureFlags := featureflag.AsEnvironmentValue()
	if featureFlags != "" {
		featureFlags = fmt.Sprintf("%s=%s", osenv.JujuFeatureFlagEnvKey, featureFlags)
	}
	if c.pcfg.ControllerId == agent.BootstrapControllerId {
		// only do bootstrap-state on the bootstrap controller - controller-0.
		bootstrapStateCmd := fmt.Sprintf(
			"%s bootstrap-state %s --data-dir $JUJU_DATA_DIR %s --timeout %s",
			c.pathJoin("$JUJU_TOOLS_DIR", "jujud"),
			c.pathJoin("$JUJU_DATA_DIR", cloudconfig.FileNameBootstrapParams),
			loggingOption,
			c.timeout.String(),
		)
		if featureFlags != "" {
			bootstrapStateCmd = fmt.Sprintf("%s %s", featureFlags, bootstrapStateCmd)
		}
		pushCmd(
			fmt.Sprintf(
				"test -e %s || %s",
				c.pathJoin("$JUJU_DATA_DIR", agentConfigRelativePath),
				bootstrapStateCmd,
			),
		)
	}
	machineCmd := fmt.Sprintf(
		"%s machine --data-dir $JUJU_DATA_DIR --controller-id %s --log-to-stderr %s",
		c.pathJoin("$JUJU_TOOLS_DIR", "jujud"),
		c.pcfg.ControllerId,
		loggingOption,
	)
	if featureFlags != "" {
		machineCmd = fmt.Sprintf("%s %s", featureFlags, machineCmd)
	}
	pushCmd(machineCmd)

	return c.buildContainerSpecForCommands(jujudCmds)
}

func (c *controllerStack) buildContainerSpecForCommands(jujudCmds []string) (*core.PodSpec, error) {
	controllerImage, err := c.pcfg.GetControllerImagePath()
	if err != nil {
		return nil, errors.Trace(err)
	}

	containers, err := c.controllerContainers(strings.Join(jujudCmds, "\n"), controllerImage)
	if err != nil {
		return nil, errors.Trace(err)
	}

	controllerApp := application.NewApplication(
		environsbootstrap.ControllerApplicationName,
		c.broker.namespace,
		c.broker.modelUUID,
		environsbootstrap.ControllerModelName,
		false,
		caas.DeploymentStateful,
		c.broker.client(),
		c.broker.newWatcher,
		c.broker.clock,
		c.broker.randomPrefix,
	)

	chSeries := version.DefaultSupportedLTS()
	os, err := series.GetOSFromSeries(chSeries)
	if err != nil {
		return nil, errors.Trace(err)
	}

	ver, err := series.SeriesVersion(chSeries)
	if err != nil {
		return nil, errors.Trace(err)
	}
	repo := c.pcfg.Controller.ControllerConfig.Config.CAASOperatorImagePath()
	charmBaseImage, err := podcfg.ImageForBase(repo.Repository, charm.Base{
		Name: strings.ToLower(os.String()),
		Channel: charm.Channel{
			Track: ver,
			Risk:  charm.Stable,
		},
	})
	if err != nil {
		return nil, errors.Annotate(err, "getting image for base")
	}

	cfg := caas.ApplicationConfig{
		AgentVersion:         c.pcfg.JujuVersion,
		AgentImagePath:       controllerImage,
		CharmBaseImagePath:   charmBaseImage,
		IsPrivateImageRepo:   repo.IsPrivate(),
		CharmModifiedVersion: 0,
		InitialScale:         1,
		Constraints:          c.pcfg.Bootstrap.BootstrapMachineConstraints,
		// TODO(wallyworld) - use pebble to manage the controller workloads
		//Containers:           containers,
		// TODO(wallyworld) - use storage so the volumes don't need to be manually set up
		//Filesystems: nil,
	}
	spec, err := controllerApp.ApplicationPodSpec(cfg)
	if err != nil {
		return nil, errors.Annotate(err, "creating controller pod spec")
	}
	spec.Containers = append(spec.Containers, containers...)

	agentConfigMount := core.VolumeMount{
		Name: c.resourceNameVolAgentConf,
		MountPath: c.pathJoin(
			c.pcfg.DataDir,
			constants.TemplateFileNameAgentConf,
		),
		SubPath: constants.ControllerUnitAgentConfigFilename,
	}
	for i, ct := range spec.InitContainers {
		if ct.Name != constants.ApplicationInitContainer {
			continue
		}
		ct.VolumeMounts = append(ct.VolumeMounts, agentConfigMount)
		spec.InitContainers[i] = ct
	}
	for i, ct := range spec.Containers {
		if ct.Name != constants.ApplicationCharmContainer {
			continue
		}
		ct.VolumeMounts = append(ct.VolumeMounts, agentConfigMount)
		ct.Args = append(ct.Args, "--controller")
		ct.LivenessProbe = nil
		ct.ReadinessProbe = nil
		ct.StartupProbe = nil
		spec.Containers[i] = ct
	}
	return spec, nil
}<|MERGE_RESOLUTION|>--- conflicted
+++ resolved
@@ -1208,8 +1208,7 @@
 	}
 
 	var wiredTigerCacheSize float32
-<<<<<<< HEAD
-	if c.pcfg.Controller.Config.MongoMemoryProfile() == string(mongo.MemoryProfileLow) {
+	if c.pcfg.Controller.MongoMemoryProfile() == string(mongo.MemoryProfileLow) {
 		wiredTigerCacheSize = mongo.LowCacheSize
 	}
 	if wiredTigerCacheSize > 0 {
@@ -1244,26 +1243,6 @@
 				Name:          "mongodb",
 				ContainerPort: int32(c.portMongoDB),
 				Protocol:      "TCP",
-=======
-	if c.pcfg.Controller.MongoMemoryProfile() == string(mongo.MemoryProfileLow) {
-		wiredTigerCacheSize = mongo.Mongo34LowCacheSize
-	}
-	generateContainerSpecs := func(jujudCmd string) ([]core.Container, error) {
-		var containerSpec []core.Container
-		// add container mongoDB.
-		// TODO(bootstrap): refactor mongo package to make it usable for IAAS and CAAS,
-		// then generate mongo config from EnsureServerParams.
-		probCmds := &core.ExecAction{
-			Command: []string{
-				"mongo",
-				fmt.Sprintf("--port=%d", c.portMongoDB),
-				"--ssl",
-				"--sslAllowInvalidHostnames",
-				"--sslAllowInvalidCertificates",
-				fmt.Sprintf("--sslPEMKeyFile=%s", c.pathJoin(c.pcfg.DataDir, c.fileNameSSLKey)),
-				"--eval",
-				"db.adminCommand('ping')",
->>>>>>> c360f3d9
 			},
 		},
 		ReadinessProbe: &core.Probe{
@@ -1471,7 +1450,7 @@
 	if err != nil {
 		return nil, errors.Trace(err)
 	}
-	repo := c.pcfg.Controller.ControllerConfig.Config.CAASOperatorImagePath()
+	repo := c.pcfg.Controller.CAASOperatorImagePath()
 	charmBaseImage, err := podcfg.ImageForBase(repo.Repository, charm.Base{
 		Name: strings.ToLower(os.String()),
 		Channel: charm.Channel{
