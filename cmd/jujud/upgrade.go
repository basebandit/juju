--- conflicted
+++ resolved
@@ -26,11 +26,7 @@
 }
 
 func (e *UpgradedError) Error() string {
-<<<<<<< HEAD
-	return fmt.Sprintf("agent has been upgraded to %v (from %q)", e.Binary, e.URL)
-=======
 	return fmt.Sprintf("must restart: agent has been upgraded to %v (from %q)", e.tools.Binary, e.tools.URL)
->>>>>>> 2d097b37
 }
 
 // AgentState represents the state of an agent.
