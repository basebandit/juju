// Copyright 2012, 2013 Canonical Ltd.
// Licensed under the AGPLv3, see LICENCE file for details.

package main

import (
	"encoding/base64"
	"fmt"
	"net"

	"launchpad.net/gnuflag"
	"launchpad.net/goyaml"

	"launchpad.net/juju-core/agent"
	"launchpad.net/juju-core/agent/mongo"
	"launchpad.net/juju-core/cmd"
	"launchpad.net/juju-core/constraints"
	"launchpad.net/juju-core/environs"
	"launchpad.net/juju-core/environs/config"
	"launchpad.net/juju-core/instance"
	"launchpad.net/juju-core/state"
	"launchpad.net/juju-core/state/api/params"
	"launchpad.net/juju-core/worker/peergrouper"
)

type BootstrapCommand struct {
	cmd.CommandBase
	AgentConf
	EnvConfig   map[string]interface{}
	Constraints constraints.Value
	Hardware    instance.HardwareCharacteristics
	InstanceId  string
}

// Info returns a decription of the command.
func (c *BootstrapCommand) Info() *cmd.Info {
	return &cmd.Info{
		Name:    "bootstrap-state",
		Purpose: "initialize juju state",
	}
}

func (c *BootstrapCommand) SetFlags(f *gnuflag.FlagSet) {
	c.AgentConf.AddFlags(f)
	yamlBase64Var(f, &c.EnvConfig, "env-config", "", "initial environment configuration (yaml, base64 encoded)")
	f.Var(constraints.ConstraintsValue{Target: &c.Constraints}, "constraints", "initial environment constraints (space-separated strings)")
	f.Var(&c.Hardware, "hardware", "hardware characteristics (space-separated strings)")
	f.StringVar(&c.InstanceId, "instance-id", "", "unique instance-id for bootstrap machine")
}

// Init initializes the command for running.
func (c *BootstrapCommand) Init(args []string) error {
	if len(c.EnvConfig) == 0 {
		return requiredError("env-config")
	}
	if c.InstanceId == "" {
		return requiredError("instance-id")
	}
	return c.AgentConf.CheckArgs(args)
}

// Run initializes state for an environment.
func (c *BootstrapCommand) Run(_ *cmd.Context) error {
	envCfg, err := config.New(config.NoDefaults, c.EnvConfig)
	if err != nil {
		return err
	}
	err = c.ReadConfig("machine-0")
	if err != nil {
		return err
	}
	agentConfig := c.CurrentConfig()

	// agent.Jobs is an optional field in the agent config, and was
	// introduced after 1.17.2. We default to allowing units on
	// machine-0 if missing.
	jobs := agentConfig.Jobs()
	if len(jobs) == 0 {
		jobs = []params.MachineJob{
			params.JobManageEnviron,
			params.JobHostUnits,
		}
	}

	// Get the bootstrap machine's addresses from the provider.
	env, err := environs.New(envCfg)
	if err != nil {
		return err
	}
	instanceId := instance.Id(c.InstanceId)
	instances, err := env.Instances([]instance.Id{instanceId})
	if err != nil {
		return err
	}
	addrs, err := instances[0].Addresses()
	if err != nil {
		return err
	}

	// Generate a shared secret for the Mongo replica set, and write it out.
	sharedSecret, err := mongo.GenerateSharedSecret()
	if err != nil {
		return err
	}
	info, ok := agentConfig.StateServingInfo()
	if !ok {
		return fmt.Errorf("bootstrap machine config has no state serving info")
	}
	info.SharedSecret = sharedSecret
	err = c.ChangeConfig(func(agentConfig agent.ConfigSetter) {
		agentConfig.SetStateServingInfo(info)
	})
	if err != nil {
		return fmt.Errorf("cannot write agent config: %v", err)
	}
	agentConfig = c.CurrentConfig()

	if err := c.startMongo(addrs, agentConfig); err != nil {
		return err
	}

	logger.Infof("started mongo")
	// Initialise state, and store any agent config (e.g. password) changes.
	var st *state.State
	err = nil
	writeErr := c.ChangeConfig(func(agentConfig agent.ConfigSetter) {
		st, _, err = agent.InitializeState(
			agentConfig,
			envCfg,
			agent.BootstrapMachineConfig{
				Addresses:       addrs,
				Constraints:     c.Constraints,
				Jobs:            jobs,
				InstanceId:      instanceId,
				Characteristics: c.Hardware,
				SharedSecret:    sharedSecret,
			},
			state.DefaultDialOpts(),
			environs.NewStatePolicy(),
		)
	})
	if writeErr != nil {
		return fmt.Errorf("cannot write initial configuration: %v", err)
	}
	if err != nil {
		return err
	}
	st.Close()
	return nil
}

func (c *BootstrapCommand) startMongo(addrs []instance.Address, agentConfig agent.Config) error {
	logger.Debugf("starting mongo")

	info, ok := agentConfig.StateInfo()
	if !ok {
		return fmt.Errorf("no state info available")
	}
	dialInfo, err := state.DialInfo(info, state.DefaultDialOpts())
	if err != nil {
		return err
	}
	servingInfo, ok := agentConfig.StateServingInfo()
	if !ok {
		return fmt.Errorf("agent config has no state serving info")
	}
	// Use localhost to dial the mongo server, because it's running in
	// auth mode and will refuse to perform any operations unless
	// we dial that address.
	dialInfo.Addrs = []string{
		net.JoinHostPort("127.0.0.1", fmt.Sprint(servingInfo.StatePort)),
	}
<<<<<<< HEAD

	withHA := shouldEnableHA(agentConfig)
	if err := ensureMongoServer(agentConfig.DataDir(), port, namespace, withHA); err != nil {
=======
	logger.Debugf("calling ensureMongoServer")
	providerType := agentConfig.Value(agent.ProviderType)
	withHA := providerType != provider.Local
	err = ensureMongoServer(
		agentConfig.DataDir(),
		agentConfig.Value(agent.Namespace),
		servingInfo,
		withHA)
	if err != nil {
>>>>>>> db55493c
		return err
	}
	// If we are not doing HA, there is no need to set up replica set.
	if !withHA {
		return nil
	}

	peerAddr := mongo.SelectPeerAddress(addrs)
	if peerAddr == "" {
		return fmt.Errorf("no appropriate peer address found in %q", addrs)
	}
	peerHostPort := net.JoinHostPort(peerAddr, fmt.Sprint(servingInfo.StatePort))

	return maybeInitiateMongoServer(peergrouper.InitiateMongoParams{
		DialInfo:       dialInfo,
		MemberHostPort: peerHostPort,
	})
}

// yamlBase64Value implements gnuflag.Value on a map[string]interface{}.
type yamlBase64Value map[string]interface{}

// Set decodes the base64 value into yaml then expands that into a map.
func (v *yamlBase64Value) Set(value string) error {
	decoded, err := base64.StdEncoding.DecodeString(value)
	if err != nil {
		return err
	}
	return goyaml.Unmarshal(decoded, v)
}

func (v *yamlBase64Value) String() string {
	return fmt.Sprintf("%v", *v)
}

// yamlBase64Var sets up a gnuflag flag analogous to the FlagSet.*Var methods.
func yamlBase64Var(fs *gnuflag.FlagSet, target *map[string]interface{}, name string, value string, usage string) {
	fs.Var((*yamlBase64Value)(target), name, usage)
}<|MERGE_RESOLUTION|>--- conflicted
+++ resolved
@@ -170,21 +170,16 @@
 	dialInfo.Addrs = []string{
 		net.JoinHostPort("127.0.0.1", fmt.Sprint(servingInfo.StatePort)),
 	}
-<<<<<<< HEAD
-
+
+	logger.Debugf("calling ensureMongoServer")
 	withHA := shouldEnableHA(agentConfig)
-	if err := ensureMongoServer(agentConfig.DataDir(), port, namespace, withHA); err != nil {
-=======
-	logger.Debugf("calling ensureMongoServer")
-	providerType := agentConfig.Value(agent.ProviderType)
-	withHA := providerType != provider.Local
 	err = ensureMongoServer(
 		agentConfig.DataDir(),
 		agentConfig.Value(agent.Namespace),
 		servingInfo,
-		withHA)
-	if err != nil {
->>>>>>> db55493c
+		withHA,
+	)
+	if err != nil {
 		return err
 	}
 	// If we are not doing HA, there is no need to set up replica set.
