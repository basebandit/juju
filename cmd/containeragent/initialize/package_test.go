--- conflicted
+++ resolved
@@ -39,13 +39,6 @@
 		"api/common/cloudspec",
 		"api/agent/keyupdater",
 		"api/agent/reboot",
-<<<<<<< HEAD
-		"api/agent/uniter",
-		"api/agent/upgrader",
-=======
-		"api/agent/unitassigner",
->>>>>>> fc45e4d9
-		"api/watcher",
 		"apiserver/errors",
 		"rpc/params",
 		"cmd/containeragent/utils",
