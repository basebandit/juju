--- conflicted
+++ resolved
@@ -738,7 +738,6 @@
 		all = append(all, versions...)
 	}
 	return all
-<<<<<<< HEAD
 }
 
 // TODO(menn0): This fake BootstrapInterface implementation is
@@ -760,6 +759,4 @@
 
 func (fake fakeBootstrapFuncs) Bootstrap(ctx environs.BootstrapContext, env environs.Environ, args environs.BootstrapParams) error {
 	return nil
-=======
->>>>>>> d9bb9d9b
 }