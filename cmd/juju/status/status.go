// Copyright 2015 Canonical Ltd.
// Licensed under the AGPLv3, see LICENCE file for details.

package status

import (
	"fmt"
	"io"
	"os"
	"runtime"
	"strconv"
	"strings"
	"time"

	"github.com/juju/clock"
	"github.com/juju/cmd/v3"
	"github.com/juju/collections/set"
	"github.com/juju/errors"
	"github.com/juju/gnuflag"
	"github.com/juju/loggo"

	storageapi "github.com/juju/juju/api/client/storage"
	jujucmd "github.com/juju/juju/cmd"
	"github.com/juju/juju/cmd/juju/storage"
	"github.com/juju/juju/cmd/modelcmd"
	"github.com/juju/juju/juju/osenv"
	"github.com/juju/juju/rpc/params"
)

var logger = loggo.GetLogger("juju.cmd.juju.status")

type statusAPI interface {
	Status(patterns []string) (*params.FullStatus, error)
	Close() error
}

// NewStatusCommand returns a new command, which reports on the
// runtime state of various system entities.
func NewStatusCommand() cmd.Command {
	return modelcmd.Wrap(&statusCommand{
		checkProvidedIgnoredFlagF: func() set.Strings { return set.NewStrings() },
	})
}

// Clock defines the methods needed for the status command.
type Clock interface {
	After(time.Duration) <-chan time.Time
}

type statusCommand struct {
	modelcmd.ModelCommandBase
	out        cmd.Output
	patterns   []string
	isoTime    bool
	statusAPI  statusAPI
	storageAPI storage.StorageListAPI
	clock      Clock

	retryCount int
	retryDelay time.Duration

	color   bool
	noColor bool

	// relations indicates if 'relations' section is displayed
	relations bool

	// checkProvidedIgnoredFlagF indicates whether ignored options were provided by the user
	checkProvidedIgnoredFlagF func() set.Strings

	// storage indicates if 'storage' section is displayed
	storage bool

	// watch indicates the time to wait between consecutive status queries
	watch time.Duration
}

var usageSummary = `
Report the status of the model, its machines, applications and units.`[1:]

var usageDetails = `
Report the model's status, optionally filtered by names of applications or
units. When selectors are present, filter the report to exclude entities that
do not match.

    juju status [<selector> [...]]

<selector> selects machines, units or applications from the model to display.
Wildcard characters (*) enable multiple entities to be matched at the same
time.

    (<machine>|<unit>|<application>)[*]

When an entity that matches <selector> is related to other applications, the 
status of those applications will also be presented. By default (without a 
<selector>) the status of all applications and their units will be displayed.


Altering the output format

The '--format' option allows you to specify how the status report is formatted.

  --format=tabular  (default)
                    Display information about all aspects of the model in a 
                    human-centric manner. Omits some information by default.
                    Use the '--relations' and '--storage' options to include
                    all available information.

  --format=line
  --format=short
  --format=oneline
                    Reports information from units. Includes their IP address,
                    open ports and the status of the workload and agent.

  --format=summary
                    Reports aggregated information about the model. Includes 
                    a description of subnets and ports that are in use, the
                    counts of applications, units, and machines by status code.

  --format=json
  --format=yaml
                    Provide information in a JSON or YAML formats for 
                    programmatic use.

Examples:

    # Report the status of units hosted on machine 0
    juju status 0

    # Report the status of the the mysql application
    juju status mysql

    # Report the status for applications that start with nova-
    juju status nova-*

    # Include information about storage and relations in output
    juju status --storage --relations

    # Provide output as valid JSON
    juju status --format=json

    # Watch the status of the mysql application every five seconds
    # Only available for unix-based systems.
    juju status --watch 5s mysql

    # Show only applications/units in active status
    juju status active

    # Show only applications/units in error status
    juju status error

See also:

    machines
    show-model
    show-debug-log
    show-status-log
    storage
`

func (c *statusCommand) Info() *cmd.Info {
	return jujucmd.Info(&cmd.Info{
		Name:    "show-status",
		Args:    "[<selector> [...]]",
		Purpose: usageSummary,
		Doc:     usageDetails,
		Aliases: []string{"status"},
	})
}

func (c *statusCommand) SetFlags(f *gnuflag.FlagSet) {
	c.ModelCommandBase.SetFlags(f)
	f.BoolVar(&c.isoTime, "utc", false, "Display timestamps in the UTC timezone")

	f.BoolVar(&c.color, "color", false, "Use ANSI color codes in tabular output")
	f.BoolVar(&c.noColor, "no-color", false, "Disable ANSI color codes in tabular output")
	f.BoolVar(&c.relations, "relations", false, "Show 'relations' section in tabular output")
	f.BoolVar(&c.storage, "storage", false, "Show 'storage' section in tabular output")

	f.IntVar(&c.retryCount, "retry-count", 3, "Number of times to retry API failures")
	f.DurationVar(&c.retryDelay, "retry-delay", 100*time.Millisecond, "Time to wait between retry attempts")

	if runtime.GOOS != "windows" {
		// The watch flag is only available for unix-based systems.
		f.DurationVar(&c.watch, "watch", 0, "Watch the status every period of time")
	}

	c.checkProvidedIgnoredFlagF = func() set.Strings {
		ignoredFlagForNonTabularFormat := set.NewStrings(
			"relations",
			"storage",
		)
		provided := set.NewStrings()
		f.Visit(func(flag *gnuflag.Flag) {
			if ignoredFlagForNonTabularFormat.Contains(flag.Name) {
				provided.Add(flag.Name)
			}

		})
		return provided
	}

	defaultFormat := "tabular"

	c.out.AddFlags(f, defaultFormat, map[string]cmd.Formatter{
		"yaml":    cmd.FormatYaml,
		"json":    cmd.FormatJson,
		"short":   FormatOneline,
		"oneline": FormatOneline,
		"line":    FormatOneline,
		"tabular": c.FormatTabular,
		"summary": FormatSummary,
	})
}

func (c *statusCommand) Init(args []string) error {
	c.patterns = args
	// If use of ISO time not specified on command line,
	// check env var.
	if !c.isoTime {
		var err error
		envVarValue := os.Getenv(osenv.JujuStatusIsoTimeEnvKey)
		if envVarValue != "" {
			if c.isoTime, err = strconv.ParseBool(envVarValue); err != nil {
				return errors.Annotatef(err, "invalid %s env var, expected true|false", osenv.JujuStatusIsoTimeEnvKey)
			}
		}
	}
	if c.clock == nil {
		c.clock = clock.WallClock
	}

	if c.color && c.noColor {
		return errors.Errorf("cannot mix --no-color and --color")
	}

	return nil
}

var newAPIClientForStatus = func(c *statusCommand) (statusAPI, error) {
	if c.statusAPI == nil {
		api, err := c.NewAPIClient()
		if err != nil {
			return nil, errors.Trace(err)
		}
		c.statusAPI = api
	}
	return c.statusAPI, nil
}

var newAPIClientForStorage = func(c *statusCommand) (storage.StorageListAPI, error) {
	if c.storageAPI == nil {
		root, err := c.NewAPIRoot()
		if err != nil {
			return nil, err
		}
		c.storageAPI = storageapi.NewClient(root)
	}
	return c.storageAPI, nil
}

func (c *statusCommand) close() {
	// We really don't care what the errors are if there are some.
	// The user can't do anything about it.  Just try.
	if c.statusAPI != nil {
		c.statusAPI.Close()
	}
	if c.storageAPI != nil {
		c.storageAPI.Close()
	}
	return
}

func (c *statusCommand) getStatus() (*params.FullStatus, error) {
	apiclient, err := newAPIClientForStatus(c)
	if err != nil {
		return nil, errors.Trace(err)
	}
	return apiclient.Status(c.patterns)
}

func (c *statusCommand) getStorageInfo(ctx *cmd.Context) (*storage.CombinedStorage, error) {
	apiclient, err := newAPIClientForStorage(c)
	if err != nil {
		return nil, errors.Trace(err)
	}
	return storage.GetCombinedStorageInfo(
		storage.GetCombinedStorageInfoParams{
			Context:         ctx,
			APIClient:       apiclient,
			Ids:             []string{},
			WantStorage:     true,
			WantVolumes:     true,
			WantFilesystems: true,
		})
}

func (c *statusCommand) runStatus(ctx *cmd.Context) error {
	// Always attempt to get the status at least once, and retry if it fails.
	status, err := c.getStatus()
	if err != nil && !modelcmd.IsModelMigratedError(err) {
		for i := 0; i < c.retryCount; i++ {
			// fun bit - make sure a new api connection is used for each new call
			c.SetModelAPI(nil)
			// Wait for a bit before retries.
			<-c.clock.After(c.retryDelay)
			status, err = c.getStatus()
			if err == nil || modelcmd.IsModelMigratedError(err) {
				break
			}
		}
	}

	if err != nil {
		if status == nil {
			// Status call completely failed, there is nothing to report
			return errors.Trace(err)
		}
		// Display any error, but continue to print status if some was returned
		fmt.Fprintf(ctx.Stderr, "%v\n", err)
	} else if status == nil {
		return errors.Errorf("unable to obtain the current status")
	}

	controllerName, err := c.ControllerName()
	if err != nil {
		return errors.Trace(err)
	}
	activeBranch, err := c.ActiveBranch()
	if err != nil {
		return errors.Trace(err)
	}

	showRelations := c.relations
	showStorage := c.storage
	if c.out.Name() != "tabular" {
		showRelations = true
		showStorage = true
		providedIgnoredFlags := c.checkProvidedIgnoredFlagF()
		if !providedIgnoredFlags.IsEmpty() {
			// For non-tabular formats this is redundant and needs to be mentioned to the user.
			joinedMsg := strings.Join(providedIgnoredFlags.SortedValues(), ", ")
			if providedIgnoredFlags.Size() > 1 {
				joinedMsg += " options are"
			} else {
				joinedMsg += " option is"
			}
			ctx.Infof("provided %s always enabled in non tabular formats", joinedMsg)
		}
	}
	formatterParams := newStatusFormatterParams{
		status:         status,
		controllerName: controllerName,
		outputName:     c.out.Name(),
		isoTime:        c.isoTime,
		showRelations:  showRelations,
		activeBranch:   activeBranch,
	}
	if showStorage {
		storageInfo, err := c.getStorageInfo(ctx)
		if err != nil {
			return errors.Trace(err)
		}
		formatterParams.storage = storageInfo
		if storageInfo == nil || storageInfo.Empty() {
			if c.out.Name() == "tabular" {
				// hide storage section for tabular view if nothing to show.
				formatterParams.storage = nil
			}
		}
	}

	formatted, err := newStatusFormatter(formatterParams).format()
	if err != nil {
		return errors.Trace(err)
	}

	if err = c.out.Write(ctx, formatted); err != nil {
		return err
	}

	if !status.IsEmpty() {
		return nil
	}
	if len(c.patterns) == 0 {
		modelName, err := c.ModelIdentifier()
		if err != nil {
			return err
		}
		ctx.Infof("Model %q is empty.", modelName)
	} else {
		plural := func() string {
			if len(c.patterns) == 1 {
				return ""
			}
			return "s"
		}
		ctx.Infof("Nothing matched specified filter%v.", plural())
	}

	return nil
}

// clearScreen removes any character from the terminal
// using ANSI scape characters.
func clearScreen() {
	fmt.Printf("\u001Bc")
}

func (c *statusCommand) Run(ctx *cmd.Context) error {
	defer c.close()

	if c.watch != 0 {
		clearScreen()
	}

	err := c.runStatus(ctx)
	if err != nil || c.watch == 0 {
		return err
	}

	// repeat the call using a ticker
	ticker := time.NewTicker(c.watch)

	for range ticker.C {
		clearScreen()
		err := c.runStatus(ctx)
		if err != nil {
			return err
		}
	}

	return nil
}

func (c *statusCommand) FormatTabular(writer io.Writer, value interface{}) error {
<<<<<<< HEAD
=======

	if c.noColor {
		return FormatTabular(writer, false, value)
	}

>>>>>>> a58ada44
	//color mode enabled by default
	return FormatTabular(writer, true, value)
}<|MERGE_RESOLUTION|>--- conflicted
+++ resolved
@@ -434,14 +434,10 @@
 }
 
 func (c *statusCommand) FormatTabular(writer io.Writer, value interface{}) error {
-<<<<<<< HEAD
-=======
-
 	if c.noColor {
 		return FormatTabular(writer, false, value)
 	}
 
->>>>>>> a58ada44
 	//color mode enabled by default
 	return FormatTabular(writer, true, value)
 }