// Copyright 2013 Canonical Ltd.
// Licensed under the AGPLv3, see LICENCE file for details.

package commands

import (
	"bytes"
	"io"

	"github.com/juju/cmd/v3"
	"github.com/juju/errors"
	"github.com/juju/gnuflag"
	"github.com/juju/loggo"
	"github.com/juju/version/v2"

	jujucmd "github.com/juju/juju/cmd"
	"github.com/juju/juju/cmd/juju/block"
	"github.com/juju/juju/cmd/modelcmd"
	"github.com/juju/juju/environs/filestorage"
	"github.com/juju/juju/environs/sync"
	envtools "github.com/juju/juju/environs/tools"
	coretools "github.com/juju/juju/tools"
)

var syncTools = sync.SyncTools

func newSyncAgentBinaryCommand() cmd.Command {
	return modelcmd.Wrap(&syncAgentBinaryCommand{})
}

// syncAgentBinaryCommand copies the tool from either official agent binaries store or
// a local directory to the controller.
type syncAgentBinaryCommand struct {
	modelcmd.ModelCommandBase
	modelcmd.IAASOnlyCommand
<<<<<<< HEAD
	allVersions  bool
	versionStr   string
	majorVersion int
	minorVersion int
	dryRun       bool
	public       bool
	source       string
	stream       string
	localDir     string
=======
	versionStr    string
	targetVersion version.Number
	dryRun        bool
	public        bool
	source        string
	stream        string
	localDir      string
	syncToolAPI   SyncToolAPI
>>>>>>> c1a2e2cb
}

var _ cmd.Command = (*syncAgentBinaryCommand)(nil)

const synctoolsDoc = `
This copies the Juju agent software from the official agent binaries store 
(located at https://streams.canonical.com/juju) into the controller.
It is generally done when the controller is without Internet access.

Instead of the above site, a local directory can be specified as source.
The online store will, of course, need to be contacted at some point to get
the software.

Examples:
    juju sync-agent-binary --debug --version 2.0
    juju sync-agent-binary --debug --version 2.0 --local-dir=/home/ubuntu/sync-agent-binary

See also:
    upgrade-controller

`

func (c *syncAgentBinaryCommand) Info() *cmd.Info {
	return jujucmd.Info(&cmd.Info{
		Name:    "sync-agent-binary",
		Purpose: "Copy agent binaries from the official agent store into a local controller.",
		Doc:     synctoolsDoc,
		Aliases: []string{"sync-tools"},
	})
}

func (c *syncAgentBinaryCommand) SetFlags(f *gnuflag.FlagSet) {
	c.ModelCommandBase.SetFlags(f)
	f.StringVar(&c.versionStr, "version", "", "Copy a specific major[.minor] version")
	f.BoolVar(&c.dryRun, "dry-run", false, "Don't copy, just print what would be copied")
	f.BoolVar(&c.public, "public", false, "Tools are for a public cloud, so generate mirrors information")
	f.StringVar(&c.source, "source", "", "Local source directory")
	f.StringVar(&c.stream, "stream", "", "Simplestreams stream for which to sync metadata")
	f.StringVar(&c.localDir, "local-dir", "", "Local destination directory")
}

func (c *syncAgentBinaryCommand) Init(args []string) error {
	if c.versionStr == "" {
		return errors.NewNotValid(nil, "--version is required")
	}
<<<<<<< HEAD
=======
	var err error
	if c.targetVersion, err = version.Parse(c.versionStr); err != nil {
		return err
	}
>>>>>>> c1a2e2cb
	return cmd.CheckEmpty(args)
}

// SyncToolAPI provides an interface with a subset of the
// modelupgrader.Client API. This exists to enable mocking.
type SyncToolAPI interface {
	UploadTools(r io.ReadSeeker, v version.Binary) (coretools.List, error)
	Close() error
}

func (c *syncAgentBinaryCommand) getSyncToolAPI() (SyncToolAPI, error) {
	if c.syncToolAPI != nil {
		return c.syncToolAPI, nil
	}
	return c.NewModelUpgraderAPIClient()
}

func (c *syncAgentBinaryCommand) Run(ctx *cmd.Context) (resultErr error) {
	// Register writer for output on screen.
	writer := loggo.NewMinimumLevelWriter(
		cmd.NewCommandLogWriter("juju.environs.sync", ctx.Stdout, ctx.Stderr), loggo.INFO,
	)
	_ = loggo.RegisterWriter("syncagentbinaries", writer)
	defer func() { _, _ = loggo.RemoveWriter("syncagentbinaries") }()

	sctx := &sync.SyncContext{
		ChosenVersion: c.targetVersion,
		DryRun:        c.dryRun,
		Stream:        c.stream,
		Source:        c.source,
	}

	if c.localDir != "" {
		stor, err := filestorage.NewFileStorageWriter(c.localDir)
		if err != nil {
			return err
		}
		writeMirrors := envtools.DoNotWriteMirrors
		if c.public {
			writeMirrors = envtools.WriteMirrors
		}
		sctx.TargetToolsFinder = sync.StorageToolsFinder{Storage: stor}
		sctx.TargetToolsUploader = sync.StorageToolsUploader{
			Storage:       stor,
			WriteMetadata: true,
			WriteMirrors:  writeMirrors,
		}
	} else {
		if c.public {
			logger.Infof("--public is ignored unless --local-dir is specified")
		}
		api, err := c.getSyncToolAPI()
		if err != nil {
			return err
		}
		defer api.Close()
		adapter := syncToolAPIAdapter{api}
		sctx.TargetToolsUploader = adapter
	}
	return block.ProcessBlockedError(syncTools(sctx), block.BlockChange)
}

// syncToolAPIAdapter implements sync.ToolsFinder and
// sync.ToolsUploader, adapting a syncToolAPI. This
// enables the use of sync.SyncTools.
type syncToolAPIAdapter struct {
	SyncToolAPI
}

func (s syncToolAPIAdapter) UploadTools(toolsDir, stream string, tools *coretools.Tools, data []byte) error {
	_, err := s.SyncToolAPI.UploadTools(bytes.NewReader(data), tools.Version)
	return err
}<|MERGE_RESOLUTION|>--- conflicted
+++ resolved
@@ -33,17 +33,6 @@
 type syncAgentBinaryCommand struct {
 	modelcmd.ModelCommandBase
 	modelcmd.IAASOnlyCommand
-<<<<<<< HEAD
-	allVersions  bool
-	versionStr   string
-	majorVersion int
-	minorVersion int
-	dryRun       bool
-	public       bool
-	source       string
-	stream       string
-	localDir     string
-=======
 	versionStr    string
 	targetVersion version.Number
 	dryRun        bool
@@ -52,7 +41,6 @@
 	stream        string
 	localDir      string
 	syncToolAPI   SyncToolAPI
->>>>>>> c1a2e2cb
 }
 
 var _ cmd.Command = (*syncAgentBinaryCommand)(nil)
@@ -98,13 +86,10 @@
 	if c.versionStr == "" {
 		return errors.NewNotValid(nil, "--version is required")
 	}
-<<<<<<< HEAD
-=======
 	var err error
 	if c.targetVersion, err = version.Parse(c.versionStr); err != nil {
 		return err
 	}
->>>>>>> c1a2e2cb
 	return cmd.CheckEmpty(args)
 }
 
