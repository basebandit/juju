// Copyright 2012, 2013 Canonical Ltd.
// Licensed under the AGPLv3, see LICENCE file for details.

package commands

import (
	"encoding/json"
	"fmt"
	"io/ioutil"
	"net/http"
	"net/http/httptest"
	"net/url"
	"strings"

	"github.com/juju/errors"
	"github.com/juju/persistent-cookiejar"
	jujutesting "github.com/juju/testing"
	jc "github.com/juju/testing/checkers"
	"github.com/juju/utils"
	gc "gopkg.in/check.v1"
	"gopkg.in/juju/charm.v6-unstable"
	"gopkg.in/juju/charmrepo.v1"
	"gopkg.in/juju/charmrepo.v1/csclient"
	"gopkg.in/juju/charmstore.v5-unstable"
	"gopkg.in/macaroon-bakery.v1/bakery/checkers"
	"gopkg.in/macaroon-bakery.v1/bakerytest"

	"github.com/juju/juju/api"
	"github.com/juju/juju/apiserver/params"
	"github.com/juju/juju/cmd/envcmd"
	"github.com/juju/juju/cmd/juju/service"
	"github.com/juju/juju/constraints"
	"github.com/juju/juju/environs/config"
	"github.com/juju/juju/instance"
	"github.com/juju/juju/juju/testing"
	"github.com/juju/juju/state"
	"github.com/juju/juju/storage/poolmanager"
	"github.com/juju/juju/storage/provider"
	"github.com/juju/juju/testcharms"
	coretesting "github.com/juju/juju/testing"
)

type DeploySuite struct {
	testing.RepoSuite
	CmdBlockHelper
}

func (s *DeploySuite) SetUpTest(c *gc.C) {
	s.RepoSuite.SetUpTest(c)
	s.CmdBlockHelper = NewCmdBlockHelper(s.APIState)
	c.Assert(s.CmdBlockHelper, gc.NotNil)
	s.AddCleanup(func(*gc.C) { s.CmdBlockHelper.Close() })
}

var _ = gc.Suite(&DeploySuite{})

func runDeploy(c *gc.C, args ...string) error {
	_, err := coretesting.RunCommand(c, envcmd.Wrap(&deployCommand{}), args...)
	return err
}

var initErrorTests = []struct {
	args []string
	err  string
}{
	{
		args: nil,
		err:  `no charm or bundle specified`,
	}, {
		args: []string{"charm-name", "service-name", "hotdog"},
		err:  `unrecognized args: \["hotdog"\]`,
	}, {
		args: []string{"craziness", "burble-1"},
		err:  `invalid service name "burble-1"`,
	}, {
		args: []string{"craziness", "burble1", "-n", "0"},
		err:  `--num-units must be a positive integer`,
	}, {
		args: []string{"craziness", "burble1", "--to", "#:foo"},
		err:  `invalid --to parameter "#:foo"`,
	}, {
		args: []string{"craziness", "burble1", "--constraints", "gibber=plop"},
		err:  `invalid value "gibber=plop" for flag --constraints: unknown constraint "gibber"`,
	},
}

func (s *DeploySuite) TestInitErrors(c *gc.C) {
	for i, t := range initErrorTests {
		c.Logf("test %d", i)
		err := coretesting.InitCommand(envcmd.Wrap(&deployCommand{}), t.args)
		c.Assert(err, gc.ErrorMatches, t.err)
	}
}

func (s *DeploySuite) TestNoCharm(c *gc.C) {
	err := runDeploy(c, "local:unknown-123")
	c.Assert(err, gc.ErrorMatches, `entity not found in ".*": local:trusty/unknown-123`)
}

func (s *DeploySuite) TestBlockDeploy(c *gc.C) {
	// Block operation
	s.BlockAllChanges(c, "TestBlockDeploy")
	testcharms.Repo.CharmArchivePath(s.SeriesPath, "dummy")
	err := runDeploy(c, "local:dummy", "some-service-name")
	s.AssertBlocked(c, err, ".*TestBlockDeploy.*")
}

func (s *DeploySuite) TestCharmDir(c *gc.C) {
	testcharms.Repo.ClonedDirPath(s.SeriesPath, "dummy")
	err := runDeploy(c, "local:dummy")
	c.Assert(err, jc.ErrorIsNil)
	curl := charm.MustParseURL("local:trusty/dummy-1")
	s.AssertService(c, "dummy", curl, 1, 0)
}

func (s *DeploySuite) TestUpgradeReportsDeprecated(c *gc.C) {
	testcharms.Repo.ClonedDirPath(s.SeriesPath, "dummy")
	ctx, err := coretesting.RunCommand(c, envcmd.Wrap(&deployCommand{}), "local:dummy", "-u")
	c.Assert(err, jc.ErrorIsNil)

	c.Assert(coretesting.Stdout(ctx), gc.Equals, "")
	output := strings.Split(coretesting.Stderr(ctx), "\n")
	c.Check(output[0], gc.Matches, `Added charm ".*" to the environment.`)
	c.Check(output[1], gc.Equals, "--upgrade (or -u) is deprecated and ignored; charms are always deployed with a unique revision.")
}

func (s *DeploySuite) TestUpgradeCharmDir(c *gc.C) {
	// Add the charm, so the url will exist and a new revision will be
	// picked in ServiceDeploy.
	dummyCharm := s.AddTestingCharm(c, "dummy")

	dirPath := testcharms.Repo.ClonedDirPath(s.SeriesPath, "dummy")
	err := runDeploy(c, "local:quantal/dummy")
	c.Assert(err, jc.ErrorIsNil)
	upgradedRev := dummyCharm.Revision() + 1
	curl := dummyCharm.URL().WithRevision(upgradedRev)
	s.AssertService(c, "dummy", curl, 1, 0)
	// Check the charm dir was left untouched.
	ch, err := charm.ReadCharmDir(dirPath)
	c.Assert(err, jc.ErrorIsNil)
	c.Assert(ch.Revision(), gc.Equals, 1)
}

func (s *DeploySuite) TestCharmBundle(c *gc.C) {
	testcharms.Repo.CharmArchivePath(s.SeriesPath, "dummy")
	err := runDeploy(c, "local:dummy", "some-service-name")
	c.Assert(err, jc.ErrorIsNil)
	curl := charm.MustParseURL("local:trusty/dummy-1")
	s.AssertService(c, "some-service-name", curl, 1, 0)
}

func (s *DeploySuite) TestSubordinateCharm(c *gc.C) {
	testcharms.Repo.CharmArchivePath(s.SeriesPath, "logging")
	err := runDeploy(c, "local:logging")
	c.Assert(err, jc.ErrorIsNil)
	curl := charm.MustParseURL("local:trusty/logging-1")
	s.AssertService(c, "logging", curl, 0, 0)
}

func (s *DeploySuite) TestConfig(c *gc.C) {
	testcharms.Repo.CharmArchivePath(s.SeriesPath, "dummy")
	path := setupConfigFile(c, c.MkDir())
	err := runDeploy(c, "local:dummy", "dummy-service", "--config", path)
	c.Assert(err, jc.ErrorIsNil)
	service, err := s.State.Service("dummy-service")
	c.Assert(err, jc.ErrorIsNil)
	settings, err := service.ConfigSettings()
	c.Assert(err, jc.ErrorIsNil)
	c.Assert(settings, gc.DeepEquals, charm.Settings{
		"skill-level": int64(9000),
		"username":    "admin001",
	})
}

func (s *DeploySuite) TestRelativeConfigPath(c *gc.C) {
	testcharms.Repo.CharmArchivePath(s.SeriesPath, "dummy")
	// Putting a config file in home is okay as $HOME is set to a tempdir
	setupConfigFile(c, utils.Home())
	err := runDeploy(c, "local:dummy", "dummy-service", "--config", "~/testconfig.yaml")
	c.Assert(err, jc.ErrorIsNil)
}

func (s *DeploySuite) TestConfigError(c *gc.C) {
	testcharms.Repo.CharmArchivePath(s.SeriesPath, "dummy")
	path := setupConfigFile(c, c.MkDir())
	err := runDeploy(c, "local:dummy", "other-service", "--config", path)
	c.Assert(err, gc.ErrorMatches, `no settings found for "other-service"`)
	_, err = s.State.Service("other-service")
	c.Assert(err, jc.Satisfies, errors.IsNotFound)
}

func (s *DeploySuite) TestConstraints(c *gc.C) {
	testcharms.Repo.CharmArchivePath(s.SeriesPath, "dummy")
	err := runDeploy(c, "local:dummy", "--constraints", "mem=2G cpu-cores=2")
	c.Assert(err, jc.ErrorIsNil)
	curl := charm.MustParseURL("local:trusty/dummy-1")
	service, _ := s.AssertService(c, "dummy", curl, 1, 0)
	cons, err := service.Constraints()
	c.Assert(err, jc.ErrorIsNil)
	c.Assert(cons, jc.DeepEquals, constraints.MustParse("mem=2G cpu-cores=2"))
}

func (s *DeploySuite) TestNetworksIsDeprecated(c *gc.C) {
	testcharms.Repo.CharmArchivePath(s.SeriesPath, "dummy")
	err := runDeploy(c, "local:dummy", "--networks", ", net1, net2 , ", "--constraints", "mem=2G cpu-cores=2 networks=net1,net0,^net3,^net4")
	c.Assert(err, gc.ErrorMatches, "use of --networks is deprecated. Please use spaces")
}

// TODO(wallyworld) - add another test that deploy with storage fails for older environments
// (need deploy client to be refactored to use API stub)
func (s *DeploySuite) TestStorage(c *gc.C) {
	pm := poolmanager.New(state.NewStateSettings(s.State))
	_, err := pm.Create("loop-pool", provider.LoopProviderType, map[string]interface{}{"foo": "bar"})
	c.Assert(err, jc.ErrorIsNil)

	testcharms.Repo.CharmArchivePath(s.SeriesPath, "storage-block")
	err = runDeploy(c, "local:storage-block", "--storage", "data=loop-pool,1G")
	c.Assert(err, jc.ErrorIsNil)
	curl := charm.MustParseURL("local:trusty/storage-block-1")
	service, _ := s.AssertService(c, "storage-block", curl, 1, 0)

	cons, err := service.StorageConstraints()
	c.Assert(err, jc.ErrorIsNil)
	c.Assert(cons, jc.DeepEquals, map[string]state.StorageConstraints{
		"data": {
			Pool:  "loop-pool",
			Count: 1,
			Size:  1024,
		},
		"allecto": {
			Pool:  "loop",
			Count: 0,
			Size:  1024,
		},
	})
}

// TODO(wallyworld) - add another test that deploy with placement fails for older environments
// (need deploy client to be refactored to use API stub)
func (s *DeploySuite) TestPlacement(c *gc.C) {
	testcharms.Repo.ClonedDirPath(s.SeriesPath, "dummy")
	// Add a machine that will be ignored due to placement directive.
	machine, err := s.State.AddMachine(coretesting.FakeDefaultSeries, state.JobHostUnits)
	c.Assert(err, jc.ErrorIsNil)

	err = runDeploy(c, "local:dummy", "-n", "1", "--to", "valid")
	c.Assert(err, jc.ErrorIsNil)

	svc, err := s.State.Service("dummy")
	c.Assert(err, jc.ErrorIsNil)
	units, err := svc.AllUnits()
	c.Assert(err, jc.ErrorIsNil)
	c.Assert(units, gc.HasLen, 1)
	mid, err := units[0].AssignedMachineId()
	c.Assert(err, jc.ErrorIsNil)
	c.Assert(mid, gc.Not(gc.Equals), machine.Id())
}

func (s *DeploySuite) TestSubordinateConstraints(c *gc.C) {
	testcharms.Repo.CharmArchivePath(s.SeriesPath, "logging")
	err := runDeploy(c, "local:logging", "--constraints", "mem=1G")
	c.Assert(err, gc.ErrorMatches, "cannot use --constraints with subordinate service")
}

func (s *DeploySuite) TestNumUnits(c *gc.C) {
	testcharms.Repo.CharmArchivePath(s.SeriesPath, "dummy")
	err := runDeploy(c, "local:dummy", "-n", "13")
	c.Assert(err, jc.ErrorIsNil)
	curl := charm.MustParseURL("local:trusty/dummy-1")
	s.AssertService(c, "dummy", curl, 13, 0)
}

func (s *DeploySuite) TestNumUnitsSubordinate(c *gc.C) {
	testcharms.Repo.CharmArchivePath(s.SeriesPath, "logging")
	err := runDeploy(c, "--num-units", "3", "local:logging")
	c.Assert(err, gc.ErrorMatches, "cannot use --num-units or --to with subordinate service")
	_, err = s.State.Service("dummy")
	c.Assert(err, gc.ErrorMatches, `service "dummy" not found`)
}

func (s *DeploySuite) assertForceMachine(c *gc.C, machineId string) {
	svc, err := s.State.Service("portlandia")
	c.Assert(err, jc.ErrorIsNil)
	units, err := svc.AllUnits()
	c.Assert(err, jc.ErrorIsNil)
	c.Assert(units, gc.HasLen, 1)
	mid, err := units[0].AssignedMachineId()
	c.Assert(err, jc.ErrorIsNil)
	c.Assert(mid, gc.Equals, machineId)
}

func (s *DeploySuite) TestForceMachine(c *gc.C) {
	testcharms.Repo.CharmArchivePath(s.SeriesPath, "dummy")
	machine, err := s.State.AddMachine(coretesting.FakeDefaultSeries, state.JobHostUnits)
	c.Assert(err, jc.ErrorIsNil)
	err = runDeploy(c, "--to", machine.Id(), "local:dummy", "portlandia")
	c.Assert(err, jc.ErrorIsNil)
	s.assertForceMachine(c, machine.Id())
}

func (s *DeploySuite) TestForceMachineExistingContainer(c *gc.C) {
	testcharms.Repo.CharmArchivePath(s.SeriesPath, "dummy")
	template := state.MachineTemplate{
		Series: coretesting.FakeDefaultSeries,
		Jobs:   []state.MachineJob{state.JobHostUnits},
	}
	container, err := s.State.AddMachineInsideNewMachine(template, template, instance.LXC)
	c.Assert(err, jc.ErrorIsNil)
	err = runDeploy(c, "--to", container.Id(), "local:dummy", "portlandia")
	c.Assert(err, jc.ErrorIsNil)
	s.assertForceMachine(c, container.Id())
	machines, err := s.State.AllMachines()
	c.Assert(err, jc.ErrorIsNil)
	c.Assert(machines, gc.HasLen, 2)
}

func (s *DeploySuite) TestForceMachineNewContainer(c *gc.C) {
	testcharms.Repo.CharmArchivePath(s.SeriesPath, "dummy")
	machine, err := s.State.AddMachine(coretesting.FakeDefaultSeries, state.JobHostUnits)
	c.Assert(err, jc.ErrorIsNil)
	err = runDeploy(c, "--to", "lxc:"+machine.Id(), "local:dummy", "portlandia")
	c.Assert(err, jc.ErrorIsNil)
	s.assertForceMachine(c, machine.Id()+"/lxc/0")
	machines, err := s.State.AllMachines()
	c.Assert(err, jc.ErrorIsNil)
	c.Assert(machines, gc.HasLen, 2)
}

func (s *DeploySuite) TestForceMachineNotFound(c *gc.C) {
	testcharms.Repo.CharmArchivePath(s.SeriesPath, "dummy")
	err := runDeploy(c, "--to", "42", "local:dummy", "portlandia")
	c.Assert(err, gc.ErrorMatches, `cannot deploy "portlandia" to machine 42: machine 42 not found`)
	_, err = s.State.Service("portlandia")
	c.Assert(err, gc.ErrorMatches, `service "portlandia" not found`)
}

func (s *DeploySuite) TestForceMachineSubordinate(c *gc.C) {
	machine, err := s.State.AddMachine(coretesting.FakeDefaultSeries, state.JobHostUnits)
	c.Assert(err, jc.ErrorIsNil)
	testcharms.Repo.CharmArchivePath(s.SeriesPath, "logging")
	err = runDeploy(c, "--to", machine.Id(), "local:logging")
	c.Assert(err, gc.ErrorMatches, "cannot use --num-units or --to with subordinate service")
	_, err = s.State.Service("dummy")
	c.Assert(err, gc.ErrorMatches, `service "dummy" not found`)
}

func (s *DeploySuite) TestNonLocalCannotHostUnits(c *gc.C) {
	err := runDeploy(c, "--to", "0", "local:dummy", "portlandia")
	c.Assert(err, gc.Not(gc.ErrorMatches), "machine 0 is the state server for a local environment and cannot host units")
}

type DeployLocalSuite struct {
	testing.RepoSuite
}

var _ = gc.Suite(&DeployLocalSuite{})

func (s *DeployLocalSuite) SetUpTest(c *gc.C) {
	s.RepoSuite.SetUpTest(c)

	// override provider type
	s.PatchValue(&service.GetClientConfig, func(client service.ServiceAddUnitAPI) (*config.Config, error) {
		attrs, err := client.EnvironmentGet()
		if err != nil {
			return nil, err
		}
		attrs["type"] = "local"

		return config.New(config.NoDefaults, attrs)
	})
}

func (s *DeployLocalSuite) TestLocalCannotHostUnits(c *gc.C) {
	err := runDeploy(c, "--to", "0", "local:dummy", "portlandia")
	c.Assert(err, gc.ErrorMatches, "machine 0 is the state server for a local environment and cannot host units")
}

// setupConfigFile creates a configuration file for testing set
// with the --config argument specifying a configuration file.
func setupConfigFile(c *gc.C, dir string) string {
	ctx := coretesting.ContextForDir(c, dir)
	path := ctx.AbsPath("testconfig.yaml")
	content := []byte("dummy-service:\n  skill-level: 9000\n  username: admin001\n\n")
	err := ioutil.WriteFile(path, content, 0666)
	c.Assert(err, jc.ErrorIsNil)
	return path
}

type DeployCharmStoreSuite struct {
	charmStoreSuite
}

var _ = gc.Suite(&DeployCharmStoreSuite{})

var deployAuthorizationTests = []struct {
	about        string
	uploadURL    string
	deployURL    string
	readPermUser string
	expectError  string
	expectOutput string
}{{
	about:        "public charm, success",
	uploadURL:    "cs:~bob/trusty/wordpress1-10",
	deployURL:    "cs:~bob/trusty/wordpress1",
	expectOutput: `Added charm "cs:~bob/trusty/wordpress1-10" to the environment.`,
}, {
	about:        "public charm, fully resolved, success",
	uploadURL:    "cs:~bob/trusty/wordpress2-10",
	deployURL:    "cs:~bob/trusty/wordpress2-10",
	expectOutput: `Added charm "cs:~bob/trusty/wordpress2-10" to the environment.`,
}, {
	about:        "non-public charm, success",
	uploadURL:    "cs:~bob/trusty/wordpress3-10",
	deployURL:    "cs:~bob/trusty/wordpress3",
	readPermUser: clientUserName,
	expectOutput: `Added charm "cs:~bob/trusty/wordpress3-10" to the environment.`,
}, {
	about:        "non-public charm, fully resolved, success",
	uploadURL:    "cs:~bob/trusty/wordpress4-10",
	deployURL:    "cs:~bob/trusty/wordpress4-10",
	readPermUser: clientUserName,
	expectOutput: `Added charm "cs:~bob/trusty/wordpress4-10" to the environment.`,
}, {
	about:        "non-public charm, access denied",
	uploadURL:    "cs:~bob/trusty/wordpress5-10",
	deployURL:    "cs:~bob/trusty/wordpress5",
	readPermUser: "bob",
	expectError:  `cannot resolve (charm )?URL "cs:~bob/trusty/wordpress5": cannot get "/~bob/trusty/wordpress5/meta/any\?include=id": unauthorized: access denied for user "client-username"`,
}, {
	about:        "non-public charm, fully resolved, access denied",
	uploadURL:    "cs:~bob/trusty/wordpress6-47",
	deployURL:    "cs:~bob/trusty/wordpress6-47",
	readPermUser: "bob",
	expectError:  `cannot retrieve charm "cs:~bob/trusty/wordpress6-47": cannot get archive: unauthorized: access denied for user "client-username"`,
}, {
	about:     "public bundle, success",
	uploadURL: "cs:~bob/bundle/wordpress-simple1-42",
	deployURL: "cs:~bob/bundle/wordpress-simple1",
	expectOutput: `
added charm cs:trusty/mysql-0
service mysql deployed (charm: cs:trusty/mysql-0)
added charm cs:trusty/wordpress-1
service wordpress deployed (charm: cs:trusty/wordpress-1)
related wordpress:db and mysql:server
added mysql/0 unit to new machine
added wordpress/0 unit to new machine
deployment of bundle "cs:~bob/bundle/wordpress-simple1-42" completed`,
}, {
	about:        "non-public bundle, success",
	uploadURL:    "cs:~bob/bundle/wordpress-simple2-0",
	deployURL:    "cs:~bob/bundle/wordpress-simple2-0",
	readPermUser: clientUserName,
	expectOutput: `
added charm cs:trusty/mysql-0
reusing service mysql (charm: cs:trusty/mysql-0)
added charm cs:trusty/wordpress-1
reusing service wordpress (charm: cs:trusty/wordpress-1)
wordpress:db and mysql:server are already related
avoid adding new units to service mysql: 1 unit already present
avoid adding new units to service wordpress: 1 unit already present
deployment of bundle "cs:~bob/bundle/wordpress-simple2-0" completed`,
}, {
	about:        "non-public bundle, access denied",
	uploadURL:    "cs:~bob/bundle/wordpress-simple3-47",
	deployURL:    "cs:~bob/bundle/wordpress-simple3",
	readPermUser: "bob",
	expectError:  `cannot resolve charm URL "cs:~bob/bundle/wordpress-simple3": cannot get "/~bob/bundle/wordpress-simple3/meta/any\?include=id": unauthorized: access denied for user "client-username"`,
}}

func (s *DeployCharmStoreSuite) TestDeployAuthorization(c *gc.C) {
	// Upload the two charms required to upload the bundle.
	testcharms.UploadCharm(c, s.client, "trusty/mysql-0", "mysql")
	testcharms.UploadCharm(c, s.client, "trusty/wordpress-1", "wordpress")

	// Run the tests.
	for i, test := range deployAuthorizationTests {
		c.Logf("test %d: %s", i, test.about)

		// Upload the charm or bundle under test.
		url := charm.MustParseURL(test.uploadURL)
		if url.Series == "bundle" {
			url, _ = testcharms.UploadBundle(c, s.client, test.uploadURL, "wordpress-simple")
		} else {
			url, _ = testcharms.UploadCharm(c, s.client, test.uploadURL, "wordpress")
		}

		// Change the ACL of the uploaded entity if required in this case.
		if test.readPermUser != "" {
			s.changeReadPerm(c, url, test.readPermUser)
		}
<<<<<<< HEAD
		ctx, err := coretesting.RunCommand(c, envcmd.Wrap(&deployCommand{}), test.deployURL, fmt.Sprintf("wordpress%d", i))
=======

		// Deploy the entity and check output or possible errors.
		ctx, err := coretesting.RunCommand(c, envcmd.Wrap(&DeployCommand{}), test.deployURL, fmt.Sprintf("wordpress%d", i))
>>>>>>> 6c3df2ce
		if test.expectError != "" {
			c.Assert(err, gc.ErrorMatches, test.expectError)
			continue
		}
		c.Assert(err, jc.ErrorIsNil)
		output := strings.Trim(coretesting.Stderr(ctx), "\n")
		c.Assert(output, gc.Equals, strings.TrimSpace(test.expectOutput))
	}
}

const (
	// clientUserCookie is the name of the cookie which is
	// used to signal to the charmStoreSuite macaroon discharger
	// that the client is a juju client rather than the juju environment.
	clientUserCookie = "client"

	// clientUserName is the name chosen for the juju client
	// when it has authorized.
	clientUserName = "client-username"
)

// charmStoreSuite is a suite fixture that puts the machinery in
// place to allow testing code that calls addCharmViaAPI.
type charmStoreSuite struct {
	testing.JujuConnSuite
	handler    charmstore.HTTPCloseHandler
	srv        *httptest.Server
	client     *csclient.Client
	discharger *bakerytest.Discharger
}

func (s *charmStoreSuite) SetUpTest(c *gc.C) {
	s.JujuConnSuite.SetUpTest(c)

	// Set up the third party discharger.
	s.discharger = bakerytest.NewDischarger(nil, func(req *http.Request, cond string, arg string) ([]checkers.Caveat, error) {
		cookie, err := req.Cookie(clientUserCookie)
		if err != nil {
			return nil, errors.Annotate(err, "discharge denied to non-clients")
		}
		return []checkers.Caveat{
			checkers.DeclaredCaveat("username", cookie.Value),
		}, nil
	})

	// Set up the charm store testing server.
	db := s.Session.DB("juju-testing")
	params := charmstore.ServerParams{
		AuthUsername:     "test-user",
		AuthPassword:     "test-password",
		IdentityLocation: s.discharger.Location(),
		PublicKeyLocator: s.discharger,
	}
	handler, err := charmstore.NewServer(db, nil, "", params, charmstore.V4)
	c.Assert(err, jc.ErrorIsNil)
	s.handler = handler
	s.srv = httptest.NewServer(handler)
	s.client = csclient.New(csclient.Params{
		URL:      s.srv.URL,
		User:     params.AuthUsername,
		Password: params.AuthPassword,
	})

	// Initialize the charm cache dir.
	s.PatchValue(&charmrepo.CacheDir, c.MkDir())

	// Point the CLI to the charm store testing server.
	original := newCharmStoreClient
	s.PatchValue(&newCharmStoreClient, func() (*csClient, error) {
		csclient, err := original()
		if err != nil {
			return nil, err
		}
		csclient.params.URL = s.srv.URL
		// Add a cookie so that the discharger can detect whether the
		// HTTP client is the juju environment or the juju client.
		lurl, err := url.Parse(s.discharger.Location())
		if err != nil {
			panic(err)
		}
		csclient.params.HTTPClient.Jar.SetCookies(lurl, []*http.Cookie{{
			Name:  clientUserCookie,
			Value: clientUserName,
		}})
		return csclient, nil
	})

	// Point the Juju API server to the charm store testing server.
	s.PatchValue(&csclient.ServerURL, s.srv.URL)
}

func (s *charmStoreSuite) TearDownTest(c *gc.C) {
	s.discharger.Close()
	s.handler.Close()
	s.srv.Close()
	s.JujuConnSuite.TearDownTest(c)
}

// changeReadPerm changes the read permission of the given charm URL.
// The charm must be present in the testing charm store.
func (s *charmStoreSuite) changeReadPerm(c *gc.C, url *charm.URL, perms ...string) {
	err := s.client.Put("/"+url.Path()+"/meta/perm/read", perms)
	c.Assert(err, jc.ErrorIsNil)
}

// assertCharmsUplodaded checks that the given charm ids have been uploaded.
func (s *charmStoreSuite) assertCharmsUplodaded(c *gc.C, ids ...string) {
	charms, err := s.State.AllCharms()
	c.Assert(err, jc.ErrorIsNil)
	uploaded := make([]string, len(charms))
	for i, charm := range charms {
		uploaded[i] = charm.URL().String()
	}
	c.Assert(uploaded, jc.SameContents, ids)
}

// serviceInfo holds information about a deployed service.
type serviceInfo struct {
	charm       string
	config      charm.Settings
	constraints constraints.Value
}

// assertServicesDeployed checks that the given services have been deployed.
func (s *charmStoreSuite) assertServicesDeployed(c *gc.C, info map[string]serviceInfo) {
	services, err := s.State.AllServices()
	c.Assert(err, jc.ErrorIsNil)
	deployed := make(map[string]serviceInfo, len(services))
	for _, service := range services {
		charm, _ := service.CharmURL()
		config, err := service.ConfigSettings()
		c.Assert(err, jc.ErrorIsNil)
		if len(config) == 0 {
			config = nil
		}
		constraints, err := service.Constraints()
		c.Assert(err, jc.ErrorIsNil)
		deployed[service.Name()] = serviceInfo{
			charm:       charm.String(),
			config:      config,
			constraints: constraints,
		}
	}
	c.Assert(deployed, jc.DeepEquals, info)
}

// assertRelationsEstablished checks that the given relations have been set.
func (s *charmStoreSuite) assertRelationsEstablished(c *gc.C, relations ...string) {
	rs, err := s.State.AllRelations()
	c.Assert(err, jc.ErrorIsNil)
	established := make([]string, len(rs))
	for i, r := range rs {
		established[i] = r.String()
	}
	c.Assert(established, jc.SameContents, relations)
}

// assertUnitsCreated checks that the given units have been created. The
// expectedUnits argument maps unit names to machine names.
func (s *charmStoreSuite) assertUnitsCreated(c *gc.C, expectedUnits map[string]string) {
	machines, err := s.State.AllMachines()
	c.Assert(err, jc.ErrorIsNil)
	created := make(map[string]string)
	for _, m := range machines {
		id := m.Id()
		units, err := s.State.UnitsFor(id)
		c.Assert(err, jc.ErrorIsNil)
		for _, u := range units {
			created[u.Name()] = id
		}
	}
	c.Assert(created, jc.DeepEquals, expectedUnits)
}

type testMetricCredentialsSetter struct {
	assert func(string, []byte)
}

func (t *testMetricCredentialsSetter) SetMetricCredentials(serviceName string, data []byte) error {
	t.assert(serviceName, data)
	return nil
}

func (t *testMetricCredentialsSetter) Close() error {
	return nil
}

func (s *DeploySuite) TestAddMetricCredentialsDefault(c *gc.C) {
	var called bool
	setter := &testMetricCredentialsSetter{
		assert: func(serviceName string, data []byte) {
			called = true
			c.Assert(serviceName, gc.DeepEquals, "metered")
			var b []byte
			err := json.Unmarshal(data, &b)
			c.Assert(err, gc.IsNil)
			c.Assert(string(b), gc.Equals, "hello registration")
		},
	}

	cleanup := jujutesting.PatchValue(&getMetricCredentialsAPI, func(_ api.Connection) (metricCredentialsAPI, error) {
		return setter, nil
	})
	defer cleanup()

	handler := &testMetricsRegistrationHandler{}
	server := httptest.NewServer(handler)
	defer server.Close()

	testcharms.Repo.ClonedDirPath(s.SeriesPath, "metered")
	_, err := coretesting.RunCommand(c, envcmd.Wrap(&deployCommand{RegisterURL: server.URL}), "local:quantal/metered-1")
	c.Assert(err, jc.ErrorIsNil)
	curl := charm.MustParseURL("local:quantal/metered-1")
	s.AssertService(c, "metered", curl, 1, 0)
	c.Assert(called, jc.IsTrue)
}

func (s *DeploySuite) TestAddMetricCredentialsDefaultForUnmeteredCharm(c *gc.C) {
	var called bool
	setter := &testMetricCredentialsSetter{
		assert: func(serviceName string, data []byte) {
			called = true
			c.Assert(serviceName, gc.DeepEquals, "dummy")
			c.Assert(data, gc.DeepEquals, []byte{})
		},
	}

	cleanup := jujutesting.PatchValue(&getMetricCredentialsAPI, func(_ api.Connection) (metricCredentialsAPI, error) {
		return setter, nil
	})
	defer cleanup()

	testcharms.Repo.ClonedDirPath(s.SeriesPath, "dummy")
	err := runDeploy(c, "local:dummy")
	c.Assert(err, jc.ErrorIsNil)
	curl := charm.MustParseURL("local:trusty/dummy-1")
	s.AssertService(c, "dummy", curl, 1, 0)
	c.Assert(called, jc.IsFalse)
}

func (s *DeploySuite) TestAddMetricCredentialsHttp(c *gc.C) {
	handler := &testMetricsRegistrationHandler{}
	server := httptest.NewServer(handler)
	defer server.Close()

	var called bool
	setter := &testMetricCredentialsSetter{
		assert: func(serviceName string, data []byte) {
			called = true
			c.Assert(serviceName, gc.DeepEquals, "metered")
			var b []byte
			err := json.Unmarshal(data, &b)
			c.Assert(err, gc.IsNil)
			c.Assert(string(b), gc.Equals, "hello registration")
		},
	}

	cleanup := jujutesting.PatchValue(&getMetricCredentialsAPI, func(_ api.Connection) (metricCredentialsAPI, error) {
		return setter, nil
	})
	defer cleanup()

	testcharms.Repo.ClonedDirPath(s.SeriesPath, "metered")
	_, err := coretesting.RunCommand(c, envcmd.Wrap(&deployCommand{RegisterURL: server.URL}), "local:quantal/metered-1")
	c.Assert(err, jc.ErrorIsNil)
	curl := charm.MustParseURL("local:quantal/metered-1")
	s.AssertService(c, "metered", curl, 1, 0)
	c.Assert(called, jc.IsTrue)

	c.Assert(handler.registrationCalls, gc.HasLen, 1)
	c.Assert(handler.registrationCalls[0].CharmURL, gc.DeepEquals, "local:quantal/metered-1")
	c.Assert(handler.registrationCalls[0].ServiceName, gc.DeepEquals, "metered")
}

func (s *DeploySuite) TestDeployCharmsEndpointNotImplemented(c *gc.C) {

	s.PatchValue(&registerMeteredCharm, func(r string, s api.Connection, j *cookiejar.Jar, c string, sv, e string) error {
		return &params.Error{
			Message: "IsMetered",
			Code:    params.CodeNotImplemented,
		}
	})

	testcharms.Repo.ClonedDirPath(s.SeriesPath, "dummy")
	_, err := coretesting.RunCommand(c, envcmd.Wrap(&deployCommand{}), "local:dummy")
	c.Assert(err, jc.ErrorIsNil)
	c.Check(c.GetTestLog(), jc.Contains, "current state server version does not support charm metering")
}<|MERGE_RESOLUTION|>--- conflicted
+++ resolved
@@ -489,13 +489,7 @@
 		if test.readPermUser != "" {
 			s.changeReadPerm(c, url, test.readPermUser)
 		}
-<<<<<<< HEAD
 		ctx, err := coretesting.RunCommand(c, envcmd.Wrap(&deployCommand{}), test.deployURL, fmt.Sprintf("wordpress%d", i))
-=======
-
-		// Deploy the entity and check output or possible errors.
-		ctx, err := coretesting.RunCommand(c, envcmd.Wrap(&DeployCommand{}), test.deployURL, fmt.Sprintf("wordpress%d", i))
->>>>>>> 6c3df2ce
 		if test.expectError != "" {
 			c.Assert(err, gc.ErrorMatches, test.expectError)
 			continue
