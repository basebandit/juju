// Copyright 2020 Canonical Ltd.
// Licensed under the AGPLv3, see LICENCE file for details.

package commands

import (
	"fmt"
	"io"
	"io/ioutil"
	"strings"

	"github.com/chzyer/readline"
	"github.com/juju/cmd"
	"github.com/juju/collections/set"
	"github.com/juju/errors"
	"github.com/juju/gnuflag"
	"github.com/juju/loggo"

	jujucmd "github.com/juju/juju/cmd"
	"github.com/juju/juju/cmd/modelcmd"
	"github.com/juju/juju/jujuclient"
)

type replCommand struct {
	cmd.CommandBase

	store    jujuclient.ClientStore
	showHelp bool

	execJujuCommand func(cmd.Command, *cmd.Context, []string) int
}

func newReplCommand(showHelp bool) cmd.Command {
	return &replCommand{
		showHelp:        showHelp,
		store:           jujuclient.NewFileClientStore(),
		execJujuCommand: cmd.Main,
	}
}

const replDoc = `
When run without arguments, enter an interactive shell which can be
used to run any Juju command directly. When in the shell:
  type "help" to see a list of available commands.
  type "q" or ^D or ^C to quit.

Otherwise, the supported command usage is described below.
`

var firstPrompt = `
Welcome to the Juju interactive shell.
Type "help" to see a list of available commands.
Type "q" or ^D or ^C to quit.
`[1:]

var (
	quitCommands         = set.NewStrings("q", "quit", "exit")
	noControllerCommands = set.NewStrings("bootstrap", "register")
)

const (
	promptSuffix         = "$ "
	helpHint             = `Type "help" to see a list of commands`
	noControllersMessage = `Please either create a new controller using "bootstrap" or connect to
another controller that you have been given access to using "register".`
)

// Info implements Command.
func (c *replCommand) Info() *cmd.Info {
	return jujucmd.Info(&cmd.Info{
		Name:    "juju",
		Purpose: "Enter an interactive shell for running Juju commands",
	})
}

// filterInput is used to exclude characters
// from being accepted from stdin.
func filterInput(r rune) (rune, bool) {
	switch r {
	// block CtrlZ feature
	case readline.CharCtrlZ:
		return r, false
	}
	return r, true
}

// Run implements Command.
func (c *replCommand) Run(ctx *cmd.Context) error {
	if err := c.Init(nil); err != nil {
		return errors.Trace(err)
	}
	if c.showHelp {
		jujuCmd := NewJujuCommand(ctx, "")
		f := gnuflag.NewFlagSet(c.Info().Name, gnuflag.ContinueOnError)
		f.SetOutput(ioutil.Discard)
		jujuCmd.SetFlags(f)
		if err := jujuCmd.Init([]string{"help"}); err != nil {
			return errors.Trace(err)
		}
		fmt.Fprintln(ctx.Stdout, replDoc)
		return jujuCmd.Run(ctx)
	}

	history, err := ioutil.TempFile("", "juju-repl")
	if err != nil {
		return errors.Trace(err)
	}
	defer history.Close()

	l, err := readline.NewEx(&readline.Config{
		Stdin:               readline.NewCancelableStdin(ctx.Stdin),
		Stdout:              ctx.Stdout,
		Stderr:              ctx.Stderr,
		HistoryFile:         history.Name(),
		InterruptPrompt:     "^C",
		HistorySearchFold:   true,
		FuncFilterInputRune: filterInput,
		// TODO(wallyworld) - add auto complete support
		//AutoComplete:    jujuCompleter,
	})
	if err != nil {
		return errors.Trace(err)
	}
	defer l.Close()

	// Record the default loggo writer so we can
	// reset it before each command invocation.
	defaultWriter, err := loggo.RemoveWriter(loggo.DefaultWriterName)
	if err != nil {
		return errors.Trace(err)
	}
	first := true
	for {
		// loggo maintains global state so reset before each command.
		loggo.ResetLogging()
		_ = loggo.RegisterWriter(loggo.DefaultWriterName, defaultWriter)

<<<<<<< HEAD
		jujuCmd := NewJujuCommandWithStore(ctx, c.store, jujucmd.DefaultLog, "", nil, false)
=======
		jujuCmd := NewJujuCommandWithHelpHint(ctx, "", helpHint)
>>>>>>> fe435bf2
		if c.showHelp {
			f := gnuflag.NewFlagSet(c.Info().Name, gnuflag.ContinueOnError)
			f.SetOutput(ioutil.Discard)
			jujuCmd.SetFlags(f)
			if err := jujuCmd.Init([]string{"help"}); err != nil {
				return errors.Trace(err)
			}
			fmt.Fprintln(ctx.Stderr, replDoc)
			return jujuCmd.Run(ctx)
		}
		// Get the prompt based on the current controller/model/user.
		noCurrentController := false
		prompt, err := c.getPrompt()
		if err != nil {
			// There's no controller, so ask the user to bootstrap first.
			if errors.Cause(err) != modelcmd.ErrNoControllersDefined {
				return errors.Trace(err)
			}
			noCurrentController = true
			prompt = "no controllers registered" + promptSuffix
		}

		if first {
			fmt.Fprintln(ctx.Stdout, firstPrompt)
			first = false
		}
		l.SetPrompt(prompt)
		line, err := l.Readline()
		if err == readline.ErrInterrupt {
			if len(line) == 0 {
				break
			} else {
				continue
			}
		} else if err == io.EOF {
			break
		}
		line = strings.TrimSpace(line)
		if line == "" {
			continue
		}
		if quitCommands.Contains(strings.ToLower(line)) {
			break
		}
		args := strings.Fields(line)
		if noCurrentController && !noControllerCommands.Contains(args[0]) {
			fmt.Fprintln(ctx.Stderr, noControllersMessage)
			continue
		}
		c.execJujuCommand(jujuCmd, ctx, args)
	}
	return nil
}

func (c *replCommand) getPrompt() (prompt string, err error) {
	defer func() {
		if err == nil {
			prompt += promptSuffix
		}
	}()

	store := modelcmd.QualifyingClientStore{c.store}

	controllerName, err := modelcmd.DetermineCurrentController(store)
	if err != nil && !errors.IsNotFound(err) {
		return "", errors.Trace(err)
	}
	if err != nil {
		all, err := c.store.AllControllers()
		if err != nil {
			return "", errors.Trace(err)
		}
		if len(all) == 0 {
			return "", modelcmd.ErrNoControllersDefined
		}
		// There are controllers but none selected as current.
		return "", nil
	}
	modelName, err := store.CurrentModel(controllerName)
	if errors.IsNotFound(err) {
		modelName = ""
	} else if err != nil {
		return "", errors.Trace(err)
	}

	userName := ""
	account, err := store.AccountDetails(controllerName)
	if err != nil && !errors.IsNotFound(err) {
		return "", errors.Trace(err)
	}
	if err == nil {
		userName = account.User
	}
	if userName != "" {
		controllerName = userName + "@" + controllerName
		if jujuclient.IsQualifiedModelName(modelName) {
			baseModelName, userTag, _ := jujuclient.SplitModelName(modelName)
			if userName == userTag.Name() {
				modelName = baseModelName
			}
		}
	}
	prompt = controllerName
	if modelName != "" {
		prompt = controllerName + ":" + modelName
	}
	return prompt, nil
}<|MERGE_RESOLUTION|>--- conflicted
+++ resolved
@@ -60,7 +60,7 @@
 
 const (
 	promptSuffix         = "$ "
-	helpHint             = `Type "help" to see a list of commands`
+	replHelpHint         = `Type "help" to see a list of commands`
 	noControllersMessage = `Please either create a new controller using "bootstrap" or connect to
 another controller that you have been given access to using "register".`
 )
@@ -135,11 +135,7 @@
 		loggo.ResetLogging()
 		_ = loggo.RegisterWriter(loggo.DefaultWriterName, defaultWriter)
 
-<<<<<<< HEAD
-		jujuCmd := NewJujuCommandWithStore(ctx, c.store, jujucmd.DefaultLog, "", nil, false)
-=======
-		jujuCmd := NewJujuCommandWithHelpHint(ctx, "", helpHint)
->>>>>>> fe435bf2
+		jujuCmd := NewJujuCommandWithStore(ctx, c.store, jujucmd.DefaultLog, "", replHelpHint, nil, false)
 		if c.showHelp {
 			f := gnuflag.NewFlagSet(c.Info().Name, gnuflag.ContinueOnError)
 			f.SetOutput(ioutil.Discard)
