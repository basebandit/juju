<html>
  <head>
    <meta charset="utf-8">
    <meta http-equiv="X-UA-Compatible" content="IE=edge">
    <meta name="viewport" content="width=device-width, initial-scale=1">

    <link rel="stylesheet" type="text/css"
      href="http://assets.ubuntu.com/sites/guidelines/css/latest/ubuntu-styles.css" />
    <link rel="stylesheet" type="text/css"
      href="http://fonts.googleapis.com/css?family=Ubuntu:400,300,300italic,400italic,700,700italic|Ubuntu+Mono" />
    <link rel="stylesheet" type="text/css"
      href="http://reports.vapour.ws/static/css/base.css" />
    <link rel="shortcut icon"  type="image/png"
      href="http://reports.vapour.ws/static/images/favicon.ico" />
    <!-- Additional styles for 'tabs' -->
    <style type="text/css" media="screen">
        ul.tabs {
            list-style: none;
            border: 0;
            margin: 0;
            margin-left: 20px;
            margin-bottom: 20px;
            padding: 0;
            vertical-align: 0;
            display: inline-block;
        }

        ul.tabs li {
            background: none;
            display: inline-block;
            cursor: pointer;
        }

        ul.tabs li span.tab {
            color: #888;
        }

        ul.tabs li.current span.tab {
            border-bottom: 3px solid #dd4814;
        }

        ul.tabs li::after {
            content: '';
            width: 1px;
            display: inline-block;
            background: #d2d2d2;
            height: 11px;
            padding: 0;
            margin: 0 5px;
        }

        .tab-content {
            display: none;
            background: #ededed;
        }

        .tab-content.current {
            display: inherit;
        }
    </style>
    <script src="https://ajax.googleapis.com/ajax/libs/jquery/1.11.3/jquery.min.js"></script>
    <!-- Quick glue code for 'tabs' -->
    <script type="text/javascript">
      $(document).ready(function(){
	      $('ul.tabs li').click(function(){
		    var tab_id = $(this).attr('data-tab');

    		$('ul.tabs li').removeClass('current');
    		$('.tab-content').removeClass('current');

    		$(this).addClass('current');
    		$("#"+tab_id).addClass('current');
          });
      });

    </script>

    <title>Simple performance/scale reporting</title>

  </head>
  <body>
    <header class="banner global" role="banner">
      <nav role="navigation" class="nav-primary nav-right">
        <div class="logo">
          <a class="logo-ubuntu" href="/">
            <img width="118" height="27" src="https://assets.ubuntu.com/sites/ubuntu/latest/u/img/logo.png" alt="Juju Logo" />
            <span>juju reports</span>
          </a>
        </div>
      </nav>
    </header>

    <div class="wrapper">
      <div id="main-content" class="inner-wrapper">
        <div class="row no-border">
          <h1>Performance &amp; Scale testing</h1>

<<<<<<< HEAD
          <h2>Action Timings</h2>

          <blockquote>
            Breakdown of start and end times of an action (i.e. either
            bootstrapping or deploying a charm).
          </blockquote>
=======
      {% if mongo_graph is not none %}
      <h2>MongoDB Action Statistics</h2>
      <img src="file://{{mongo_graph}}" alt="MongoDB Actions Details Graph" />
      {% endif %}

      {% if mongo_memory_graph is not none %}
      <h2>MongoDB Memory Usage Statistics</h2>
      <img src="file://{{mongo_memory_graph}}" alt="MongoDB Memory Usage Details Graph" />
      {% endif %}
>>>>>>> 3af0a3c9

          <table>
            <tr>
              <th>Action</th>
              <th>Start</th>
              <th>End</th>
              <th>Duration</th>
            </tr>
            <tr>
              <td>Bootstrap</td>
              <td>{{deployments.bootstrap.start}}</td>
              <td>{{deployments.bootstrap.end}}</td>
              <td>{{deployments.bootstrap.seconds}} Seconds</td>
            </tr>
            {% for deploy in deployments.deploys %}
            <tr>
              <td>Deploy {{deploy.name}}</td>
              <td>{{deploy.timings.start}}</td>
              <td>{{deploy.timings.end}}</td>
              <td>{{deploy.timings.seconds}} Seconds</td>
            </tr>
            <tr>
              <td colspan=4>
                Units
                <ul>
                  {% for name in deploy.applications.keys() %}
                  <li><b>{{name}}:</b> {{deploy.applications[name]}}</li>
                  {% endfor %}
                </ul>
              </td>
            </tr>
            {% endfor %}
            <tr>
              <td>Kill Controller</td>
              <td>{{deployments.cleanup.start}}</td>
              <td>{{deployments.cleanup.end}}</td>
              <td>{{deployments.cleanup.seconds}} Seconds</td>
            </tr>
          </table>

          <h1>Controller system metrics</h1>

          <blockquote>
            System metrics are collected on the api-server(s) during the deployment
            of charms. No metrics are collected during the bootstrap process.
          </blockquote>

          <h2>CPU Usage</h2>
          <img src="file://{{cpu_graph}}" alt="CPU Usage Graph" />

          <h2>Memory Usage</h2>
          <img src="file://{{memory_graph}}" alt="Memory Usage Graph" />

          <h2>Network Usage</h2>
          <img src="file://{{network_graph}}" alt="Network Usage Graph" />

          <h2>MongoDB Action Statistics</h2>
          <img src="file://{{mongo_graph}}" alt="MongoDB Actions Details Graph" />

          <h2>MongoDB Memory Usage Statistics</h2>
          <img src="file://{{mongo_memory_graph}}" alt="MongoDB Memory Usage Details Graph" />

          <h1>Log Breakdown</h1>
          <blockquote>
            Logs broken down into 20 second chunks (to match the graphs.)
          </blockquote>

          <ul class="tabs">
            {% for date_stamp, values in log_message_chunks|dictsort %}
            {% set safe_date_stamp = date_stamp|replace(":", "")|replace(" ", "") %}
            <li class="tab_tablink {% if loop.index == 1 %} current {% endif %}">
              <span class="tab" data-tab="{{safe_date_stamp}}">{{values.name}}</span>
            </li>
            {% endfor %}
          </ul>

          {% for date_stamp, values in log_message_chunks|dictsort %}
          {% set safe_date_stamp = date_stamp|replace(":", "")|replace(" ", "")|replace("(", "")|replace(")", "") %}
          <div
             class="tab-content {% if loop.index == 1 %} current {% endif %}"
             id="{{safe_date_stamp}}">
            <h4 class="text-center">{{values.name}}</h4>
            <div class="text-center">Log period: <b>{{date_stamp}}</b></div>
            <table>
              {% for log_detail in values.logs|sort(attribute='timeframe') %}
              {% set safe_timeframe = log_detail.timeframe|replace(":", "")|replace(" ", "")|replace("(", "")|replace(")", "") %}
              <tr
                 data-toggle="collapse"
                 data-target="#{{safe_timeframe}}"
                 style="cursor: pointer;"
                 class="clickable active collapsed">
                <td>
                  {{log_detail.timeframe}}
                </td>
              </tr>
              <tr>
                <td>
                  <div id="{{safe_timeframe}}" class="collapse">
                    <small>
                      {{log_detail.message}}
                    </small>
                  </div>
                </td>
              </tr>
              {%endfor%}

            </table>
          </div>
          {% endfor %}

        </div>
      </div>
    </div>
    <footer class="global clearfix">
      <div class="legal clearfix">
        <p class="twelve-col">
          &copy; 2016 Canonical Ltd. Ubuntu and Canonical are registered
          trademarks of Canonical Ltd.
        </p>
      </div>
    </footer>
  </body>
</html><|MERGE_RESOLUTION|>--- conflicted
+++ resolved
@@ -95,24 +95,12 @@
         <div class="row no-border">
           <h1>Performance &amp; Scale testing</h1>
 
-<<<<<<< HEAD
           <h2>Action Timings</h2>
 
           <blockquote>
             Breakdown of start and end times of an action (i.e. either
             bootstrapping or deploying a charm).
           </blockquote>
-=======
-      {% if mongo_graph is not none %}
-      <h2>MongoDB Action Statistics</h2>
-      <img src="file://{{mongo_graph}}" alt="MongoDB Actions Details Graph" />
-      {% endif %}
-
-      {% if mongo_memory_graph is not none %}
-      <h2>MongoDB Memory Usage Statistics</h2>
-      <img src="file://{{mongo_memory_graph}}" alt="MongoDB Memory Usage Details Graph" />
-      {% endif %}
->>>>>>> 3af0a3c9
 
           <table>
             <tr>
@@ -169,11 +157,15 @@
           <h2>Network Usage</h2>
           <img src="file://{{network_graph}}" alt="Network Usage Graph" />
 
+          {% if mongo_graph is not none %}
           <h2>MongoDB Action Statistics</h2>
           <img src="file://{{mongo_graph}}" alt="MongoDB Actions Details Graph" />
-
+          {% endif %}
+
+          {% if mongo_memory_graph is not none %}
           <h2>MongoDB Memory Usage Statistics</h2>
           <img src="file://{{mongo_memory_graph}}" alt="MongoDB Memory Usage Details Graph" />
+          {% endif %}
 
           <h1>Log Breakdown</h1>
           <blockquote>
