--- conflicted
+++ resolved
@@ -788,12 +788,8 @@
         client_class = EnvJujuClient2B7
     elif re.match('^2\.0-beta8([^\d]|$)', version):
         client_class = EnvJujuClient2B8
-<<<<<<< HEAD
     # between beta 9-14
     elif re.match('^2\.0-beta(9|1[0-4])([^\d]|$)', version):
-=======
-    elif re.match('^2\.0-beta9([^\d]|$)', version):
->>>>>>> 1fc4a5fa
         client_class = EnvJujuClient2B9
     else:
         client_class = EnvJujuClient
@@ -802,8 +798,8 @@
 
 def client_from_config(config, juju_path, debug=False):
     version = EnvJujuClient.get_version(juju_path)
-    # acl_commands = EnvJujuClient.get_juju_output(EnvJujuClient, 'juju add-user',
-    #                                              '--help', include_e=False)
+    # acl_commands = EnvJujuClient.get_juju_output(
+    #    EnvJujuClient, 'juju add-user',  '--help', include_e=False)
     # if re.match('--acl', acl_commands):
     #     version = '2.0-beta9'
     client_class = get_client_class(version)
@@ -1917,7 +1913,11 @@
 
 
 class EnvJujuClient2B9(EnvJujuClient):
-<<<<<<< HEAD
+
+    model_permissions = ['read', 'write', 'admin']
+
+    controller_permissions = ['login', 'addmodel', 'superuser']
+
     def update_user_name(self):
         return
 
@@ -1926,7 +1926,6 @@
         """Create a cloned environment.
 
         `user_name` is unused in this version of beta.
-
         """
         user_client = self.clone(env=self.env.clone())
         user_client.env.juju_home = cloned_juju_home
@@ -1934,27 +1933,18 @@
         user_client.env.controller = Controller(controller_name)
         return user_client
 
-
-class EnvJujuClient2B8(EnvJujuClient2B9):
-=======
-
-    model_permissions = ['read', 'write', 'admin']
-
-    controller_permissions = ['login', 'addmodel', 'superuser']
-
     def add_user(self, username, models=None, permissions='login'):
         """Adds provided user and return register command arguments.
 
         :return: Registration token provided by the add-user command.
-
         """
         output = self.get_juju_output('add-user', include_e=False)
         self.grant(username, permissions, models)
         return self._get_register_command(output)
 
     def remove_user(self, username, permission):
-        if permission in self.model_permissions or (
-                    permission in self.controller_permissions):
+        if (permission in self.model_permissions or
+                permission in self.controller_permissions):
             self.juju('remove-user', (username,), include_e=False)
 
     def grant(self, user_name, permission, model=None):
@@ -2001,8 +1991,7 @@
         return user_client
 
 
-class EnvJujuClient2B8(EnvJujuClient):
->>>>>>> 1fc4a5fa
+class EnvJujuClient2B8(EnvJujuClient2B9):
 
     status_class = ServiceStatus
 
