--- conflicted
+++ resolved
@@ -17,14 +17,10 @@
 import json
 import logging
 import os
-<<<<<<< HEAD
-from past.builtins import basestring
-=======
 try:
     from past.builtins import basestring
 except ImportError:
     pass
->>>>>>> 44bc0958
 import re
 import shutil
 import subprocess
