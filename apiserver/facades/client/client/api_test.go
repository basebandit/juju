--- conflicted
+++ resolved
@@ -117,12 +117,7 @@
 			ModificationStatus: params.DetailedStatus{
 				Status: status.Idle.String(),
 			},
-<<<<<<< HEAD
-			Base:       params.Base{Name: "ubuntu", Channel: "12.10"},
-=======
-			Series:     "quantal",
 			Base:       params.Base{Name: "ubuntu", Channel: "12.10/stable"},
->>>>>>> da341600
 			Containers: map[string]params.MachineStatus{},
 			Jobs:       []model.MachineJob{model.JobManageModel},
 			HasVote:    false,
@@ -140,12 +135,7 @@
 			ModificationStatus: params.DetailedStatus{
 				Status: status.Idle.String(),
 			},
-<<<<<<< HEAD
-			Base:       params.Base{Name: "ubuntu", Channel: "12.10"},
-=======
-			Series:     "quantal",
 			Base:       params.Base{Name: "ubuntu", Channel: "12.10/stable"},
->>>>>>> da341600
 			Containers: map[string]params.MachineStatus{},
 			Jobs:       []model.MachineJob{model.JobHostUnits},
 			HasVote:    false,
@@ -163,12 +153,7 @@
 			ModificationStatus: params.DetailedStatus{
 				Status: status.Idle.String(),
 			},
-<<<<<<< HEAD
-			Base:        params.Base{Name: "ubuntu", Channel: "12.10"},
-=======
-			Series:      "quantal",
 			Base:        params.Base{Name: "ubuntu", Channel: "12.10/stable"},
->>>>>>> da341600
 			Constraints: "mem=1024M",
 			Containers:  map[string]params.MachineStatus{},
 			Jobs:        []model.MachineJob{model.JobHostUnits},
@@ -208,14 +193,8 @@
 	},
 	Applications: map[string]params.ApplicationStatus{
 		"logging": {
-<<<<<<< HEAD
 			Charm: "local:quantal/logging-1",
-			Base:  params.Base{Name: "ubuntu", Channel: "12.10"},
-=======
-			Charm:  "local:quantal/logging-1",
-			Series: "quantal",
-			Base:   params.Base{Name: "ubuntu", Channel: "12.10/stable"},
->>>>>>> da341600
+			Base:  params.Base{Name: "ubuntu", Channel: "12.10/stable"},
 			Relations: map[string][]string{
 				"logging-directory": {"wordpress"},
 			},
@@ -233,12 +212,7 @@
 		},
 		"mysql": {
 			Charm:         "local:quantal/mysql-1",
-<<<<<<< HEAD
-			Base:          params.Base{Name: "ubuntu", Channel: "12.10"},
-=======
-			Series:        "quantal",
 			Base:          params.Base{Name: "ubuntu", Channel: "12.10/stable"},
->>>>>>> da341600
 			Relations:     map[string][]string{},
 			SubordinateTo: []string{},
 			Units:         map[string]params.UnitStatus{},
@@ -254,14 +228,8 @@
 			},
 		},
 		"wordpress": {
-<<<<<<< HEAD
 			Charm: "local:quantal/wordpress-3",
-			Base:  params.Base{Name: "ubuntu", Channel: "12.10"},
-=======
-			Charm:  "local:quantal/wordpress-3",
-			Series: "quantal",
-			Base:   params.Base{Name: "ubuntu", Channel: "12.10/stable"},
->>>>>>> da341600
+			Base:  params.Base{Name: "ubuntu", Channel: "12.10/stable"},
 			Relations: map[string][]string{
 				"logging-dir": {"logging"},
 			},
