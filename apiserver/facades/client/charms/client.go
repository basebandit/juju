--- conflicted
+++ resolved
@@ -133,8 +133,7 @@
 	httpTransport := charmhub.RequestHTTPTransport(ctx.RequestRecorder(), charmhub.DefaultRetryPolicy())
 
 	return &API{
-<<<<<<< HEAD
-		CharmsAPI:    commonCharmsAPI,
+		charmInfoAPI: charmInfoAPI,
 		authorizer:   authorizer,
 		backendState: newStateShim(st),
 		backendModel: m,
@@ -149,17 +148,6 @@
 		},
 		tag:        m.ModelTag(),
 		httpClient: httpTransport(logger),
-=======
-		charmInfoAPI:         charmInfoAPI,
-		authorizer:           authorizer,
-		backendState:         newStateShim(st),
-		backendModel:         m,
-		csResolverGetterFunc: csResolverGetter,
-		getStrategyFunc:      getStrategyFunc,
-		newStorage:           storage.NewStorage,
-		tag:                  m.ModelTag(),
-		httpClient:           httpTransport(logger),
->>>>>>> 7f30fbd9
 	}, nil
 }
 
