// Copyright 2014 Canonical Ltd.
// Licensed under the AGPLv3, see LICENCE file for details.

package backups

import (
	"github.com/juju/errors"
	"github.com/juju/replicaset/v2"

	"github.com/juju/juju/apiserver/params"
	"github.com/juju/juju/state/backups"
)

var waitUntilReady = replicaset.WaitUntilReady

// Create is the API method that requests juju to create a new backup
// of its state.
func (a *API) Create(args params.BackupsCreateArgs) (params.BackupsMetadataResult, error) {
	backupsMethods, closer := newBackups(a.backend)
	defer closer.Close()

	session := a.backend.MongoSession().Copy()
	defer session.Close()

	result := params.BackupsMetadataResult{}
	// Don't go if HA isn't ready.
	err := waitUntilReady(session, 60)
	if err != nil {
		return result, errors.Annotatef(err, "HA not ready; try again later")
	}

	mgoInfo, err := mongoInfo(a.paths.DataDir, a.machineID)
	if err != nil {
		return result, errors.Annotatef(err, "getting mongo info")
	}
<<<<<<< HEAD
	dbInfo, err := backups.NewDBInfo(mgoInfo, session)
=======
	v, err := a.backend.MongoVersion()
	if err != nil {
		return result, errors.Annotatef(err, "discovering mongo version")
	}
	mongoVersion, err := mongo.NewVersion(v)
	if err != nil {
		return result, errors.Trace(err)
	}
	dbInfo, err := backups.NewDBInfo(mgoInfo, sessionShim{session}, mongoVersion)
>>>>>>> 739511a3
	if err != nil {
		return result, errors.Trace(err)
	}
	mSeries, err := a.backend.MachineSeries(a.machineID)
	if err != nil {
		return result, errors.Trace(err)
	}

	meta, err := backups.NewMetadataState(a.backend, a.machineID, mSeries)
	if err != nil {
		return result, errors.Trace(err)
	}
	meta.Notes = args.Notes
	meta.Controller.MachineID = a.machineID
	m, err := a.backend.Machine(a.machineID)
	if err != nil {
		return result, errors.Trace(err)
	}
	instanceID, err := m.InstanceId()
	if err != nil {
		return result, errors.Trace(err)
	}
	meta.Controller.MachineInstanceID = string(instanceID)

	nodes, err := a.backend.ControllerNodes()
	if err != nil {
		return result, errors.Trace(err)
	}
	meta.Controller.HANodes = int64(len(nodes))

	fileName, err := backupsMethods.Create(meta, a.paths, dbInfo, args.KeepCopy, args.NoDownload)
	if err != nil {
		return result, errors.Trace(err)
	}

	result = CreateResult(meta, fileName)
	return result, nil
}<|MERGE_RESOLUTION|>--- conflicted
+++ resolved
@@ -33,19 +33,7 @@
 	if err != nil {
 		return result, errors.Annotatef(err, "getting mongo info")
 	}
-<<<<<<< HEAD
-	dbInfo, err := backups.NewDBInfo(mgoInfo, session)
-=======
-	v, err := a.backend.MongoVersion()
-	if err != nil {
-		return result, errors.Annotatef(err, "discovering mongo version")
-	}
-	mongoVersion, err := mongo.NewVersion(v)
-	if err != nil {
-		return result, errors.Trace(err)
-	}
-	dbInfo, err := backups.NewDBInfo(mgoInfo, sessionShim{session}, mongoVersion)
->>>>>>> 739511a3
+	dbInfo, err := backups.NewDBInfo(mgoInfo, sessionShim{session})
 	if err != nil {
 		return result, errors.Trace(err)
 	}
