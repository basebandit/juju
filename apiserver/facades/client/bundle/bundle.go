--- conflicted
+++ resolved
@@ -435,17 +435,6 @@
 			return nil, nil, nil, errors.Errorf("missing charm origin data for %q", application)
 		}
 		var newApplication *charm.ApplicationSpec
-<<<<<<< HEAD
-		p, err := corecharm.ParsePlatformNormalize(application.CharmOrigin().Platform())
-		if err != nil {
-			return nil, nil, nil, errors.Trace(err)
-		}
-		appSeries, err := series.GetSeriesFromChannel(p.OS, p.Channel)
-		if err != nil {
-			return nil, nil, nil, errors.Trace(err)
-		}
-=======
-
 		platform, err := corecharm.ParsePlatform(application.CharmOrigin().Platform())
 		if err != nil {
 			return nil, nil, nil, fmt.Errorf("extracting charm origin from application description %w", err)
@@ -456,7 +445,6 @@
 			return nil, nil, nil, fmt.Errorf("extracting series from application description %w", err)
 		}
 
->>>>>>> 8972fa86
 		usedSeries.Add(appSeries)
 
 		endpointsWithSpaceNames, err := b.endpointBindings(application.EndpointBindings(), allSpacesInfoLookup, printEndpointBindingSpaceNames)
@@ -660,27 +648,14 @@
 		if !machineIds.Contains(machine.Tag().Id()) {
 			continue
 		}
-<<<<<<< HEAD
-		macBase, err := state.ParseBase(machine.Base())
+		macBase, err := series.ParseBaseFromString(machine.Base())
 		if err != nil {
 			return nil, nil, errors.Trace(err)
 		}
-		macSeries, err := series.GetSeriesFromChannel(macBase.OS, macBase.Channel)
+		macSeries, err := series.GetSeriesFromBase(macBase)
 		if err != nil {
 			return nil, nil, errors.Trace(err)
 		}
-=======
-		base, err := series.ParseBaseFromString(machine.Base())
-		if err != nil {
-			return machineData, usedSeries
-		}
-
-		macSeries, err := series.GetSeriesFromBase(base)
-		if err != nil {
-			return machineData, usedSeries
-		}
-
->>>>>>> 8972fa86
 		usedSeries.Add(macSeries)
 		newMachine := &charm.MachineSpec{
 			Annotations: machine.Annotations(),
