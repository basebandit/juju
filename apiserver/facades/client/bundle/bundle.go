// Copyright 2016 Canonical Ltd.
// Licensed under the AGPLv3, see LICENCE file for details.

// Package bundle defines an API endpoint for functions dealing with bundles.
package bundle

import (
	"bytes"
	"fmt"
	"sort"
	"strconv"
	"strings"

	"github.com/juju/charm/v9"
	"github.com/juju/charm/v9/resource"
	"github.com/juju/collections/set"
	"github.com/juju/description/v3"
	"github.com/juju/errors"
	"github.com/juju/loggo"
	"github.com/juju/names/v4"
	"gopkg.in/yaml.v2"

	"github.com/juju/juju/apiserver/common"
	apiservererrors "github.com/juju/juju/apiserver/errors"
	"github.com/juju/juju/apiserver/facade"
	appFacade "github.com/juju/juju/apiserver/facades/client/application"
	bundlechanges "github.com/juju/juju/core/bundle/changes"
	"github.com/juju/juju/core/constraints"
	"github.com/juju/juju/core/devices"
	"github.com/juju/juju/core/network"
	"github.com/juju/juju/core/network/firewall"
	"github.com/juju/juju/core/permission"
	"github.com/juju/juju/rpc/params"
	"github.com/juju/juju/state"
	"github.com/juju/juju/storage"
	"github.com/juju/juju/version"
)

// APIv6 provides the Bundle API facade for version 6. It is otherwise
// identical to V5 with the exception that the V6 adds the support for
// multi-part yaml handling to GetChanges and GetChangesMapArgs.
type APIv6 struct {
	*BundleAPI
}

// BundleAPI implements the Bundle interface and is the concrete implementation
// of the API end point.
type BundleAPI struct {
	backend    Backend
	authorizer facade.Authorizer
	modelTag   names.ModelTag
}

// NewFacade provides the required signature for facade registration.
func newFacade(ctx facade.Context) (*BundleAPI, error) {
	authorizer := ctx.Auth()
	st := ctx.State()

	return NewBundleAPI(
		NewStateShim(st),
		authorizer,
		names.NewModelTag(st.ModelUUID()),
	)
}

// NewBundleAPI returns the new Bundle API facade.
func NewBundleAPI(
	st Backend,
	auth facade.Authorizer,
	tag names.ModelTag,
) (*BundleAPI, error) {
	if !auth.AuthClient() {
		return nil, apiservererrors.ErrPerm
	}

	return &BundleAPI{
		backend:    st,
		authorizer: auth,
		modelTag:   tag,
	}, nil
}

func (b *BundleAPI) checkCanRead() error {
	canRead, err := b.authorizer.HasPermission(permission.ReadAccess, b.modelTag)
	if err != nil {
		return errors.Trace(err)
	}
	if !canRead {
		return apiservererrors.ErrPerm
	}
	return nil
}

type validators struct {
	verifyConstraints func(string) error
	verifyStorage     func(string) error
	verifyDevices     func(string) error
}

// GetChanges returns the list of changes required to deploy the given bundle
// data. The changes are sorted by requirements, so that they can be applied in
// order.
// GetChanges has been superseded in favour of GetChangesMapArgs. It's
// preferable to use that new method to add new functionality and move clients
// away from this one.
func (b *BundleAPI) GetChanges(args params.BundleChangesParams) (params.BundleChangesResults, error) {
	vs := validators{
		verifyConstraints: func(s string) error {
			_, err := constraints.Parse(s)
			return err
		},
		verifyStorage: func(s string) error {
			_, err := storage.ParseConstraints(s)
			return err
		},
		verifyDevices: func(s string) error {
			_, err := devices.ParseConstraints(s)
			return err
		},
	}

	var results params.BundleChangesResults
	changes, validationErrors, err := b.doGetBundleChanges(args, vs)
	if err != nil {
		return results, errors.Trace(err)
	}
	if len(validationErrors) > 0 {
		results.Errors = make([]string, len(validationErrors))
		for k, v := range validationErrors {
			results.Errors[k] = v.Error()
		}
		return results, nil
	}
	err = mapBundleChanges(changes, &results)
	return results, errors.Trace(err)

}

func mapBundleChanges(changes []bundlechanges.Change, results *params.BundleChangesResults) error {
	results.Changes = make([]*params.BundleChange, len(changes))
	for i, c := range changes {
		var guiArgs []interface{}
		switch c := c.(type) {
		case *bundlechanges.AddApplicationChange:
			guiArgs = c.GUIArgsWithDevices()
		default:
			guiArgs = c.GUIArgs()
		}
		results.Changes[i] = &params.BundleChange{
			Id:       c.Id(),
			Method:   c.Method(),
			Args:     guiArgs,
			Requires: c.Requires(),
		}
	}
	return nil
}

func (b *BundleAPI) doGetBundleChanges(
	args params.BundleChangesParams,
	vs validators,
) ([]bundlechanges.Change, []error, error) {
	dataSource, _ := charm.StreamBundleDataSource(strings.NewReader(args.BundleDataYAML), args.BundleURL)
	data, err := charm.ReadAndMergeBundleData(dataSource)
	if err != nil {
		return nil, nil, errors.Annotate(err, "cannot read bundle YAML")
	}
	if err := data.Verify(vs.verifyConstraints, vs.verifyStorage, vs.verifyDevices); err != nil {
		if verificationError, ok := err.(*charm.VerificationError); ok {
			validationErrors := make([]error, len(verificationError.Errors))
			for i, e := range verificationError.Errors {
				validationErrors[i] = e
			}
			return nil, validationErrors, nil
		}
		// This should never happen as Verify only returns verification errors.
		return nil, nil, errors.Annotate(err, "cannot verify bundle")
	}
	changes, err := bundlechanges.FromData(
		bundlechanges.ChangesConfig{
			Bundle:    data,
			BundleURL: args.BundleURL,
			Logger:    loggo.GetLogger("juju.apiserver.bundlechanges"),
		})
	if err != nil {
		return nil, nil, errors.Trace(err)
	}
	return changes, nil, nil
}

// GetChangesMapArgs returns the list of changes required to deploy the given
// bundle data. The changes are sorted by requirements, so that they can be
// applied in order.
// V4 GetChangesMapArgs is not supported on anything less than v4
func (b *BundleAPI) GetChangesMapArgs(args params.BundleChangesParams) (params.BundleChangesMapArgsResults, error) {
	vs := validators{
		verifyConstraints: func(s string) error {
			_, err := constraints.Parse(s)
			return err
		},
		verifyStorage: func(s string) error {
			_, err := storage.ParseConstraints(s)
			return err
		},
		verifyDevices: func(s string) error {
			_, err := devices.ParseConstraints(s)
			return err
		},
	}
	return b.doGetBundleChangesMapArgs(args, vs, func(changes []bundlechanges.Change, results *params.BundleChangesMapArgsResults) error {
		results.Changes = make([]*params.BundleChangesMapArgs, len(changes))
		for i, c := range changes {
			args, err := c.Args()
			if err != nil {
				results.Errors[i] = err.Error()
				continue
			}
			results.Changes[i] = &params.BundleChangesMapArgs{
				Id:       c.Id(),
				Method:   c.Method(),
				Args:     args,
				Requires: c.Requires(),
			}
		}
		return nil
	})
}

func (b *BundleAPI) doGetBundleChangesMapArgs(
	args params.BundleChangesParams,
	vs validators,
	postProcess func([]bundlechanges.Change, *params.BundleChangesMapArgsResults) error,
) (params.BundleChangesMapArgsResults, error) {
	var results params.BundleChangesMapArgsResults
	changes, validationErrors, err := b.doGetBundleChanges(args, vs)
	if err != nil {
		return results, errors.Trace(err)
	}
	if len(validationErrors) > 0 {
		results.Errors = make([]string, len(validationErrors))
		for k, v := range validationErrors {
			results.Errors[k] = v.Error()
		}
		return results, nil
	}
	err = postProcess(changes, &results)
	return results, err
}

// ExportBundle exports the current model configuration as bundle.
func (b *BundleAPI) ExportBundle(arg params.ExportBundleParams) (params.StringResult, error) {
	fail := func(failErr error) (params.StringResult, error) {
		return params.StringResult{}, apiservererrors.ServerError(failErr)
	}

	if err := b.checkCanRead(); err != nil {
		return fail(err)
	}

	exportConfig := b.backend.GetExportConfig()
	model, err := b.backend.ExportPartial(exportConfig)
	if err != nil {
		return fail(err)
	}

	// Fill it in charm.BundleData data structure.
	bundleData, err := b.fillBundleData(model, arg.IncludeCharmDefaults, b.backend)
	if err != nil {
		return fail(err)
	}

	// Split the bundle into a base and overlay bundle and encode as a
	// yaml multi-doc.
	base, overlay, err := charm.ExtractBaseAndOverlayParts(bundleData)
	if err != nil {
		return fail(err)
	}

	// First create a bundle output from the bundle data.
	var buf bytes.Buffer
	enc := yaml.NewEncoder(&buf)
	if err != nil {
		return fail(err)
	}
	if err = enc.Encode(bundleOutputFromBundleData(base)); err != nil {
		return fail(err)
	}

	// Secondly create an output from the overlay. We do it this way, so we can
	// insert the correct comments for users.
	output := buf.String()
	buf.Reset()
	if err = enc.Encode(overlay); err != nil {
		return fail(err)
	} else if err = enc.Close(); err != nil {
		return fail(err)
	}
	overlayOutput := buf.String()

	// If the overlay part is empty, ignore it; otherwise, inject a
	// comment to let users know that the second document can be extracted
	// out and used as a standalone overlay.
	if !strings.HasPrefix(overlayOutput, "--- {}\n") {
		// strip off the first three dashes and merge the base bundle and the
		// overlay.
		if strings.HasPrefix(overlayOutput, "---") {
			overlayOutput = strings.Replace(overlayOutput, "---", "--- # overlay.yaml", 1)
			output += overlayOutput
		} else {
			return fail(errors.Errorf("expected yaml encoder to delineate multiple documents with \"---\" separator"))
		}
	}

	return params.StringResult{Result: output}, nil
}

// bundleOutput has the same top level keys as the charm.BundleData
// but in a more user oriented output order, with the description first,
// then the distro series, then the apps, machines and releations.
type bundleOutput struct {
	Type         string                            `yaml:"bundle,omitempty"`
	Description  string                            `yaml:"description,omitempty"`
	Series       string                            `yaml:"series,omitempty"`
	Saas         map[string]*charm.SaasSpec        `yaml:"saas,omitempty"`
	Applications map[string]*charm.ApplicationSpec `yaml:"applications,omitempty"`
	Machines     map[string]*charm.MachineSpec     `yaml:"machines,omitempty"`
	Relations    [][]string                        `yaml:"relations,omitempty"`
}

func bundleOutputFromBundleData(bd *charm.BundleData) *bundleOutput {
	return &bundleOutput{
		Type:         bd.Type,
		Description:  bd.Description,
		Series:       bd.Series,
		Saas:         bd.Saas,
		Applications: bd.Applications,
		Machines:     bd.Machines,
		Relations:    bd.Relations,
	}
}

func (b *BundleAPI) fillBundleData(model description.Model, includeCharmDefaults bool, backend Backend) (*charm.BundleData, error) {
	cfg := model.Config()
	value, ok := cfg["default-series"]
	if !ok {
<<<<<<< HEAD
		value = series.LatestLTS()
=======
		value = version.DefaultSupportedLTS()
>>>>>>> 82fdde72
	}
	defaultSeries := fmt.Sprintf("%v", value)

	data := &charm.BundleData{}

	isCAAS := model.Type() == description.CAAS
	if isCAAS {
		data.Type = "kubernetes"
	} else {
		data.Series = defaultSeries
	}

	if len(model.Applications()) == 0 {
		return nil, errors.Errorf("nothing to export as there are no applications")
	}

	// Application bundle data.
	applications, machineIds, usedSeries, err := b.bundleDataApplications(model.Applications(), defaultSeries, isCAAS, includeCharmDefaults, backend)
	if err != nil {
		return nil, err
	}
	data.Applications = applications

	// Machine bundle data.
	var machineSeries set.Strings
	data.Machines, machineSeries = b.bundleDataMachines(model.Machines(), machineIds, defaultSeries)
	usedSeries = usedSeries.Union(machineSeries)

	// Remote Application bundle data.
	data.Saas = bundleDataRemoteApplications(model.RemoteApplications())

	// Relation bundle data.
	data.Relations = bundleDataRelations(model.Relations())

	// If there is only one series used, make it the default and remove
	// series from all the apps and machines.
	size := usedSeries.Size()
	switch {
	case size == 1:
		used := usedSeries.Values()[0]
		if used != defaultSeries {
			data.Series = used
			for _, app := range data.Applications {
				app.Series = ""
			}
			for _, mac := range data.Machines {
				mac.Series = ""
			}
		}
	case size > 1:
		if !usedSeries.Contains(defaultSeries) {
			data.Series = ""
		}
	}

	if isCAAS {
		// Kubernetes bundles don't specify series right now.
		data.Series = ""
	}

	return data, nil
}

func (b *BundleAPI) bundleDataApplications(
	apps []description.Application,
	defaultSeries string,
	isCAAS, includeCharmDefaults bool,
	backend Backend,
) (map[string]*charm.ApplicationSpec, set.Strings, set.Strings, error) {

	allSpacesInfoLookup, err := b.backend.AllSpaceInfos()
	if err != nil {
		return nil, nil, nil, errors.Annotate(err, "unable to retrieve all space information")
	}

	applicationData := make(map[string]*charm.ApplicationSpec)
	machineIds := set.NewStrings()
	usedSeries := set.NewStrings()

	charmConfigCache := make(map[string]*charm.Config)
	printEndpointBindingSpaceNames := b.printSpaceNamesInEndpointBindings(apps)

	for _, application := range apps {
		var newApplication *charm.ApplicationSpec
		appSeries := application.Series()
		usedSeries.Add(appSeries)

		endpointsWithSpaceNames, err := b.endpointBindings(application.EndpointBindings(), allSpacesInfoLookup, printEndpointBindingSpaceNames)
		if err != nil {
			return nil, nil, nil, errors.Trace(err)
		}

		// For security purposes we do not allow both the expose flag
		// and the exposed endpoints fields to be populated in exported
		// bundles. Otherwise, exporting a bundle from a 2.9 controller
		// (with per-endpoint expose settings) and deploying it to a
		// 2.8 controller would result in all application ports to be
		// made accessible from 0.0.0.0/0.
		exposedEndpoints, err := mapExposedEndpoints(application.ExposedEndpoints(), allSpacesInfoLookup)
		if err != nil {
			return nil, nil, nil, errors.Trace(err)
		}
		exposedFlag := application.Exposed() && len(exposedEndpoints) == 0

		// We need to correctly handle charmhub urls. The internal
		// representation of a charm url is not the same as a external
		// representation, in that only the application name should be rendered.
		// For charmstore and charmhub charms, ensure that the revision is
		// listed separately, not in the charm url.
		curl, err := charm.ParseURL(application.CharmURL())
		if err != nil {
			return nil, nil, nil, errors.Trace(err)
		}
		var charmURL string
		var revision *int
		switch {
		case charm.CharmHub.Matches(curl.Schema):
			charmURL = curl.Name
			if curl.Revision >= 0 {
				cRev := curl.Revision
				revision = &cRev
			}
		case charm.CharmStore.Matches(curl.Schema):
			if curl.Revision >= 0 {
				cRev := curl.Revision
				revision = &cRev
			}
			curl.Revision = -1
			charmURL = curl.String()
		case charm.Local.Matches(curl.Schema):
			charmURL = fmt.Sprintf("local:%s", curl.Name)
			if curl.Revision >= 0 {
				charmURL = fmt.Sprintf("%s-%d", charmURL, curl.Revision)
			}
		}

		var channel string
		if origin := application.CharmOrigin(); origin != nil {
			channel = origin.Channel()
		}
		if channel == "" {
			channel = application.Channel()
		}

		charmCfg := application.CharmConfig()
		if includeCharmDefaults {
			// Augment the user specified config with defaults
			// from the charm config metadata.
			cfgInfo, ok := charmConfigCache[charmURL]
			if !ok {
				ch, err := backend.Charm(curl)
				if err != nil {
					return nil, nil, nil, errors.Trace(err)
				}
				cfgInfo = ch.Config()
				charmConfigCache[charmURL] = cfgInfo
			}
			for name, opt := range cfgInfo.Options {
				if _, ok := charmCfg[name]; ok {
					continue
				}
				charmCfg[name] = opt.Default
			}
		}
		if application.Subordinate() {
			newApplication = &charm.ApplicationSpec{
				Charm:            charmURL,
				Revision:         revision,
				Channel:          channel,
				Expose:           exposedFlag,
				ExposedEndpoints: exposedEndpoints,
				Options:          charmCfg,
				Annotations:      application.Annotations(),
				EndpointBindings: endpointsWithSpaceNames,
			}
		} else {
			var (
				numUnits  int
				scale     int
				placement string
				ut        []string
			)
			if isCAAS {
				placement = application.Placement()
				scale = len(application.Units())
			} else {
				numUnits = len(application.Units())
				for _, unit := range application.Units() {
					machineID := unit.Machine().Id()
					unitMachine := unit.Machine()
					if names.IsContainerMachine(machineID) {
						machineIds.Add(unitMachine.Parent().Id())
						id := unitMachine.ContainerType() + ":" + unitMachine.Parent().Id()
						ut = append(ut, id)
					} else {
						machineIds.Add(unitMachine.Id())
						ut = append(ut, unitMachine.Id())
					}
				}
			}

			newApplication = &charm.ApplicationSpec{
				Charm:            charmURL,
				Revision:         revision,
				Channel:          channel,
				NumUnits:         numUnits,
				Scale_:           scale,
				Placement_:       placement,
				To:               ut,
				Expose:           exposedFlag,
				ExposedEndpoints: exposedEndpoints,
				Options:          charmCfg,
				Annotations:      application.Annotations(),
				EndpointBindings: endpointsWithSpaceNames,
			}
		}

		newApplication.Resources = applicationDataResources(application.Resources())

		if appSeries != defaultSeries {
			newApplication.Series = appSeries
		}
		if result := b.constraints(application.Constraints()); len(result) != 0 {
			newApplication.Constraints = strings.Join(result, " ")
		}
		if len(application.StorageConstraints()) != 0 {
			newApplication.Storage = make(map[string]string)
			for name, constr := range application.StorageConstraints() {
				newApplication.Storage[name] = fmt.Sprintf("%s,%d,%d",
					constr.Pool(), constr.Count(), constr.Size())
			}
		}

		// If this application has been trusted by the operator, set the
		// Trust field of the ApplicationSpec to true
		if appConfig := application.ApplicationConfig(); appConfig != nil {
			newApplication.RequiresTrust = appConfig[appFacade.TrustConfigOptionName] == true
		}

		// Populate offer list
		if offerList := application.Offers(); offerList != nil {
			newApplication.Offers = make(map[string]*charm.OfferSpec)
			for _, offer := range offerList {
				endpoints := offer.Endpoints()
				exposedEndpointNames := make([]string, 0, len(endpoints))
				for _, ep := range endpoints {
					exposedEndpointNames = append(exposedEndpointNames, ep)
				}
				sort.Strings(exposedEndpointNames)
				newApplication.Offers[offer.OfferName()] = &charm.OfferSpec{
					Endpoints: exposedEndpointNames,
					ACL:       b.filterOfferACL(offer.ACL()),
				}
			}
		}

		applicationData[application.Name()] = newApplication
	}
	return applicationData, machineIds, usedSeries, nil
}

func applicationDataResources(resources []description.Resource) map[string]interface{} {
	var resourceData map[string]interface{}
	for _, res := range resources {
		appRev := res.ApplicationRevision()
		if appRev == nil || appRev.Origin() != resource.OriginStore.String() {
			continue
		}
		if resourceData == nil {
			resourceData = make(map[string]interface{})
		}
		resourceData[res.Name()] = res.ApplicationRevision().Revision()
	}
	return resourceData
}

func (b *BundleAPI) bundleDataMachines(machines []description.Machine, machineIds set.Strings, defaultSeries string) (map[string]*charm.MachineSpec, set.Strings) {
	usedSeries := set.NewStrings()
	machineData := make(map[string]*charm.MachineSpec)
	for _, machine := range machines {
		if !machineIds.Contains(machine.Tag().Id()) {
			continue
		}
		macSeries := machine.Series()
		usedSeries.Add(macSeries)
		newMachine := &charm.MachineSpec{
			Annotations: machine.Annotations(),
		}
		if macSeries != defaultSeries {
			newMachine.Series = macSeries
		}

		if result := b.constraints(machine.Constraints()); len(result) != 0 {
			newMachine.Constraints = strings.Join(result, " ")
		}

		machineData[machine.Id()] = newMachine
	}
	return machineData, usedSeries
}

func bundleDataRemoteApplications(remoteApps []description.RemoteApplication) map[string]*charm.SaasSpec {
	Saas := make(map[string]*charm.SaasSpec, len(remoteApps))
	for _, application := range remoteApps {
		newSaas := &charm.SaasSpec{
			URL: application.URL(),
		}
		Saas[application.Name()] = newSaas
	}
	return Saas
}

func bundleDataRelations(relations []description.Relation) [][]string {
	var relationData [][]string
	for _, relation := range relations {
		var endpointRelation []string
		for _, endpoint := range relation.Endpoints() {
			// skipping the 'peer' role which is not of concern in exporting the current model configuration.
			if endpoint.Role() == "peer" {
				continue
			}
			endpointRelation = append(endpointRelation, endpoint.ApplicationName()+":"+endpoint.Name())
		}
		if len(endpointRelation) != 0 {
			relationData = append(relationData, endpointRelation)
		}
	}
	return relationData
}

// mapExposedEndpoints converts the description package representation of the
// exposed endpoint settings into a format that can be included in the exported
// bundle output.  The provided spaceInfos list is used to convert space IDs
// into space names.
func mapExposedEndpoints(exposedEndpoints map[string]description.ExposedEndpoint, spaceInfos network.SpaceInfos) (map[string]charm.ExposedEndpointSpec, error) {
	if len(exposedEndpoints) == 0 {
		return nil, nil
	} else if allEndpointParams, found := exposedEndpoints[""]; found && len(exposedEndpoints) == 1 {
		// We have a single entry for the wildcard endpoint; check if
		// it only includes an expose to all networks CIDR.
		var allNetworkCIDRCount int
		for _, cidr := range allEndpointParams.ExposeToCIDRs() {
			if cidr == firewall.AllNetworksIPV4CIDR || cidr == firewall.AllNetworksIPV6CIDR {
				allNetworkCIDRCount++
			}
		}

		if len(allEndpointParams.ExposeToSpaceIDs()) == 0 &&
			len(allEndpointParams.ExposeToCIDRs()) == allNetworkCIDRCount {
			return nil, nil // equivalent to using non-granular expose like pre 2.9 juju
		}
	}

	res := make(map[string]charm.ExposedEndpointSpec, len(exposedEndpoints))
	for endpointName, exposeDetails := range exposedEndpoints {
		exposeToCIDRs := exposeDetails.ExposeToCIDRs()
		exposeToSpaceNames, err := mapSpaceIDsToNames(spaceInfos, exposeDetails.ExposeToSpaceIDs())
		if err != nil {
			return nil, errors.Trace(err)
		}

		// Ensure consistent ordering of results
		sort.Strings(exposeToSpaceNames)
		sort.Strings(exposeToCIDRs)

		res[endpointName] = charm.ExposedEndpointSpec{
			ExposeToSpaces: exposeToSpaceNames,
			ExposeToCIDRs:  exposeToCIDRs,
		}
	}

	return res, nil
}

func mapSpaceIDsToNames(spaceInfos network.SpaceInfos, spaceIDs []string) ([]string, error) {
	if len(spaceIDs) == 0 {
		return nil, nil
	}

	spaceNames := make([]string, len(spaceIDs))
	for i, spaceID := range spaceIDs {
		sp := spaceInfos.GetByID(spaceID)
		if sp == nil {
			return nil, errors.NotFoundf("space with ID %q", spaceID)
		}

		spaceNames[i] = string(sp.Name)
	}

	return spaceNames, nil
}

func (b *BundleAPI) printSpaceNamesInEndpointBindings(apps []description.Application) bool {
	// Assumption: if all endpoint bindings in the bundle are in the
	// same space, spaces aren't really in use and will "muddy the waters"
	// for export bundle.
	spaceName := set.NewStrings()
	for _, app := range apps {
		for _, v := range app.EndpointBindings() {
			spaceName.Add(v)
		}
		if spaceName.Size() > 1 {
			return true
		}
	}
	return false
}

func (b *BundleAPI) endpointBindings(bindings map[string]string, spaceLookup network.SpaceInfos, printValue bool) (map[string]string, error) {
	if !printValue {
		return nil, nil
	}
	endpointBindings, err := state.NewBindings(b.backend, bindings)
	if err != nil {
		return nil, errors.Trace(err)
	}
	return endpointBindings.MapWithSpaceNames(spaceLookup)
}

// filterOfferACL prunes the input offer ACL to remove internal juju users that
// we shouldn't export as part of the bundle.
func (b *BundleAPI) filterOfferACL(in map[string]string) map[string]string {
	delete(in, common.EveryoneTagName)
	return in
}

func (b *BundleAPI) constraints(cons description.Constraints) []string {
	if cons == nil {
		return []string{}
	}

	var result []string
	if arch := cons.Architecture(); arch != "" {
		result = append(result, "arch="+arch)
	}
	if cores := cons.CpuCores(); cores != 0 {
		result = append(result, "cpu-cores="+strconv.Itoa(int(cores)))
	}
	if power := cons.CpuPower(); power != 0 {
		result = append(result, "cpu-power="+strconv.Itoa(int(power)))
	}
	if mem := cons.Memory(); mem != 0 {
		result = append(result, "mem="+strconv.Itoa(int(mem)))
	}
	if disk := cons.RootDisk(); disk != 0 {
		result = append(result, "root-disk="+strconv.Itoa(int(disk)))
	}
	if instType := cons.InstanceType(); instType != "" {
		result = append(result, "instance-type="+instType)
	}
	if container := cons.Container(); container != "" {
		result = append(result, "container="+container)
	}
	if virtType := cons.VirtType(); virtType != "" {
		result = append(result, "virt-type="+virtType)
	}
	if tags := cons.Tags(); len(tags) != 0 {
		result = append(result, "tags="+strings.Join(tags, ","))
	}
	if spaces := cons.Spaces(); len(spaces) != 0 {
		result = append(result, "spaces="+strings.Join(spaces, ","))
	}
	if zones := cons.Zones(); len(zones) != 0 {
		result = append(result, "zones="+strings.Join(zones, ","))
	}
	if rootDiskSource := cons.RootDiskSource(); rootDiskSource != "" {
		result = append(result, "root-disk-source="+rootDiskSource)
	}
	return result
}<|MERGE_RESOLUTION|>--- conflicted
+++ resolved
@@ -343,11 +343,7 @@
 	cfg := model.Config()
 	value, ok := cfg["default-series"]
 	if !ok {
-<<<<<<< HEAD
-		value = series.LatestLTS()
-=======
 		value = version.DefaultSupportedLTS()
->>>>>>> 82fdde72
 	}
 	defaultSeries := fmt.Sprintf("%v", value)
 
