// Copyright 2014 Canonical Ltd.
// Licensed under the AGPLv3, see LICENCE file for details.

// Package application contains api calls for functionality
// related to deploying and managing applications and their
// related charms.
package application

import (
	"fmt"
	"math"
	"net"
	"reflect"
<<<<<<< HEAD
	"strings"
=======
	"time"
>>>>>>> 7f30fbd9

	"github.com/juju/charm/v9"
	csparams "github.com/juju/charmrepo/v7/csclient/params"
	"github.com/juju/errors"
	"github.com/juju/loggo"
	"github.com/juju/names/v4"
	"github.com/juju/schema"
	"github.com/juju/version/v2"
	"gopkg.in/juju/environschema.v1"
	"gopkg.in/macaroon.v2"
	goyaml "gopkg.in/yaml.v2"

	"github.com/juju/juju/apiserver/common"
	"github.com/juju/juju/apiserver/common/storagecommon"
	apiservererrors "github.com/juju/juju/apiserver/errors"
	"github.com/juju/juju/apiserver/facade"
	"github.com/juju/juju/apiserver/facades/controller/caasoperatorprovisioner"
	"github.com/juju/juju/apiserver/params"
	"github.com/juju/juju/caas"
	k8s "github.com/juju/juju/caas/kubernetes/provider"
	k8sconstants "github.com/juju/juju/caas/kubernetes/provider/constants"
	"github.com/juju/juju/charmhub"
	"github.com/juju/juju/controller"
	"github.com/juju/juju/core/application"
	corecharm "github.com/juju/juju/core/charm"
	"github.com/juju/juju/core/constraints"
	"github.com/juju/juju/core/crossmodel"
	"github.com/juju/juju/core/instance"
	"github.com/juju/juju/core/leadership"
	"github.com/juju/juju/core/lxdprofile"
	"github.com/juju/juju/core/model"
	"github.com/juju/juju/core/network"
	"github.com/juju/juju/core/network/firewall"
	"github.com/juju/juju/core/permission"
	"github.com/juju/juju/core/series"
	"github.com/juju/juju/core/status"
	"github.com/juju/juju/environs"
<<<<<<< HEAD
	"github.com/juju/juju/environs/bootstrap"
=======
	"github.com/juju/juju/environs/config"
>>>>>>> 7f30fbd9
	"github.com/juju/juju/state"
	"github.com/juju/juju/state/stateenvirons"
	"github.com/juju/juju/storage"
	"github.com/juju/juju/storage/poolmanager"
	"github.com/juju/juju/tools"
	jujuversion "github.com/juju/juju/version"
)

var logger = loggo.GetLogger("juju.apiserver.application")

// APIv13 provides the Application API facade for version 13.
type APIv13 struct {
	*APIBase
}

// APIBase implements the shared application interface and is the concrete
// implementation of the api end point.
//
// API provides the Application API facade for version 5.
type APIBase struct {
	backend       Backend
	storageAccess storageInterface

	authorizer   facade.Authorizer
	check        BlockChecker
	updateSeries UpdateSeries

	model     Model
	modelType state.ModelType

	resources        facade.Resources
	leadershipReader leadership.Reader

	// TODO(axw) stateCharm only exists because I ran out
	// of time unwinding all of the tendrils of state. We
	// should pass a charm.Charm and charm.URL back into
	// state wherever we pass in a state.Charm currently.
	stateCharm func(Charm) *state.Charm

	storagePoolManager    poolmanager.PoolManager
	registry              storage.ProviderRegistry
	caasBroker            caasBrokerInterface
	deployApplicationFunc func(ApplicationDeployer, DeployApplicationParams) (Application, error)
}

func NewFacadeV13(ctx facade.Context) (*APIv13, error) {
	api, err := newFacadeBase(ctx)
	if err != nil {
		return nil, errors.Trace(err)
	}
	return &APIv13{api}, nil
}

type caasBrokerInterface interface {
	ValidateStorageClass(config map[string]interface{}) error
	Version() (*version.Number, error)
}

func newFacadeBase(ctx facade.Context) (*APIBase, error) {
	model, err := ctx.State().Model()
	if err != nil {
		return nil, errors.Annotate(err, "getting model")
	}
	storageAccess, err := getStorageState(ctx.State())
	if err != nil {
		return nil, errors.Annotate(err, "getting state")
	}
	blockChecker := common.NewBlockChecker(ctx.State())
	stateCharm := CharmToStateCharm

	var (
		storagePoolManager poolmanager.PoolManager
		registry           storage.ProviderRegistry
		caasBroker         caas.Broker
	)
	if model.Type() == state.ModelTypeCAAS {
		caasBroker, err = stateenvirons.GetNewCAASBrokerFunc(caas.New)(model)
		if err != nil {
			return nil, errors.Annotate(err, "getting caas client")
		}
		registry = stateenvirons.NewStorageProviderRegistry(caasBroker)
		storagePoolManager = poolmanager.New(state.NewStateSettings(ctx.State()), registry)
	}

	resources := ctx.Resources()

	leadershipReader, err := ctx.LeadershipReader(ctx.State().ModelUUID())
	if err != nil {
		return nil, errors.Trace(err)
	}

	state := &stateShim{ctx.State()}

	modelCfg, err := model.Config()
	if err != nil {
		return nil, errors.Trace(err)
	}

	options := []charmhub.Option{
		// TODO (stickupkid): Get the http transport from the facade context
		charmhub.WithHTTPTransport(charmhub.DefaultHTTPTransport),
	}

	var chCfg charmhub.Config
	chURL, ok := modelCfg.CharmHubURL()
	if ok {
		chCfg, err = charmhub.CharmHubConfigFromURL(chURL, logger, options...)
	} else {
		chCfg, err = charmhub.CharmHubConfig(logger, options...)
	}
	if err != nil {
		return nil, errors.Trace(err)
	}
	chClient, err := charmhub.NewClient(chCfg)
	if err != nil {
		return nil, errors.Trace(err)
	}

	updateSeries := NewUpdateSeriesAPI(state, makeUpdateSeriesValidator(chClient))

	return NewAPIBase(
		state,
		storageAccess,
		ctx.Auth(),
		updateSeries,
		blockChecker,
		&modelShim{Model: model}, // modelShim wraps the AllPorts() API.
		leadershipReader,
		stateCharm,
		DeployApplication,
		storagePoolManager,
		registry,
		resources,
		caasBroker,
	)
}

// NewAPIBase returns a new application API facade.
func NewAPIBase(
	backend Backend,
	storageAccess storageInterface,
	authorizer facade.Authorizer,
	updateSeries UpdateSeries,
	blockChecker BlockChecker,
	model Model,
	leadershipReader leadership.Reader,
	stateCharm func(Charm) *state.Charm,
	deployApplication func(ApplicationDeployer, DeployApplicationParams) (Application, error),
	storagePoolManager poolmanager.PoolManager,
	registry storage.ProviderRegistry,
	resources facade.Resources,
	caasBroker caasBrokerInterface,
) (*APIBase, error) {
	if !authorizer.AuthClient() {
		return nil, apiservererrors.ErrPerm
	}
	return &APIBase{
		backend:               backend,
		storageAccess:         storageAccess,
		authorizer:            authorizer,
		updateSeries:          updateSeries,
		check:                 blockChecker,
		model:                 model,
		modelType:             model.Type(),
		leadershipReader:      leadershipReader,
		stateCharm:            stateCharm,
		deployApplicationFunc: deployApplication,
		storagePoolManager:    storagePoolManager,
		registry:              registry,
		resources:             resources,
		caasBroker:            caasBroker,
	}, nil
}

func (api *APIBase) checkPermission(tag names.Tag, perm permission.Access) error {
	allowed, err := api.authorizer.HasPermission(perm, tag)
	if err != nil {
		return errors.Trace(err)
	}
	if !allowed {
		return apiservererrors.ErrPerm
	}
	return nil
}

func (api *APIBase) checkCanRead() error {
	return api.checkPermission(api.model.ModelTag(), permission.ReadAccess)
}

func (api *APIBase) checkCanWrite() error {
	return api.checkPermission(api.model.ModelTag(), permission.WriteAccess)
}

// SetMetricCredentials sets credentials on the application.
func (api *APIBase) SetMetricCredentials(args params.ApplicationMetricCredentials) (params.ErrorResults, error) {
	if err := api.checkCanWrite(); err != nil {
		return params.ErrorResults{}, errors.Trace(err)
	}
	result := params.ErrorResults{
		Results: make([]params.ErrorResult, len(args.Creds)),
	}
	if len(args.Creds) == 0 {
		return result, nil
	}
	for i, a := range args.Creds {
		oneApplication, err := api.backend.Application(a.ApplicationName)
		if err != nil {
			result.Results[i].Error = apiservererrors.ServerError(err)
			continue
		}
		err = oneApplication.SetMetricCredentials(a.MetricCredentials)
		if err != nil {
			result.Results[i].Error = apiservererrors.ServerError(err)
		}
	}
	return result, nil
}

// Deploy fetches the charms from the charm store and deploys them
// using the specified placement directives.
func (api *APIBase) Deploy(args params.ApplicationsDeploy) (params.ErrorResults, error) {
	if err := api.checkCanWrite(); err != nil {
		return params.ErrorResults{}, errors.Trace(err)
	}
	result := params.ErrorResults{
		Results: make([]params.ErrorResult, len(args.Applications)),
	}
	if err := api.check.ChangeAllowed(); err != nil {
		return result, errors.Trace(err)
	}

	for i, arg := range args.Applications {
		err := deployApplication(
			api.backend,
			api.model,
			api.stateCharm,
			arg,
			api.deployApplicationFunc,
			api.storagePoolManager,
			api.registry,
			api.caasBroker,
		)
		result.Results[i].Error = apiservererrors.ServerError(err)

		if err != nil && len(arg.Resources) != 0 {
			// Remove any pending resources - these would have been
			// converted into real resources if the application had
			// been created successfully, but will otherwise be
			// leaked. lp:1705730
			// TODO(babbageclunk): rework the deploy API so the
			// resources are created transactionally to avoid needing
			// to do this.
			resources, err := api.backend.Resources()
			if err != nil {
				logger.Errorf("couldn't get backend.Resources")
				continue
			}
			err = resources.RemovePendingAppResources(arg.ApplicationName, arg.Resources)
			if err != nil {
				logger.Errorf("couldn't remove pending resources for %q", arg.ApplicationName)
			}
		}
	}
	return result, nil
}

func applicationConfigSchema(modelType state.ModelType) (environschema.Fields, schema.Defaults, error) {
	if modelType != state.ModelTypeCAAS {
		return trustFields, trustDefaults, nil
	}
	// TODO(caas) - get the schema from the provider
	defaults := caas.ConfigDefaults(k8s.ConfigDefaults())
	configSchema, err := caas.ConfigSchema(k8s.ConfigSchema())
	if err != nil {
		return nil, nil, err
	}
	return AddTrustSchemaAndDefaults(configSchema, defaults)
}

func splitApplicationAndCharmConfig(modelType state.ModelType, inConfig map[string]string) (
	appCfg map[string]interface{},
	charmCfg map[string]string,
	_ error,
) {

	providerSchema, _, err := applicationConfigSchema(modelType)
	if err != nil {
		return nil, nil, errors.Trace(err)
	}
	appConfigKeys := application.KnownConfigKeys(providerSchema)

	appConfigAttrs := make(map[string]interface{})
	charmConfig := make(map[string]string)
	for k, v := range inConfig {
		if appConfigKeys.Contains(k) {
			appConfigAttrs[k] = v
		} else {
			charmConfig[k] = v
		}
	}
	return appConfigAttrs, charmConfig, nil
}

// splitApplicationAndCharmConfigFromYAML extracts app specific settings from a charm config YAML
// and returns those app settings plus a YAML with just the charm settings left behind.
func splitApplicationAndCharmConfigFromYAML(modelType state.ModelType, inYaml, appName string) (
	appCfg map[string]interface{},
	outYaml string,
	_ error,
) {
	var allSettings map[string]interface{}
	if err := goyaml.Unmarshal([]byte(inYaml), &allSettings); err != nil {
		return nil, "", errors.Annotate(err, "cannot parse settings data")
	}
	settings, ok := allSettings[appName].(map[interface{}]interface{})
	if !ok {
		// Application key not present; it might be 'juju get' output.
		if _, err := charmConfigFromConfigValues(allSettings); err != nil {
			return nil, "", errors.Errorf("no settings found for %q", appName)
		}

		return nil, inYaml, nil
	}

	providerSchema, _, err := applicationConfigSchema(modelType)
	if err != nil {
		return nil, "", errors.Trace(err)
	}
	appConfigKeys := application.KnownConfigKeys(providerSchema)

	appConfigAttrs := make(map[string]interface{})
	for k, v := range settings {
		if key, ok := k.(string); ok && appConfigKeys.Contains(key) {
			appConfigAttrs[key] = v
			delete(settings, k)
		}
	}
	if len(settings) == 0 {
		return appConfigAttrs, "", nil
	}

	allSettings[appName] = settings
	charmConfig, err := goyaml.Marshal(allSettings)
	if err != nil {
		return nil, "", errors.Annotate(err, "cannot marshall charm settings")
	}
	return appConfigAttrs, string(charmConfig), nil
}

func caasPrecheck(
	ch Charm,
	controllerCfg controller.Config,
	model Model,
	args params.ApplicationDeploy,
	storagePoolManager poolmanager.PoolManager,
	registry storage.ProviderRegistry,
	caasBroker caasBrokerInterface,
) error {
	if len(args.AttachStorage) > 0 {
		return errors.Errorf(
			"AttachStorage may not be specified for container models",
		)
	}
	if len(args.Placement) > 1 {
		return errors.Errorf(
			"only 1 placement directive is supported for container models, got %d",
			len(args.Placement),
		)
	}
	for _, s := range ch.Meta().Storage {
		if s.Type == charm.StorageBlock {
			return errors.Errorf("block storage %q is not supported for container charms", s.Name)
		}
	}
	serviceType := args.Config[k8s.ServiceTypeConfigKey]
	if _, err := k8s.CaasServiceToK8s(caas.ServiceType(serviceType)); err != nil {
		return errors.NotValidf("service type %q", serviceType)
	}

	cfg, err := model.ModelConfig()
	if err != nil {
		return errors.Trace(err)
	}

	// For older charms, operator-storage model config is mandatory.
	if k8s.RequireOperatorStorage(ch) {
		storageClassName, _ := cfg.AllAttrs()[k8sconstants.OperatorStorageKey].(string)
		if storageClassName == "" {
			return errors.New(
				"deploying this Kubernetes application requires a suitable storage class.\n" +
					"None have been configured. Set the operator-storage model config to " +
					"specify which storage class should be used to allocate operator storage.\n" +
					"See https://discourse.jujucharms.com/t/getting-started/152.",
			)
		}
		sp, err := caasoperatorprovisioner.CharmStorageParams("", storageClassName, cfg, "", storagePoolManager, registry)
		if err != nil {
			return errors.Annotatef(err, "getting operator storage params for %q", args.ApplicationName)
		}
		if sp.Provider != string(k8sconstants.StorageProviderType) {
			poolName := cfg.AllAttrs()[k8sconstants.OperatorStorageKey]
			return errors.Errorf(
				"the %q storage pool requires a provider type of %q, not %q", poolName, k8sconstants.StorageProviderType, sp.Provider)
		}
		if err := caasBroker.ValidateStorageClass(sp.Attributes); err != nil {
			return errors.Trace(err)
		}
	}

	workloadStorageClass, _ := cfg.AllAttrs()[k8sconstants.WorkloadStorageKey].(string)
	for storageName, cons := range args.Storage {
		if cons.Pool == "" && workloadStorageClass == "" {
			return errors.Errorf("storage pool for %q must be specified since there's no model default storage class", storageName)
		}
		_, err := caasoperatorprovisioner.CharmStorageParams("", workloadStorageClass, cfg, cons.Pool, storagePoolManager, registry)
		if err != nil {
			return errors.Annotatef(err, "getting workload storage params for %q", args.ApplicationName)
		}
	}

	caasVersion, err := caasBroker.Version()
	if err != nil {
		return errors.Trace(err)
	}
	if err := checkCAASMinVersion(ch, caasVersion); err != nil {
		return errors.Trace(err)
	}
	return nil
}

// deployApplication fetches the charm from the charm store and deploys it.
// The logic has been factored out into a common function which is called by
// both the legacy API on the client facade, as well as the new application facade.
func deployApplication(
	backend Backend,
	model Model,
	stateCharm func(Charm) *state.Charm,
	args params.ApplicationDeploy,
	deployApplicationFunc func(ApplicationDeployer, DeployApplicationParams) (Application, error),
	storagePoolManager poolmanager.PoolManager,
	registry storage.ProviderRegistry,
	caasBroker caasBrokerInterface,
) error {
	curl, err := charm.ParseURL(args.CharmURL)
	if err != nil {
		return errors.Trace(err)
	}
	if curl.Revision < 0 {
		return errors.Errorf("charm url must include revision")
	}

	// This check is done early so that errors deeper in the call-stack do not
	// leave an application deployment in an unrecoverable error state.
	if err := checkMachinePlacement(backend, args); err != nil {
		return errors.Trace(err)
	}

	// Try to find the charm URL in state first.
	ch, err := backend.Charm(curl)
	if err != nil {
		return errors.Trace(err)
	}

	if err := jujuversion.CheckJujuMinVersion(ch.Meta().MinJujuVersion, jujuversion.Current); err != nil {
		return errors.Trace(err)
	}

	modelType := model.Type()
	if modelType != state.ModelTypeIAAS {
		cfg, err := backend.ControllerConfig()
		if err != nil {
			return errors.Trace(err)
		}
		if err := caasPrecheck(ch, cfg, model, args, storagePoolManager, registry, caasBroker); err != nil {
			return errors.Trace(err)
		}
	}

	appConfig, _, charmSettings, err := parseCharmSettings(modelType, ch, args.ApplicationName, args.Config, args.ConfigYAML)
	if err != nil {
		return errors.Trace(err)
	}

	// Parse storage tags in AttachStorage.
	if len(args.AttachStorage) > 0 && args.NumUnits != 1 {
		return errors.Errorf("AttachStorage is non-empty, but NumUnits is %d", args.NumUnits)
	}
	attachStorage := make([]names.StorageTag, len(args.AttachStorage))
	for i, tagString := range args.AttachStorage {
		tag, err := names.ParseStorageTag(tagString)
		if err != nil {
			return errors.Trace(err)
		}
		attachStorage[i] = tag
	}

	bindings, err := state.NewBindings(backend, args.EndpointBindings)
	if err != nil {
		return errors.Trace(err)
	}
	origin, err := convertCharmOrigin(args.CharmOrigin, curl, args.Channel)
	if err != nil {
		return errors.Trace(err)
	}
	_, err = deployApplicationFunc(backend, DeployApplicationParams{
		ApplicationName:   args.ApplicationName,
		Series:            args.Series,
		Charm:             stateCharm(ch),
		CharmOrigin:       origin,
		Channel:           csparams.Channel(args.Channel),
		NumUnits:          args.NumUnits,
		ApplicationConfig: appConfig,
		CharmConfig:       charmSettings,
		Constraints:       args.Constraints,
		Placement:         args.Placement,
		Storage:           args.Storage,
		Devices:           args.Devices,
		AttachStorage:     attachStorage,
		EndpointBindings:  bindings.Map(),
		Resources:         args.Resources,
	})
	return errors.Trace(err)
}

func convertCharmOrigin(origin *params.CharmOrigin, curl *charm.URL, charmStoreChannel string) (corecharm.Origin, error) {
	var (
		originType string
		platform   corecharm.Platform
	)
	if origin != nil {
		originType = origin.Type
		platform = corecharm.Platform{
			Architecture: origin.Architecture,
			OS:           origin.OS,
			Series:       origin.Series,
		}
	}

	switch {
	case origin == nil || origin.Source == "" || origin.Source == "charm-store":
		var rev *int
		if curl.Revision != -1 {
			rev = &curl.Revision
		}
		var ch *charm.Channel
		if charmStoreChannel != "" {
			ch = &charm.Channel{
				Risk: charm.Risk(charmStoreChannel),
			}
		}
		return corecharm.Origin{
			Type:     originType,
			Source:   corecharm.CharmStore,
			Revision: rev,
			Channel:  ch,
			Platform: platform,
		}, nil
	case origin.Source == "local":
		return corecharm.Origin{
			Type:     originType,
			Source:   corecharm.Local,
			Revision: &curl.Revision,
			Platform: platform,
		}, nil
	}

	var track string
	if origin.Track != nil {
		track = *origin.Track
	}
	// We do guarantee that there will be a risk value.
	// Ignore the error, as only caused by risk as an
	// empty string.
	var channel *charm.Channel
	if ch, err := charm.MakeChannel(track, origin.Risk, ""); err == nil {
		channel = &ch
	}

	return corecharm.Origin{
		Type:     originType,
		Source:   corecharm.Source(origin.Source),
		ID:       origin.ID,
		Hash:     origin.Hash,
		Revision: origin.Revision,
		Channel:  channel,
		Platform: platform,
	}, nil
}

// parseCharmSettings parses, verifies and combines the config settings for a
// charm as specified by the provided config map and config yaml payload. Any
// model-specific application settings will be automatically extracted and
// returned back as an *application.Config.
func parseCharmSettings(modelType state.ModelType, ch Charm, appName string, config map[string]string, configYaml string) (*application.Config, environschema.Fields, charm.Settings, error) {
	// Split out the app config from the charm config for any config
	// passed in as a map as opposed to YAML.
	var (
		applicationConfig map[string]interface{}
		charmConfig       map[string]string
		err               error
	)
	if len(config) > 0 {
		if applicationConfig, charmConfig, err = splitApplicationAndCharmConfig(modelType, config); err != nil {
			return nil, nil, nil, errors.Trace(err)
		}
	}

	// Split out the app config from the charm config for any config
	// passed in as YAML.
	var (
		charmYamlConfig string
		appSettings     = make(map[string]interface{})
	)
	if len(configYaml) != 0 {
		if appSettings, charmYamlConfig, err = splitApplicationAndCharmConfigFromYAML(modelType, configYaml, appName); err != nil {
			return nil, nil, nil, errors.Trace(err)
		}
	}

	// Entries from the string-based config map always override any entries
	// provided via the YAML payload.
	for k, v := range applicationConfig {
		appSettings[k] = v
	}

	appCfgSchema, defaults, err := applicationConfigSchema(modelType)
	if err != nil {
		return nil, nil, nil, errors.Trace(err)
	}
	appConfig, err := application.NewConfig(appSettings, appCfgSchema, defaults)
	if err != nil {
		return nil, nil, nil, errors.Trace(err)
	}

	// If there isn't a charm YAML, then we can just return the charmConfig as
	// the settings and no need to attempt to parse an empty yaml.
	if len(charmYamlConfig) == 0 {
		settings, err := ch.Config().ParseSettingsStrings(charmConfig)
		if err != nil {
			return nil, nil, nil, errors.Trace(err)
		}
		return appConfig, appCfgSchema, settings, nil
	}

	var charmSettings charm.Settings
	// Parse the charm YAML and check the yaml against the charm config.
	if charmSettings, err = ch.Config().ParseSettingsYAML([]byte(charmYamlConfig), appName); err != nil {
		// Check if this is 'juju get' output and parse it as such
		jujuGetSettings, pErr := charmConfigFromYamlConfigValues(charmYamlConfig)
		if pErr != nil {
			// Not 'juju output' either; return original error
			return nil, nil, nil, errors.Trace(err)
		}
		charmSettings = jujuGetSettings
	}

	// Entries from the string-based config map always override any entries
	// provided via the YAML payload.
	if len(charmConfig) != 0 {
		// Parse config in a compatible way (see function comment).
		overrideSettings, err := parseSettingsCompatible(ch.Config(), charmConfig)
		if err != nil {
			return nil, nil, nil, errors.Trace(err)
		}
		for k, v := range overrideSettings {
			charmSettings[k] = v
		}
	}

	return appConfig, appCfgSchema, charmSettings, nil
}

// checkMachinePlacement does a non-exhaustive validation of any supplied
// placement directives.
// If the placement scope is for a machine, ensure that the machine exists.
// If the placement is for a machine or a container on an existing machine,
// check that the machine is not locked for series upgrade.
func checkMachinePlacement(backend Backend, args params.ApplicationDeploy) error {
	errTemplate := "cannot deploy %q to machine %s"
	app := args.ApplicationName

	for _, p := range args.Placement {
		dir := p.Directive

		toProvisionedMachine := p.Scope == instance.MachineScope
		if !toProvisionedMachine && dir == "" {
			continue
		}

		m, err := backend.Machine(dir)
		if err != nil {
			if errors.IsNotFound(err) && !toProvisionedMachine {
				continue
			}
			return errors.Annotatef(err, errTemplate, app, dir)
		}

		locked, err := m.IsLockedForSeriesUpgrade()
		if locked {
			err = errors.New("machine is locked for series upgrade")
		}
		if err != nil {
			return errors.Annotatef(err, errTemplate, app, dir)
		}

		locked, err = m.IsParentLockedForSeriesUpgrade()
		if locked {
			err = errors.New("parent machine is locked for series upgrade")
		}
		if err != nil {
			return errors.Annotatef(err, errTemplate, app, dir)
		}
	}

	return nil
}

// parseSettingsCompatible parses setting strings in a way that is
// compatible with the behavior before this CL based on the issue
// http://pad.lv/1194945. Until then setting an option to an empty
// string caused it to reset to the default value. We now allow
// empty strings as actual values, but we want to preserve the API
// behavior.
func parseSettingsCompatible(charmConfig *charm.Config, settings map[string]string) (charm.Settings, error) {
	setSettings := map[string]string{}
	unsetSettings := charm.Settings{}
	// Split settings into those which set and those which unset a value.
	for name, value := range settings {
		if value == "" {
			unsetSettings[name] = nil
			continue
		}
		setSettings[name] = value
	}
	// Validate the settings.
	changes, err := charmConfig.ParseSettingsStrings(setSettings)
	if err != nil {
		return nil, errors.Trace(err)
	}
	// Validate the unsettings and merge them into the changes.
	unsetSettings, err = charmConfig.ValidateSettings(unsetSettings)
	if err != nil {
		return nil, errors.Trace(err)
	}
	for name := range unsetSettings {
		changes[name] = nil
	}
	return changes, nil
}

type setCharmParams struct {
	AppName               string
	Application           Application
	CharmOrigin           *params.CharmOrigin
	Channel               csparams.Channel
	ConfigSettingsStrings map[string]string
	ConfigSettingsYAML    string
	ResourceIDs           map[string]string
	StorageConstraints    map[string]params.StorageConstraints
	EndpointBindings      map[string]string
	Force                 forceParams
}

type forceParams struct {
	ForceSeries, ForceUnits, Force bool
}

func (api *APIBase) setConfig(app Application, generation, settingsYAML string, settingsStrings map[string]string) error {
	// We need a guard on the API server-side for direct API callers such as
	// python-libjuju, and for older clients.
	// Always default to the master branch.
	if generation == "" {
		generation = model.GenerationMaster
	}

	// Update settings for charm and/or application.
	ch, _, err := app.Charm()
	if err != nil {
		return errors.Annotate(err, "obtaining charm for this application")
	}

	appConfig, appConfigSchema, charmSettings, err := parseCharmSettings(api.modelType, ch, app.Name(), settingsStrings, settingsYAML)
	if err != nil {
		return errors.Annotate(err, "parsing settings for application")
	}

	var configChanged bool
	if len(charmSettings) != 0 {
		if err = app.UpdateCharmConfig(generation, charmSettings); err != nil {
			return errors.Annotate(err, "updating charm config settings")
		}
		configChanged = true
	}
	if cfgAttrs := appConfig.Attributes(); len(cfgAttrs) > 0 {
		if err = app.UpdateApplicationConfig(cfgAttrs, nil, appConfigSchema, nil); err != nil {
			return errors.Annotate(err, "updating application config settings")
		}
		configChanged = true
	}

	// If the config change is generational, add the app to the generation.
	if configChanged && generation != model.GenerationMaster {
		if err := api.addAppToBranch(generation, app.Name()); err != nil {
			return errors.Trace(err)
		}
	}

	return nil
}

// UpdateApplicationSeries updates the application series. Series for
// subordinates updated too.
func (api *APIBase) UpdateApplicationSeries(args params.UpdateSeriesArgs) (params.ErrorResults, error) {
	if err := api.checkCanWrite(); err != nil {
		return params.ErrorResults{}, err
	}
	if err := api.check.ChangeAllowed(); err != nil {
		return params.ErrorResults{}, errors.Trace(err)
	}
	results := params.ErrorResults{
		Results: make([]params.ErrorResult, len(args.Args)),
	}
	for i, arg := range args.Args {
		err := api.updateOneApplicationSeries(arg)
		results.Results[i].Error = apiservererrors.ServerError(err)
	}
	return results, nil
}

func (api *APIBase) updateOneApplicationSeries(arg params.UpdateSeriesArg) error {
	return api.updateSeries.UpdateSeries(arg.Entity.Tag, arg.Series, arg.Force)
}

// SetCharm sets the charm for a given for the application.
func (api *APIBase) SetCharm(args params.ApplicationSetCharm) error {
	if err := api.checkCanWrite(); err != nil {
		return err
	}
	// when forced units in error, don't block
	if !args.ForceUnits {
		if err := api.check.ChangeAllowed(); err != nil {
			return errors.Trace(err)
		}
	}
	oneApplication, err := api.backend.Application(args.ApplicationName)
	if err != nil {
		return errors.Trace(err)
	}
	channel := csparams.Channel(args.Channel)
	return api.setCharmWithAgentValidation(
		setCharmParams{
			AppName:               args.ApplicationName,
			Application:           oneApplication,
			CharmOrigin:           args.CharmOrigin,
			Channel:               channel,
			ConfigSettingsStrings: args.ConfigSettings,
			ConfigSettingsYAML:    args.ConfigSettingsYAML,
			ResourceIDs:           args.ResourceIDs,
			StorageConstraints:    args.StorageConstraints,
			EndpointBindings:      args.EndpointBindings,
			Force: forceParams{
				ForceSeries: args.ForceSeries,
				ForceUnits:  args.ForceUnits,
				Force:       args.Force,
			},
		},
		args.CharmURL,
	)
}

var (
	deploymentInfoUpgradeMessage = `
Juju on containers does not support updating deployment info for services.
The new charm's metadata contains updated deployment info.
You'll need to deploy a new charm rather than upgrading if you need this change.
`[1:]

	storageUpgradeMessage = `
Juju on containers does not support updating storage on a statefulset.
The new charm's metadata contains updated storage declarations.
You'll need to deploy a new charm rather than upgrading if you need this change.
`[1:]

	devicesUpgradeMessage = `
Juju on containers does not support updating node selectors (configured from charm devices).
The new charm's metadata contains updated device declarations.
You'll need to deploy a new charm rather than upgrading if you need this change.
`[1:]
)

// setCharmWithAgentValidation checks the agent versions of the application
// and unit before continuing on. These checks are important to prevent old
// code running at the same time as the new code. If you encounter the error,
// the correct and only work around is to upgrade the units to match the
// controller.
func (api *APIBase) setCharmWithAgentValidation(
	params setCharmParams,
	url string,
) error {
	curl, err := charm.ParseURL(url)
	if err != nil {
		return errors.Trace(err)
	}
	newCharm, err := api.backend.Charm(curl)
	if err != nil {
		return errors.Trace(err)
	}
	oneApplication := params.Application
	currentCharm, _, err := oneApplication.Charm()
	if err != nil {
		logger.Debugf("Unable to locate current charm: %v", err)
	}
	newOrigin, err := convertCharmOrigin(params.CharmOrigin, curl, string(params.Channel))
	if err != nil {
		return errors.Trace(err)
	}
	if api.modelType == state.ModelTypeCAAS {
		// We need to disallow updates that k8s does not yet support,
		// eg changing the filesystem or device directives, or deployment info.
		// TODO(wallyworld) - support resizing of existing storage.
		var unsupportedReason string
		if !reflect.DeepEqual(currentCharm.Meta().Deployment, newCharm.Meta().Deployment) {
			unsupportedReason = deploymentInfoUpgradeMessage
		} else if !reflect.DeepEqual(currentCharm.Meta().Storage, newCharm.Meta().Storage) {
			unsupportedReason = storageUpgradeMessage
		} else if !reflect.DeepEqual(currentCharm.Meta().Devices, newCharm.Meta().Devices) {
			unsupportedReason = devicesUpgradeMessage
		}
		if unsupportedReason != "" {
			return errors.NotSupportedf(unsupportedReason)
		}
		return api.applicationSetCharm(params, newCharm, newOrigin)
	}

	// Check if the controller agent tools version is greater than the
	// version we support for the new LXD profiles.
	// Then check all the units, to see what their agent tools versions is
	// so that we can ensure that everyone is aligned. If the units version
	// is too low (i.e. less than the 2.6.0 epoch), then show an error
	// message that the operator should upgrade to receive the latest
	// LXD Profile changes.

	// Ensure that we only check agent versions of a charm when we have a
	// non-empty profile. So this check will only be run in the following
	// scenarios; adding a profile, upgrading a profile. Removal of a
	// profile, that had an existing charm, will check if there is currently
	// an existing charm and if so, run the check.
	// Checking that is possible, but that would require asking every unit
	// machines what profiles they currently have and matching with the
	// incoming update. This could be very costly when you have lots of
	// machines.
	if lxdprofile.NotEmpty(lxdCharmProfiler{Charm: currentCharm}) ||
		lxdprofile.NotEmpty(lxdCharmProfiler{Charm: newCharm}) {
		if err := validateAgentVersions(oneApplication, api.model); err != nil {
			return errors.Trace(err)
		}
	}

	return api.applicationSetCharm(params, newCharm, newOrigin)
}

// applicationSetCharm sets the charm for the given for the application.
func (api *APIBase) applicationSetCharm(
	params setCharmParams,
<<<<<<< HEAD
	stateCharm Charm,
	origin corecharm.Origin,
=======
	newCharm Charm,
	newOrigin *state.CharmOrigin,
>>>>>>> 7f30fbd9
) error {
	var err error
	var settings charm.Settings
	if params.ConfigSettingsYAML != "" {
		settings, err = newCharm.Config().ParseSettingsYAML([]byte(params.ConfigSettingsYAML), params.AppName)
	} else if len(params.ConfigSettingsStrings) > 0 {
		settings, err = parseSettingsCompatible(newCharm.Config(), params.ConfigSettingsStrings)
	}
	if err != nil {
		return errors.Annotate(err, "parsing config settings")
	}
	var stateStorageConstraints map[string]state.StorageConstraints
	if len(params.StorageConstraints) > 0 {
		stateStorageConstraints = make(map[string]state.StorageConstraints)
		for name, cons := range params.StorageConstraints {
			stateCons := state.StorageConstraints{Pool: cons.Pool}
			if cons.Size != nil {
				stateCons.Size = *cons.Size
			}
			if cons.Count != nil {
				stateCons.Count = *cons.Count
			}
			stateStorageConstraints[name] = stateCons
		}
	}

	force := params.Force
	cfg := state.SetCharmConfig{
<<<<<<< HEAD
		Charm:              api.stateCharm(stateCharm),
		CharmOrigin:        StateCharmOrigin(origin),
=======
		Charm:              api.stateCharm(newCharm),
		CharmOrigin:        newOrigin,
>>>>>>> 7f30fbd9
		Channel:            params.Channel,
		ConfigSettings:     settings,
		ForceSeries:        force.ForceSeries,
		ForceUnits:         force.ForceUnits,
		Force:              force.Force,
		ResourceIDs:        params.ResourceIDs,
		StorageConstraints: stateStorageConstraints,
		EndpointBindings:   params.EndpointBindings,
	}

	// Disallow downgrading from a v2 charm to a v1 charm.
	oldCharm, _, err := params.Application.Charm()
	if err != nil {
		return errors.Trace(err)
	}
	if charm.MetaFormat(oldCharm) >= charm.FormatV2 && charm.MetaFormat(newCharm) == charm.FormatV1 {
		return errors.New("cannot downgrade from v2 charm format to v1")
	}

	// If upgrading from a pod-spec (v1) charm to sidecar (v2), override the
	// application's series to what it would be for a fresh sidecar deploy.
	oldSeries := params.Application.Series()
	if oldSeries == series.Kubernetes.String() && charm.MetaFormat(newCharm) >= charm.FormatV2 && corecharm.IsKubernetes(newCharm) {
		// Disallow upgrading from a v1 DaemonSet or Deployment type charm
		// (only StatefulSet is supported in v2 right now).
		deployment := oldCharm.Meta().Deployment
		if deployment != nil && deployment.DeploymentType != charm.DeploymentStateful {
			return errors.Errorf("cannot upgrade from v1 %s deployment to v2", deployment.DeploymentType)
		}

		modelConfig, err := api.model.ModelConfig()
		if err != nil {
			return errors.Trace(err)
		}

		var supported []string
		for _, base := range newCharm.Manifest().Bases {
			series, err := series.VersionSeries(base.Channel.Track)
			if err != nil {
				continue
			}
			supported = append(supported, series)
		}

		newSeries, err := sidecarUpgradeSeries(modelConfig, supported)
		if err != nil {
			return errors.Trace(err)
		}
		logger.Debugf("upgrading pod-spec to sidecar charm, setting series to %q", newSeries)
		cfg.Series = newSeries
	}

	return params.Application.SetCharm(cfg)
}

// sidecarUpgradeSeries is a cut-down version of seriesSelector.charmSeries
// for a refresh from a pod-spec to a sidecar charm. It looks at the model's
// default and falls back to the charm's series (no support for "--series",
// series in charm URL, or default LTS).
func sidecarUpgradeSeries(modelConfig *config.Config, supported []string) (string, error) {
	supportedJuju, err := series.WorkloadSeries(time.Now(), "", modelConfig.ImageStream())
	if err != nil {
		return "", errors.Trace(err)
	}

	// Use model default series, if explicitly set and supported by the charm.
	if selected, explicit := modelConfig.DefaultSeries(); explicit {
		if _, err := charm.SeriesForCharm(selected, supported); err == nil {
			// validate the series we get from the charm
			if !supportedJuju.Contains(selected) {
				return "", errors.NotSupportedf("series: %q", selected)
			}
			return selected, nil
		}
	}

	// Fall back to the charm's list of series, filtered to what's supported
	// by Juju. Preserve the order of the supported series from the charm
	// metadata, as the order could be out of order compared to Ubuntu series
	// order (precise, xenial, bionic, trusty, etc).
	var filtered []string
	for _, charmSeries := range supported {
		if supportedJuju.Contains(charmSeries) {
			filtered = append(filtered, charmSeries)
		}
	}
	selected, err := charm.SeriesForCharm("", filtered)
	if err == nil {
		return selected, nil
	}

	// Otherwise it's an error
	return "", err
}

// charmConfigFromYamlConfigValues will parse a yaml produced by juju get and
// generate charm.Settings from it that can then be sent to the application.
func charmConfigFromYamlConfigValues(yamlContents string) (charm.Settings, error) {
	var allSettings map[string]interface{}
	if err := goyaml.Unmarshal([]byte(yamlContents), &allSettings); err != nil {
		return nil, errors.Annotate(err, "cannot parse settings data")
	}
	return charmConfigFromConfigValues(allSettings)
}

// charmConfigFromConfigValues will parse a yaml produced by juju get and
// generate charm.Settings from it that can then be sent to the application.
func charmConfigFromConfigValues(yamlContents map[string]interface{}) (charm.Settings, error) {
	onlySettings := charm.Settings{}
	settingsMap, ok := yamlContents["settings"].(map[interface{}]interface{})
	if !ok {
		return nil, errors.New("unknown format for settings")
	}

	for setting := range settingsMap {
		s, ok := settingsMap[setting].(map[interface{}]interface{})
		if !ok {
			return nil, errors.Errorf("unknown format for settings section %v", setting)
		}
		// some keys might not have a value, we don't care about those.
		v, ok := s["value"]
		if !ok {
			continue
		}
		stringSetting, ok := setting.(string)
		if !ok {
			return nil, errors.Errorf("unexpected setting key, expected string got %T", setting)
		}
		onlySettings[stringSetting] = v
	}
	return onlySettings, nil
}

// GetCharmURLOrigin returns the charm URL and charm origin the given
// application is running at present.
func (api *APIBase) GetCharmURLOrigin(args params.ApplicationGet) (params.CharmURLOriginResult, error) {
	if err := api.checkCanWrite(); err != nil {
		return params.CharmURLOriginResult{}, errors.Trace(err)
	}
	oneApplication, err := api.backend.Application(args.ApplicationName)
	if err != nil {
		return params.CharmURLOriginResult{Error: apiservererrors.ServerError(err)}, nil
	}
	charmURL, _ := oneApplication.CharmURL()
	result := params.CharmURLOriginResult{URL: charmURL.String()}
	chOrigin := oneApplication.CharmOrigin()
	if chOrigin == nil {
		result.Error = apiservererrors.ServerError(errors.NotFoundf("charm origin for %q", args.ApplicationName))
		return result, nil
	}
	result.Origin = makeParamsCharmOrigin(chOrigin)
	return result, nil
}

func makeParamsCharmOrigin(origin *state.CharmOrigin) params.CharmOrigin {
	retOrigin := params.CharmOrigin{
		Source: origin.Source,
		ID:     origin.ID,
		Hash:   origin.Hash,
	}
	if origin.Revision != nil {
		retOrigin.Revision = origin.Revision
	}
	if origin.Channel != nil {
		retOrigin.Risk = origin.Channel.Risk
		if origin.Channel.Track != "" {
			retOrigin.Track = &origin.Channel.Track
		}
	}
	if origin.Platform != nil {
		retOrigin.Architecture = origin.Platform.Architecture
		retOrigin.OS = origin.Platform.OS
		retOrigin.Series = origin.Platform.Series
	}
	return retOrigin
}

// CharmRelations implements the server side of Application.CharmRelations.
func (api *APIBase) CharmRelations(p params.ApplicationCharmRelations) (params.ApplicationCharmRelationsResults, error) {
	var results params.ApplicationCharmRelationsResults
	if err := api.checkCanRead(); err != nil {
		return results, errors.Trace(err)
	}

	app, err := api.backend.Application(p.ApplicationName)
	if err != nil {
		return results, errors.Trace(err)
	}
	endpoints, err := app.Endpoints()
	if err != nil {
		return results, errors.Trace(err)
	}
	results.CharmRelations = make([]string, len(endpoints))
	for i, endpoint := range endpoints {
		results.CharmRelations[i] = endpoint.Relation.Name
	}
	return results, nil
}

// Expose changes the juju-managed firewall to expose any ports that
// were also explicitly marked by units as open.
func (api *APIBase) Expose(args params.ApplicationExpose) error {
	if err := api.checkCanWrite(); err != nil {
		return errors.Trace(err)
	}
	if err := api.check.ChangeAllowed(); err != nil {
		return errors.Trace(err)
	}
	app, err := api.backend.Application(args.ApplicationName)
	if err != nil {
		return errors.Trace(err)
	}
	if api.modelType == state.ModelTypeCAAS {
		appConfig, err := app.ApplicationConfig()
		if err != nil {
			return errors.Trace(err)
		}
		if appConfig.GetString(caas.JujuExternalHostNameKey, "") == "" {
			return errors.Errorf(
				"cannot expose a container application without a %q value set, run\n"+
					"juju config %s %s=<value>", caas.JujuExternalHostNameKey, args.ApplicationName, caas.JujuExternalHostNameKey)
		}
	}

	// Map space names to space IDs before calling SetExposed
	mappedExposeParams, err := api.mapExposedEndpointParams(args.ExposedEndpoints)
	if err != nil {
		return apiservererrors.ServerError(err)
	}

	// If an empty exposedEndpoints list is provided, all endpoints should
	// be exposed. This emulates the expose behavior of pre 2.9 controllers.
	if len(mappedExposeParams) == 0 {
		mappedExposeParams = map[string]state.ExposedEndpoint{
			"": {
				ExposeToCIDRs: []string{firewall.AllNetworksIPV4CIDR, firewall.AllNetworksIPV6CIDR},
			},
		}
	}

	if err = app.MergeExposeSettings(mappedExposeParams); err != nil {
		return apiservererrors.ServerError(err)
	}
	return nil
}

func (api *APIBase) mapExposedEndpointParams(params map[string]params.ExposedEndpoint) (map[string]state.ExposedEndpoint, error) {
	if len(params) == 0 {
		return nil, nil
	}

	var (
		spaceInfos network.SpaceInfos
		err        error
		res        = make(map[string]state.ExposedEndpoint, len(params))
	)

	for endpointName, exposeDetails := range params {
		mappedParam := state.ExposedEndpoint{
			ExposeToCIDRs: exposeDetails.ExposeToCIDRs,
		}

		if len(exposeDetails.ExposeToSpaces) != 0 {
			// Lazily fetch SpaceInfos
			if spaceInfos == nil {
				if spaceInfos, err = api.backend.AllSpaceInfos(); err != nil {
					return nil, err
				}
			}

			spaceIDs := make([]string, len(exposeDetails.ExposeToSpaces))
			for i, spaceName := range exposeDetails.ExposeToSpaces {
				sp := spaceInfos.GetByName(spaceName)
				if sp == nil {
					return nil, errors.NotFoundf("space %q", spaceName)
				}

				spaceIDs[i] = sp.ID
			}
			mappedParam.ExposeToSpaceIDs = spaceIDs
		}

		res[endpointName] = mappedParam

	}

	return res, nil
}

// Unexpose changes the juju-managed firewall to unexpose any ports that
// were also explicitly marked by units as open.
func (api *APIBase) Unexpose(args params.ApplicationUnexpose) error {
	if err := api.checkCanWrite(); err != nil {
		return err
	}
	if err := api.check.ChangeAllowed(); err != nil {
		return errors.Trace(err)
	}
	app, err := api.backend.Application(args.ApplicationName)
	if err != nil {
		return err
	}

	// No endpoints specified; unexpose application
	if len(args.ExposedEndpoints) == 0 {
		return app.ClearExposed()
	}

	// Unset expose settings for the specified endpoints
	return app.UnsetExposeSettings(args.ExposedEndpoints)
}

// AddUnits adds a given number of units to an application.
func (api *APIBase) AddUnits(args params.AddApplicationUnits) (params.AddApplicationUnitsResults, error) {
	if api.modelType == state.ModelTypeCAAS {
		return params.AddApplicationUnitsResults{}, errors.NotSupportedf("adding units to a container-based model")
	}

	// TODO(wallyworld) - enable-ha is how we add new controllers at the moment
	// Remove this check before 3.0 when enable-ha is refactored.
	app, err := api.backend.Application(args.ApplicationName)
	if err != nil {
		return params.AddApplicationUnitsResults{}, errors.Trace(err)
	}
	ch, _, err := app.Charm()
	if err != nil {
		return params.AddApplicationUnitsResults{}, errors.Trace(err)
	}
	if ch.Meta().Name == bootstrap.ControllerCharmName {
		return params.AddApplicationUnitsResults{}, errors.NotSupportedf("adding units to the controller application")
	}

	if err := api.checkCanWrite(); err != nil {
		return params.AddApplicationUnitsResults{}, errors.Trace(err)
	}
	if err := api.check.ChangeAllowed(); err != nil {
		return params.AddApplicationUnitsResults{}, errors.Trace(err)
	}
	units, err := addApplicationUnits(api.backend, api.modelType, args)
	if err != nil {
		return params.AddApplicationUnitsResults{}, errors.Trace(err)
	}
	unitNames := make([]string, len(units))
	for i, unit := range units {
		unitNames[i] = unit.UnitTag().Id()
	}
	return params.AddApplicationUnitsResults{Units: unitNames}, nil
}

// addApplicationUnits adds a given number of units to an application.
func addApplicationUnits(backend Backend, modelType state.ModelType, args params.AddApplicationUnits) ([]Unit, error) {
	if args.NumUnits < 1 {
		return nil, errors.New("must add at least one unit")
	}

	assignUnits := true
	if modelType != state.ModelTypeIAAS {
		// In a CAAS model, there are no machines for
		// units to be assigned to.
		assignUnits = false
		if len(args.AttachStorage) > 0 {
			return nil, errors.Errorf(
				"AttachStorage may not be specified for %s models",
				modelType,
			)
		}
		if len(args.Placement) > 1 {
			return nil, errors.Errorf(
				"only 1 placement directive is supported for %s models, got %d",
				modelType,
				len(args.Placement),
			)
		}
	}

	// Parse storage tags in AttachStorage.
	if len(args.AttachStorage) > 0 && args.NumUnits != 1 {
		return nil, errors.Errorf("AttachStorage is non-empty, but NumUnits is %d", args.NumUnits)
	}
	attachStorage := make([]names.StorageTag, len(args.AttachStorage))
	for i, tagString := range args.AttachStorage {
		tag, err := names.ParseStorageTag(tagString)
		if err != nil {
			return nil, errors.Trace(err)
		}
		attachStorage[i] = tag
	}
	oneApplication, err := backend.Application(args.ApplicationName)
	if err != nil {
		return nil, errors.Trace(err)
	}
	return addUnits(
		oneApplication,
		args.ApplicationName,
		args.NumUnits,
		args.Placement,
		attachStorage,
		assignUnits,
	)
}

// DestroyUnits removes a given set of application units.
//
// NOTE(axw) this exists only for backwards compatibility,
// for API facade versions 1-3; clients should prefer its
// successor, DestroyUnit, below. Until all consumers have
// been updated, or we bump a major version, we can't drop
// this.
//
// TODO(axw) 2017-03-16 #1673323
// Drop this in Juju 3.0.
func (api *APIBase) DestroyUnits(args params.DestroyApplicationUnits) error {
	var errs []error
	entities := params.DestroyUnitsParams{
		Units: make([]params.DestroyUnitParams, 0, len(args.UnitNames)),
	}
	for _, unitName := range args.UnitNames {
		if !names.IsValidUnit(unitName) {
			errs = append(errs, errors.NotValidf("unit name %q", unitName))
			continue
		}
		entities.Units = append(entities.Units, params.DestroyUnitParams{
			UnitTag: names.NewUnitTag(unitName).String(),
		})
	}
	results, err := api.DestroyUnit(entities)
	if err != nil {
		return errors.Trace(err)
	}
	for _, result := range results.Results {
		if result.Error != nil {
			errs = append(errs, result.Error)
		}
	}
	return apiservererrors.DestroyErr("units", args.UnitNames, errs)
}

// DestroyUnit removes a given set of application units.
func (api *APIBase) DestroyUnit(args params.DestroyUnitsParams) (params.DestroyUnitResults, error) {
	if api.modelType == state.ModelTypeCAAS {
		return params.DestroyUnitResults{}, errors.NotSupportedf("removing units on a non-container model")
	}
	if err := api.checkCanWrite(); err != nil {
		return params.DestroyUnitResults{}, errors.Trace(err)
	}
	if err := api.check.RemoveAllowed(); err != nil {
		return params.DestroyUnitResults{}, errors.Trace(err)
	}

	appCharms := make(map[string]Charm)
	destroyUnit := func(arg params.DestroyUnitParams) (*params.DestroyUnitInfo, error) {
		unitTag, err := names.ParseUnitTag(arg.UnitTag)
		if err != nil {
			return nil, errors.Trace(err)
		}

		name := unitTag.Id()
		unit, err := api.backend.Unit(name)
		if errors.IsNotFound(err) {
			return nil, errors.Errorf("unit %q does not exist", name)
		} else if err != nil {
			return nil, errors.Trace(err)
		}
		if !unit.IsPrincipal() {
			return nil, errors.Errorf("unit %q is a subordinate", name)
		}

		// TODO(wallyworld) - enable-ha is how we remove controllers at the moment
		// Remove this check before 3.0 when enable-ha is refactored.
		appName, _ := names.UnitApplication(unitTag.Id())
		ch, ok := appCharms[appName]
		if !ok {
			app, err := api.backend.Application(appName)
			if err != nil {
				return nil, errors.Trace(err)
			}
			ch, _, err = app.Charm()
			if err != nil {
				return nil, errors.Trace(err)
			}
			appCharms[appName] = ch
		}
		if ch.Meta().Name == bootstrap.ControllerCharmName {
			return nil, errors.NotSupportedf("removing units from the controller application")
		}

		var info params.DestroyUnitInfo
		unitStorage, err := storagecommon.UnitStorage(api.storageAccess, unit.UnitTag())
		if err != nil {
			return nil, errors.Trace(err)
		}

		if arg.DestroyStorage {
			for _, s := range unitStorage {
				info.DestroyedStorage = append(
					info.DestroyedStorage,
					params.Entity{Tag: s.StorageTag().String()},
				)
			}
		} else {
			info.DestroyedStorage, info.DetachedStorage, err = storagecommon.ClassifyDetachedStorage(
				api.storageAccess.VolumeAccess(), api.storageAccess.FilesystemAccess(), unitStorage,
			)
			if err != nil {
				return nil, errors.Trace(err)
			}
		}
		op := unit.DestroyOperation()
		op.DestroyStorage = arg.DestroyStorage
		op.Force = arg.Force
		if arg.Force {
			op.MaxWait = common.MaxWait(arg.MaxWait)
		}
		if err := api.backend.ApplyOperation(op); err != nil {
			return nil, errors.Trace(err)
		}
		if len(op.Errors) != 0 {
			logger.Warningf("operational errors destroying unit %v: %v", unit.Name(), op.Errors)
		}
		return &info, nil
	}
	results := make([]params.DestroyUnitResult, len(args.Units))
	for i, entity := range args.Units {
		info, err := destroyUnit(entity)
		if err != nil {
			results[i].Error = apiservererrors.ServerError(err)
			continue
		}
		results[i].Info = info
	}
	return params.DestroyUnitResults{
		Results: results,
	}, nil
}

// Destroy destroys a given application, local or remote.
//
// NOTE(axw) this exists only for backwards compatibility,
// for API facade versions 1-3; clients should prefer its
// successor, DestroyApplication, below. Until all consumers
// have been updated, or we bump a major version, we can't
// drop this.
//
// TODO(axw) 2017-03-16 #1673323
// Drop this in Juju 3.0.
func (api *APIBase) Destroy(in params.ApplicationDestroy) error {
	if !names.IsValidApplication(in.ApplicationName) {
		return errors.NotValidf("application name %q", in.ApplicationName)
	}
	args := params.DestroyApplicationsParams{
		Applications: []params.DestroyApplicationParams{{
			ApplicationTag: names.NewApplicationTag(in.ApplicationName).String(),
		}},
	}
	results, err := api.DestroyApplication(args)
	if err != nil {
		return errors.Trace(err)
	}
	if err := results.Results[0].Error; err != nil {
		return apiservererrors.ServerError(err)
	}
	return nil
}

// DestroyApplication removes a given set of applications.
func (api *APIBase) DestroyApplication(args params.DestroyApplicationsParams) (params.DestroyApplicationResults, error) {
	if err := api.checkCanWrite(); err != nil {
		return params.DestroyApplicationResults{}, err
	}
	if err := api.check.RemoveAllowed(); err != nil {
		return params.DestroyApplicationResults{}, errors.Trace(err)
	}
	destroyApp := func(arg params.DestroyApplicationParams) (*params.DestroyApplicationInfo, error) {
		tag, err := names.ParseApplicationTag(arg.ApplicationTag)
		if err != nil {
			return nil, err
		}
		var info params.DestroyApplicationInfo
		app, err := api.backend.Application(tag.Id())
		if err != nil {
			return nil, err
		}

		ch, _, err := app.Charm()
		if err != nil {
			return nil, errors.Trace(err)
		}
		if ch.Meta().Name == bootstrap.ControllerCharmName {
			return nil, errors.NotSupportedf("removing the controller application")
		}

		units, err := app.AllUnits()
		if err != nil {
			return nil, err
		}
		storageSeen := names.NewSet()
		for _, unit := range units {
			info.DestroyedUnits = append(
				info.DestroyedUnits,
				params.Entity{Tag: unit.UnitTag().String()},
			)
			unitStorage, err := storagecommon.UnitStorage(api.storageAccess, unit.UnitTag())
			if err != nil {
				return nil, err
			}

			// Filter out storage we've already seen. Shared
			// storage may be attached to multiple units.
			var unseen []state.StorageInstance
			for _, stor := range unitStorage {
				storageTag := stor.StorageTag()
				if storageSeen.Contains(storageTag) {
					continue
				}
				storageSeen.Add(storageTag)
				unseen = append(unseen, stor)
			}
			unitStorage = unseen

			if arg.DestroyStorage {
				for _, s := range unitStorage {
					info.DestroyedStorage = append(
						info.DestroyedStorage,
						params.Entity{Tag: s.StorageTag().String()},
					)
				}
			} else {
				destroyed, detached, err := storagecommon.ClassifyDetachedStorage(
					api.storageAccess.VolumeAccess(), api.storageAccess.FilesystemAccess(), unitStorage,
				)
				if err != nil {
					return nil, err
				}
				info.DestroyedStorage = append(info.DestroyedStorage, destroyed...)
				info.DetachedStorage = append(info.DetachedStorage, detached...)
			}
		}
		op := app.DestroyOperation()
		op.DestroyStorage = arg.DestroyStorage
		op.Force = arg.Force
		if arg.Force {
			op.MaxWait = common.MaxWait(arg.MaxWait)
		}
		if err := api.backend.ApplyOperation(op); err != nil {
			return nil, err
		}
		if len(op.Errors) != 0 {
			logger.Warningf("operational errors destroying application %v: %v", tag.Id(), op.Errors)
		}
		return &info, nil
	}
	results := make([]params.DestroyApplicationResult, len(args.Applications))
	for i, arg := range args.Applications {
		info, err := destroyApp(arg)
		if err != nil {
			results[i].Error = apiservererrors.ServerError(err)
			continue
		}
		results[i].Info = info
	}
	return params.DestroyApplicationResults{
		Results: results,
	}, nil
}

// DestroyConsumedApplications removes a given set of consumed (remote) applications.
func (api *APIBase) DestroyConsumedApplications(args params.DestroyConsumedApplicationsParams) (params.ErrorResults, error) {
	if err := api.checkCanWrite(); err != nil {
		return params.ErrorResults{}, err
	}
	if err := api.check.RemoveAllowed(); err != nil {
		return params.ErrorResults{}, errors.Trace(err)
	}
	results := make([]params.ErrorResult, len(args.Applications))
	for i, arg := range args.Applications {
		appTag, err := names.ParseApplicationTag(arg.ApplicationTag)
		if err != nil {
			results[i].Error = apiservererrors.ServerError(err)
			continue
		}
		app, err := api.backend.RemoteApplication(appTag.Id())
		if err != nil {
			results[i].Error = apiservererrors.ServerError(err)
			continue
		}
		force := false
		if arg.Force != nil {
			force = *arg.Force
		}
		op := app.DestroyOperation(force)
		if force {
			op.MaxWait = common.MaxWait(arg.MaxWait)
		}
		err = api.backend.ApplyOperation(op)
		if op.Errors != nil && len(op.Errors) > 0 {
			logger.Warningf("operational error encountered destroying consumed application %v: %v", appTag.Id(), op.Errors)
		}
		if err != nil {
			results[i].Error = apiservererrors.ServerError(err)
			continue
		}
	}
	return params.ErrorResults{
		Results: results,
	}, nil
}

// ScaleApplications scales the specified application to the requested number of units.
func (api *APIBase) ScaleApplications(args params.ScaleApplicationsParams) (params.ScaleApplicationResults, error) {
	if api.modelType != state.ModelTypeCAAS {
		return params.ScaleApplicationResults{}, errors.NotSupportedf("scaling applications on a non-container model")
	}
	if err := api.checkCanWrite(); err != nil {
		return params.ScaleApplicationResults{}, errors.Trace(err)
	}
	if err := api.check.ChangeAllowed(); err != nil {
		return params.ScaleApplicationResults{}, errors.Trace(err)
	}
	scaleApplication := func(arg params.ScaleApplicationParams) (*params.ScaleApplicationInfo, error) {
		if arg.Scale < 0 && arg.ScaleChange == 0 {
			return nil, errors.NotValidf("scale < 0")
		} else if arg.Scale != 0 && arg.ScaleChange != 0 {
			return nil, errors.NotValidf("requesting both scale and scale-change")
		}

		appTag, err := names.ParseApplicationTag(arg.ApplicationTag)
		if err != nil {
			return nil, errors.Trace(err)
		}
		name := appTag.Id()
		app, err := api.backend.Application(name)
		if errors.IsNotFound(err) {
			return nil, errors.Errorf("application %q does not exist", name)
		} else if err != nil {
			return nil, errors.Trace(err)
		}
		ch, _, err := app.Charm()
		if err != nil {
			return nil, errors.Trace(err)
		}
		if ch.Meta().Deployment != nil {
			if ch.Meta().Deployment.DeploymentMode == charm.ModeOperator {
				return nil, errors.NotSupportedf("scale an %q application", charm.ModeOperator)
			}
			if ch.Meta().Deployment.DeploymentType == charm.DeploymentDaemon {
				return nil, errors.NotSupportedf("scale a %q application", charm.DeploymentDaemon)
			}
		}

		var info params.ScaleApplicationInfo
		if arg.ScaleChange != 0 {
			newScale, err := app.ChangeScale(arg.ScaleChange)
			if err != nil {
				return nil, errors.Trace(err)
			}
			info.Scale = newScale
		} else {
			if err := app.SetScale(arg.Scale, 0, true); err != nil {
				return nil, errors.Trace(err)
			}
			info.Scale = arg.Scale
		}
		return &info, nil
	}
	results := make([]params.ScaleApplicationResult, len(args.Applications))
	for i, entity := range args.Applications {
		info, err := scaleApplication(entity)
		if err != nil {
			results[i].Error = apiservererrors.ServerError(err)
			continue
		}
		results[i].Info = info
	}
	return params.ScaleApplicationResults{
		Results: results,
	}, nil
}

// GetConstraints returns the constraints for a given application.
func (api *APIBase) GetConstraints(args params.Entities) (params.ApplicationGetConstraintsResults, error) {
	if err := api.checkCanRead(); err != nil {
		return params.ApplicationGetConstraintsResults{}, errors.Trace(err)
	}
	results := params.ApplicationGetConstraintsResults{
		Results: make([]params.ApplicationConstraint, len(args.Entities)),
	}
	for i, arg := range args.Entities {
		cons, err := api.getConstraints(arg.Tag)
		results.Results[i].Constraints = cons
		results.Results[i].Error = apiservererrors.ServerError(err)
	}
	return results, nil
}

func (api *APIBase) getConstraints(entity string) (constraints.Value, error) {
	tag, err := names.ParseTag(entity)
	if err != nil {
		return constraints.Value{}, err
	}
	switch kind := tag.Kind(); kind {
	case names.ApplicationTagKind:
		app, err := api.backend.Application(tag.Id())
		if err != nil {
			return constraints.Value{}, err
		}
		return app.Constraints()
	default:
		return constraints.Value{}, errors.Errorf("unexpected tag type, expected application, got %s", kind)
	}
}

// SetConstraints sets the constraints for a given application.
func (api *APIBase) SetConstraints(args params.SetConstraints) error {
	if err := api.checkCanWrite(); err != nil {
		return err
	}
	if err := api.check.ChangeAllowed(); err != nil {
		return errors.Trace(err)
	}
	app, err := api.backend.Application(args.ApplicationName)
	if err != nil {
		return err
	}
	return app.SetConstraints(args.Constraints)
}

// AddRelation adds a relation between the specified endpoints and returns the relation info.
func (api *APIBase) AddRelation(args params.AddRelation) (_ params.AddRelationResults, err error) {
	var rel Relation
	defer func() {
		if err != nil && rel != nil {
			if err := rel.Destroy(); err != nil {
				logger.Errorf("cannot destroy aborted relation %q: %v", rel.Tag().Id(), err)
			}
		}
	}()

	if err := api.check.ChangeAllowed(); err != nil {
		return params.AddRelationResults{}, errors.Trace(err)
	}
	if err := api.checkCanWrite(); err != nil {
		return params.AddRelationResults{}, errors.Trace(err)
	}

	// Validate any CIDRs.
	for _, cidr := range args.ViaCIDRs {
		if _, _, err := net.ParseCIDR(cidr); err != nil {
			return params.AddRelationResults{}, errors.Trace(err)
		}
		if cidr == "0.0.0.0/0" {
			return params.AddRelationResults{}, errors.Errorf("CIDR %q not allowed", cidr)
		}
	}

	inEps, err := api.backend.InferEndpoints(args.Endpoints...)
	if err != nil {
		return params.AddRelationResults{}, errors.Trace(err)
	}
	if rel, err = api.backend.AddRelation(inEps...); err != nil {
		return params.AddRelationResults{}, errors.Trace(err)
	}
	if _, err := api.backend.SaveEgressNetworks(rel.Tag().Id(), args.ViaCIDRs); err != nil {
		return params.AddRelationResults{}, errors.Trace(err)
	}

	outEps := make(map[string]params.CharmRelation)
	for _, inEp := range inEps {
		outEp, err := rel.Endpoint(inEp.ApplicationName)
		if err != nil {
			return params.AddRelationResults{}, errors.Trace(err)
		}
		outEps[inEp.ApplicationName] = params.CharmRelation{
			Name:      outEp.Relation.Name,
			Role:      string(outEp.Relation.Role),
			Interface: outEp.Relation.Interface,
			Optional:  outEp.Relation.Optional,
			Limit:     outEp.Relation.Limit,
			Scope:     string(outEp.Relation.Scope),
		}
	}
	return params.AddRelationResults{Endpoints: outEps}, nil
}

// DestroyRelation removes the relation between the
// specified endpoints or an id.
func (api *APIBase) DestroyRelation(args params.DestroyRelation) (err error) {
	if err := api.checkCanWrite(); err != nil {
		return err
	}
	if err := api.check.RemoveAllowed(); err != nil {
		return errors.Trace(err)
	}
	var (
		rel Relation
		eps []state.Endpoint
	)
	if len(args.Endpoints) > 0 {
		eps, err = api.backend.InferEndpoints(args.Endpoints...)
		if err != nil {
			return err
		}
		rel, err = api.backend.EndpointsRelation(eps...)
	} else {
		rel, err = api.backend.Relation(args.RelationId)
	}
	if err != nil {
		return err
	}
	force := args.Force != nil && *args.Force
	errs, err := rel.DestroyWithForce(force, common.MaxWait(args.MaxWait))
	if len(errs) != 0 {
		logger.Warningf("operational errors destroying relation %v: %v", rel.Tag().Id(), errs)
	}
	return err
}

// SetRelationsSuspended sets the suspended status of the specified relations.
func (api *APIBase) SetRelationsSuspended(args params.RelationSuspendedArgs) (params.ErrorResults, error) {
	var statusResults params.ErrorResults
	if err := api.checkCanWrite(); err != nil {
		return statusResults, errors.Trace(err)
	}
	if err := api.check.ChangeAllowed(); err != nil {
		return statusResults, errors.Trace(err)
	}

	changeOne := func(arg params.RelationSuspendedArg) error {
		rel, err := api.backend.Relation(arg.RelationId)
		if err != nil {
			return errors.Trace(err)
		}
		if rel.Suspended() == arg.Suspended {
			return nil
		}
		_, err = api.backend.OfferConnectionForRelation(rel.Tag().Id())
		if errors.IsNotFound(err) {
			return errors.Errorf("cannot set suspend status for %q which is not associated with an offer", rel.Tag().Id())
		}
		message := arg.Message
		if !arg.Suspended {
			message = ""
		}
		err = rel.SetSuspended(arg.Suspended, message)
		if err != nil {
			return errors.Trace(err)
		}

		statusValue := status.Joining
		if arg.Suspended {
			statusValue = status.Suspending
		}
		return rel.SetStatus(status.StatusInfo{
			Status:  statusValue,
			Message: arg.Message,
		})
	}
	results := make([]params.ErrorResult, len(args.Args))
	for i, arg := range args.Args {
		err := changeOne(arg)
		results[i].Error = apiservererrors.ServerError(err)
	}
	statusResults.Results = results
	return statusResults, nil
}

// Consume adds remote applications to the model without creating any
// relations.
func (api *APIBase) Consume(args params.ConsumeApplicationArgs) (params.ErrorResults, error) {
	var consumeResults params.ErrorResults
	if err := api.checkCanWrite(); err != nil {
		return consumeResults, errors.Trace(err)
	}
	if err := api.check.ChangeAllowed(); err != nil {
		return consumeResults, errors.Trace(err)
	}

	results := make([]params.ErrorResult, len(args.Args))
	for i, arg := range args.Args {
		err := api.consumeOne(arg)
		results[i].Error = apiservererrors.ServerError(err)
	}
	consumeResults.Results = results
	return consumeResults, nil
}

func (api *APIBase) consumeOne(arg params.ConsumeApplicationArg) error {
	sourceModelTag, err := names.ParseModelTag(arg.SourceModelTag)
	if err != nil {
		return errors.Trace(err)
	}

	// Maybe save the details of the controller hosting the offer.
	if arg.ControllerInfo != nil {
		controllerTag, err := names.ParseControllerTag(arg.ControllerInfo.ControllerTag)
		if err != nil {
			return errors.Trace(err)
		}
		// Only save controller details if the offer comes from
		// a different controller.
		if controllerTag.Id() != api.backend.ControllerTag().Id() {
			if _, err = api.backend.SaveController(crossmodel.ControllerInfo{
				ControllerTag: controllerTag,
				Alias:         arg.ControllerInfo.Alias,
				Addrs:         arg.ControllerInfo.Addrs,
				CACert:        arg.ControllerInfo.CACert,
			}, sourceModelTag.Id()); err != nil {
				return errors.Trace(err)
			}
		}
	}

	appName := arg.ApplicationAlias
	if appName == "" {
		appName = arg.OfferName
	}
	_, err = api.saveRemoteApplication(sourceModelTag, appName, arg.ApplicationOfferDetails, arg.Macaroon)
	return err
}

// saveRemoteApplication saves the details of the specified remote application and its endpoints
// to the state model so relations to the remote application can be created.
func (api *APIBase) saveRemoteApplication(
	sourceModelTag names.ModelTag,
	applicationName string,
	offer params.ApplicationOfferDetails,
	mac *macaroon.Macaroon,
) (RemoteApplication, error) {
	remoteEps := make([]charm.Relation, len(offer.Endpoints))
	for j, ep := range offer.Endpoints {
		remoteEps[j] = charm.Relation{
			Name:      ep.Name,
			Role:      ep.Role,
			Interface: ep.Interface,
		}
	}

	remoteSpaces := make([]*environs.ProviderSpaceInfo, len(offer.Spaces))
	for i, space := range offer.Spaces {
		remoteSpaces[i] = providerSpaceInfoFromParams(space)
	}

	// If the a remote application with the same name and endpoints from the same
	// source model already exists, we will use that one.
	remoteApp, err := api.maybeUpdateExistingApplicationEndpoints(applicationName, sourceModelTag, remoteEps)
	if err == nil {
		return remoteApp, nil
	} else if !errors.IsNotFound(err) {
		return nil, errors.Trace(err)
	}

	return api.backend.AddRemoteApplication(state.AddRemoteApplicationParams{
		Name:        applicationName,
		OfferUUID:   offer.OfferUUID,
		URL:         offer.OfferURL,
		SourceModel: sourceModelTag,
		Endpoints:   remoteEps,
		Spaces:      remoteSpaces,
		Bindings:    offer.Bindings,
		Macaroon:    mac,
	})
}

// providerSpaceInfoFromParams converts a params.RemoteSpace to the
// equivalent ProviderSpaceInfo.
func providerSpaceInfoFromParams(space params.RemoteSpace) *environs.ProviderSpaceInfo {
	result := &environs.ProviderSpaceInfo{
		CloudType:          space.CloudType,
		ProviderAttributes: space.ProviderAttributes,
		SpaceInfo: network.SpaceInfo{
			Name:       network.SpaceName(space.Name),
			ProviderId: network.Id(space.ProviderId),
		},
	}
	for _, subnet := range space.Subnets {
		resultSubnet := network.SubnetInfo{
			CIDR:              subnet.CIDR,
			ProviderId:        network.Id(subnet.ProviderId),
			ProviderNetworkId: network.Id(subnet.ProviderNetworkId),
			ProviderSpaceId:   network.Id(subnet.ProviderSpaceId),
			VLANTag:           subnet.VLANTag,
			AvailabilityZones: subnet.Zones,
		}
		result.Subnets = append(result.Subnets, resultSubnet)
	}
	return result
}

// maybeUpdateExistingApplicationEndpoints looks for a remote application with the
// specified name and source model tag and tries to update its endpoints with the
// new ones specified. If the endpoints are compatible, the newly updated remote
// application is returned.
func (api *APIBase) maybeUpdateExistingApplicationEndpoints(
	applicationName string, sourceModelTag names.ModelTag, remoteEps []charm.Relation,
) (RemoteApplication, error) {
	existingRemoteApp, err := api.backend.RemoteApplication(applicationName)
	if err != nil {
		return nil, errors.Trace(err)
	}
	if err != nil && !errors.IsNotFound(err) {
		return nil, errors.Trace(err)
	}
	if existingRemoteApp.SourceModel().Id() != sourceModelTag.Id() {
		return nil, errors.AlreadyExistsf("remote application called %q from a different model", applicationName)
	}
	newEpsMap := make(map[charm.Relation]bool)
	for _, ep := range remoteEps {
		newEpsMap[ep] = true
	}
	existingEps, err := existingRemoteApp.Endpoints()
	if err != nil {
		return nil, errors.Trace(err)
	}
	maybeSameEndpoints := len(newEpsMap) == len(existingEps)
	existingEpsByName := make(map[string]charm.Relation)
	for _, ep := range existingEps {
		existingEpsByName[ep.Name] = ep.Relation
		delete(newEpsMap, ep.Relation)
	}
	sameEndpoints := maybeSameEndpoints && len(newEpsMap) == 0
	if sameEndpoints {
		return existingRemoteApp, nil
	}

	// Gather the new endpoints. All new endpoints passed to AddEndpoints()
	// below must not have the same name as an existing endpoint.
	var newEps []charm.Relation
	for ep := range newEpsMap {
		// See if we are attempting to update endpoints with the same name but
		// different relation data.
		if existing, ok := existingEpsByName[ep.Name]; ok && existing != ep {
			return nil, errors.Errorf("conflicting endpoint %v", ep.Name)
		}
		newEps = append(newEps, ep)
	}

	if len(newEps) > 0 {
		// Update the existing remote app to have the new, additional endpoints.
		if err := existingRemoteApp.AddEndpoints(newEps); err != nil {
			return nil, errors.Trace(err)
		}
	}
	return existingRemoteApp, nil
}

// CharmConfig returns charm config for the input list of applications and
// model generations.
func (api *APIBase) CharmConfig(args params.ApplicationGetArgs) (params.ApplicationGetConfigResults, error) {
	if err := api.checkCanRead(); err != nil {
		return params.ApplicationGetConfigResults{}, err
	}
	results := params.ApplicationGetConfigResults{
		Results: make([]params.ConfigResult, len(args.Args)),
	}
	for i, arg := range args.Args {
		config, err := api.getCharmConfig(arg.BranchName, arg.ApplicationName)
		results.Results[i].Config = config
		results.Results[i].Error = apiservererrors.ServerError(err)
	}
	return results, nil
}

// GetConfig returns the charm config for each of the input applications.
func (api *APIBase) GetConfig(args params.Entities) (params.ApplicationGetConfigResults, error) {
	if err := api.checkCanRead(); err != nil {
		return params.ApplicationGetConfigResults{}, err
	}
	results := params.ApplicationGetConfigResults{
		Results: make([]params.ConfigResult, len(args.Entities)),
	}
	for i, arg := range args.Entities {
		tag, err := names.ParseTag(arg.Tag)
		if err != nil {
			results.Results[i].Error = apiservererrors.ServerError(err)
			continue
		}
		if tag.Kind() != names.ApplicationTagKind {
			results.Results[i].Error = apiservererrors.ServerError(
				errors.Errorf("unexpected tag type, expected application, got %s", tag.Kind()))
			continue
		}

		// Always deal with the master branch version of config.
		config, err := api.getCharmConfig(model.GenerationMaster, tag.Id())
		results.Results[i].Config = config
		results.Results[i].Error = apiservererrors.ServerError(err)
	}
	return results, nil
}

func (api *APIBase) getCharmConfig(gen string, appName string) (map[string]interface{}, error) {
	app, err := api.backend.Application(appName)
	if err != nil {
		return nil, err
	}
	settings, err := app.CharmConfig(gen)
	if err != nil {
		return nil, err
	}
	ch, _, err := app.Charm()
	if err != nil {
		return nil, err
	}
	return describe(settings, ch.Config()), nil
}

// SetConfigs implements the server side of Application.SetConfig.  Both
// application and charm config are set. It does not unset values in
// Config map that are set to an empty string. Unset should be used for that.
func (api *APIBase) SetConfigs(args params.ConfigSetArgs) (params.ErrorResults, error) {
	var result params.ErrorResults
	if err := api.checkCanWrite(); err != nil {
		return result, errors.Trace(err)
	}
	if err := api.check.ChangeAllowed(); err != nil {
		return result, errors.Trace(err)
	}
	result.Results = make([]params.ErrorResult, len(args.Args))
	for i, arg := range args.Args {
		app, err := api.backend.Application(arg.ApplicationName)
		if err != nil {
			result.Results[i].Error = apiservererrors.ServerError(err)
			continue
		}
		err = api.setConfig(app, arg.Generation, arg.ConfigYAML, arg.Config)
		result.Results[i].Error = apiservererrors.ServerError(err)
	}
	return result, nil
}

func (api *APIBase) addAppToBranch(branchName string, appName string) error {
	gen, err := api.backend.Branch(branchName)
	if err != nil {
		return errors.Annotate(err, "retrieving next generation")
	}
	err = gen.AssignApplication(appName)
	return errors.Annotatef(err, "adding %q to next generation", appName)
}

// UnsetApplicationsConfig implements the server side of Application.UnsetApplicationsConfig.
func (api *APIBase) UnsetApplicationsConfig(args params.ApplicationConfigUnsetArgs) (params.ErrorResults, error) {
	var result params.ErrorResults
	if err := api.checkCanWrite(); err != nil {
		return result, errors.Trace(err)
	}
	if err := api.check.ChangeAllowed(); err != nil {
		return result, errors.Trace(err)
	}
	result.Results = make([]params.ErrorResult, len(args.Args))
	for i, arg := range args.Args {
		err := api.unsetApplicationConfig(arg)
		result.Results[i].Error = apiservererrors.ServerError(err)
	}
	return result, nil
}

func (api *APIBase) unsetApplicationConfig(arg params.ApplicationUnset) error {
	app, err := api.backend.Application(arg.ApplicationName)
	if err != nil {
		return errors.Trace(err)
	}

	configSchema, defaults, err := applicationConfigSchema(api.modelType)
	if err != nil {
		return errors.Trace(err)
	}
	appConfigFields := application.KnownConfigKeys(configSchema)

	var appConfigKeys []string
	charmSettings := make(charm.Settings)
	for _, name := range arg.Options {
		if appConfigFields.Contains(name) {
			appConfigKeys = append(appConfigKeys, name)
		} else {
			charmSettings[name] = nil
		}
	}

	if len(appConfigKeys) > 0 {
		if err := app.UpdateApplicationConfig(nil, appConfigKeys, configSchema, defaults); err != nil {
			return errors.Annotate(err, "updating application config values")
		}
	}

	if len(charmSettings) > 0 {
		// We need a guard on the API server-side for direct API callers such as
		// python-libjuju, and for older clients.
		// Always default to the master branch.
		if arg.BranchName == "" {
			arg.BranchName = model.GenerationMaster
		}
		if err := app.UpdateCharmConfig(arg.BranchName, charmSettings); err != nil {
			return errors.Annotate(err, "updating application charm settings")
		}
	}
	return nil
}

// ResolveUnitErrors marks errors on the specified units as resolved.
func (api *APIBase) ResolveUnitErrors(p params.UnitsResolved) (params.ErrorResults, error) {
	if p.All {
		unitsWithErrors, err := api.backend.UnitsInError()
		if err != nil {
			return params.ErrorResults{}, errors.Trace(err)
		}
		for _, u := range unitsWithErrors {
			if err := u.Resolve(p.Retry); err != nil {
				return params.ErrorResults{}, errors.Annotatef(err, "resolve error for unit %q", u.UnitTag().Id())
			}
		}
	}

	var result params.ErrorResults
	if err := api.checkCanWrite(); err != nil {
		return result, errors.Trace(err)
	}
	if err := api.check.ChangeAllowed(); err != nil {
		return result, errors.Trace(err)
	}

	result.Results = make([]params.ErrorResult, len(p.Tags.Entities))
	for i, entity := range p.Tags.Entities {
		tag, err := names.ParseUnitTag(entity.Tag)
		if err != nil {
			result.Results[i].Error = apiservererrors.ServerError(err)
			continue
		}
		unit, err := api.backend.Unit(tag.Id())
		if err != nil {
			result.Results[i].Error = apiservererrors.ServerError(err)
			continue
		}
		err = unit.Resolve(p.Retry)
		result.Results[i].Error = apiservererrors.ServerError(err)
	}
	return result, nil
}

// ApplicationsInfo returns applications information.
func (api *APIBase) ApplicationsInfo(in params.Entities) (params.ApplicationInfoResults, error) {
	// Get all the space infos before iterating over the application infos.
	allSpaceInfosLookup, err := api.backend.AllSpaceInfos()
	if err != nil {
		return params.ApplicationInfoResults{}, apiservererrors.ServerError(err)
	}

	out := make([]params.ApplicationInfoResult, len(in.Entities))
	for i, one := range in.Entities {
		tag, err := names.ParseApplicationTag(one.Tag)
		if err != nil {
			out[i].Error = apiservererrors.ServerError(err)
			continue
		}
		app, err := api.backend.Application(tag.Name)
		if err != nil {
			out[i].Error = apiservererrors.ServerError(err)
			continue
		}

		details, err := api.getConfig(params.ApplicationGet{ApplicationName: tag.Name}, describe)
		if err != nil {
			out[i].Error = apiservererrors.ServerError(err)
			continue
		}

		bindings, err := app.EndpointBindings()
		if err != nil {
			out[i].Error = apiservererrors.ServerError(err)
			continue
		}

		bindingsMap, err := bindings.MapWithSpaceNames(allSpaceInfosLookup)
		if err != nil {
			out[i].Error = apiservererrors.ServerError(err)
			continue
		}

		exposedEndpoints, err := api.mapExposedEndpointsFromState(app.ExposedEndpoints())
		if err != nil {
			out[i].Error = apiservererrors.ServerError(err)
			continue
		}

		var channel string
		origin := app.CharmOrigin()
		if origin != nil && origin.Channel != nil {
			ch := origin.Channel
			channel = charm.MakePermissiveChannel(ch.Track, ch.Risk, ch.Branch).String()
		} else {
			channel = details.Channel
		}

		out[i].Result = &params.ApplicationResult{
			Tag:              tag.String(),
			Charm:            details.Charm,
			Series:           details.Series,
			Channel:          channel,
			Constraints:      details.Constraints,
			Principal:        app.IsPrincipal(),
			Exposed:          app.IsExposed(),
			Remote:           app.IsRemote(),
			EndpointBindings: bindingsMap,
			ExposedEndpoints: exposedEndpoints,
		}
	}
	return params.ApplicationInfoResults{
		Results: out,
	}, nil
}

func (api *APIBase) mapExposedEndpointsFromState(exposedEndpoints map[string]state.ExposedEndpoint) (map[string]params.ExposedEndpoint, error) {
	if len(exposedEndpoints) == 0 {
		return nil, nil
	}

	var (
		spaceInfos network.SpaceInfos
		err        error
		res        = make(map[string]params.ExposedEndpoint, len(exposedEndpoints))
	)

	for endpointName, exposeDetails := range exposedEndpoints {
		mappedParam := params.ExposedEndpoint{
			ExposeToCIDRs: exposeDetails.ExposeToCIDRs,
		}

		if len(exposeDetails.ExposeToSpaceIDs) != 0 {
			// Lazily fetch SpaceInfos
			if spaceInfos == nil {
				if spaceInfos, err = api.backend.AllSpaceInfos(); err != nil {
					return nil, err
				}
			}

			spaceNames := make([]string, len(exposeDetails.ExposeToSpaceIDs))
			for i, spaceID := range exposeDetails.ExposeToSpaceIDs {
				sp := spaceInfos.GetByID(spaceID)
				if sp == nil {
					return nil, errors.NotFoundf("space with ID %q", spaceID)
				}

				spaceNames[i] = string(sp.Name)
			}
			mappedParam.ExposeToSpaces = spaceNames
		}

		res[endpointName] = mappedParam
	}

	return res, nil
}

// MergeBindings merges operator-defined bindings with the current bindings for
// one or more applications.
func (api *APIBase) MergeBindings(in params.ApplicationMergeBindingsArgs) (params.ErrorResults, error) {
	if err := api.checkCanWrite(); err != nil {
		return params.ErrorResults{}, err
	}

	if err := api.check.ChangeAllowed(); err != nil {
		return params.ErrorResults{}, errors.Trace(err)
	}

	res := make([]params.ErrorResult, len(in.Args))
	for i, arg := range in.Args {
		tag, err := names.ParseApplicationTag(arg.ApplicationTag)
		if err != nil {
			res[i].Error = apiservererrors.ServerError(err)
			continue
		}
		app, err := api.backend.Application(tag.Name)
		if err != nil {
			res[i].Error = apiservererrors.ServerError(err)
			continue
		}

		bindings, err := state.NewBindings(api.backend, arg.Bindings)
		if err != nil {
			res[i].Error = apiservererrors.ServerError(err)
			continue
		}

		if err := app.MergeBindings(bindings, arg.Force); err != nil {
			res[i].Error = apiservererrors.ServerError(err)
		}
	}
	return params.ErrorResults{Results: res}, nil
}

// lxdCharmProfiler massages a *state.Charm into a LXDProfiler
// inside of the core package.
type lxdCharmProfiler struct {
	Charm Charm
}

// LXDProfile implements core.lxdprofile.LXDProfiler
func (p lxdCharmProfiler) LXDProfile() lxdprofile.LXDProfile {
	if p.Charm == nil {
		return nil
	}
	if profiler, ok := p.Charm.(charm.LXDProfiler); ok {
		profile := profiler.LXDProfile()
		if profile == nil {
			return nil
		}
		return profile
	}
	return nil
}

// AgentTools is a point of use agent tools requester.
type AgentTools interface {
	AgentTools() (*tools.Tools, error)
}

// AgentVersioner is a point of use agent version object.
type AgentVersioner interface {
	AgentVersion() (version.Number, error)
}

var (
	// ErrInvalidAgentVersions is a sentinal error for when we can no longer
	// upgrade juju using 2.5.x agents with 2.6 or greater controllers.
	ErrInvalidAgentVersions = errors.Errorf(
		"Unable to upgrade LXDProfile charms with the current model version. " +
			"Please run juju upgrade-juju to upgrade the current model to match your controller.")
)

func getAgentToolsVersion(agentTools AgentTools) (version.Number, error) {
	tools, err := agentTools.AgentTools()
	if err != nil {
		return version.Zero, err
	}
	return tools.Version.Number, nil
}

func getAgentVersion(versioner AgentVersioner) (version.Number, error) {
	agent, err := versioner.AgentVersion()
	if err != nil {
		return version.Zero, err
	}
	return agent, nil
}

func validateAgentVersions(application Application, versioner AgentVersioner) error {
	// The epoch is set like this, because beta tags are less than release tags.
	// So 2.6-beta1.1 < 2.6.0, even though the patch is greater than 0. To
	// prevent the miss-match, we add the upper epoch limit.
	epoch := version.Number{Major: 2, Minor: 5, Patch: math.MaxInt32}

	// Locate the agent tools version to limit the amount of checking we
	// required to do over all. We check for NotFound to also use that as a
	// fallthrough to check the agent version as well. This should take care
	// of places where the application.AgentTools version is not set (IAAS).
	ver, err := getAgentToolsVersion(application)
	if err != nil && !errors.IsNotFound(err) {
		return errors.Trace(err)
	}
	if errors.IsNotFound(err) || ver.Compare(epoch) >= 0 {
		// Check to see if the model config version is valid
		// Arguably we could check on the per-unit level, as that is the
		// *actual* version of the agent that is running, looking at the
		// versioner (alias to model config), we get the intent of the move
		// to that version.
		// This should be enough for a pre-flight check, rather than querying
		// potentially thousands of units (think large production stacks).
		modelVer, modelErr := getAgentVersion(versioner)
		if modelErr != nil {
			// If we can't find the model config version, then we can't do the
			// comparison check.
			return errors.Trace(modelErr)
		}
		if modelVer.Compare(epoch) < 0 {
			return ErrInvalidAgentVersions
		}
	}
	return nil
}

// UnitsInfo returns unit information.
func (api *APIBase) UnitsInfo(in params.Entities) (params.UnitInfoResults, error) {
	out := make([]params.UnitInfoResult, len(in.Entities))
	leaders, err := api.leadershipReader.Leaders()
	if err != nil {
		return params.UnitInfoResults{}, errors.Trace(err)
	}
	for i, one := range in.Entities {
		tag, err := names.ParseUnitTag(one.Tag)
		if err != nil {
			out[i].Error = apiservererrors.ServerError(err)
			continue
		}
		unit, err := api.backend.Unit(tag.Id())
		if err != nil {
			out[i].Error = apiservererrors.ServerError(err)
			continue
		}
		app, err := api.backend.Application(unit.ApplicationName())
		if err != nil {
			out[i].Error = apiservererrors.ServerError(err)
			continue
		}
		curl, _ := app.CharmURL()
		machineId, _ := unit.AssignedMachineId()
		workloadVersion, err := unit.WorkloadVersion()
		if err != nil {
			out[i].Error = apiservererrors.ServerError(err)
			continue
		}

		result := &params.UnitResult{
			Tag:             tag.String(),
			WorkloadVersion: workloadVersion,
			Machine:         machineId,
			Charm:           curl.String(),
		}
		if leader := leaders[unit.ApplicationName()]; leader == unit.Name() {
			result.Leader = true
		}
		if machineId != "" {
			machine, err := api.backend.Machine(machineId)
			if err != nil {
				out[i].Error = apiservererrors.ServerError(err)
				continue
			}
			publicAddress, err := machine.PublicAddress()
			if err == nil {
				result.PublicAddress = publicAddress.Value
			}
			// NOTE(achilleasa): this call completely ignores
			// subnets and lumps all port ranges together in a
			// single group. This works fine for pre 2.9 agents
			// as ports where always opened across all subnets.
			openPorts, err := api.openPortsOnMachineForUnit(unit.Name(), machineId)
			if err != nil {
				out[i].Error = apiservererrors.ServerError(err)
				continue
			}
			result.OpenedPorts = openPorts
		}
		container, err := unit.ContainerInfo()
		if err != nil && !errors.IsNotFound(err) {
			out[i].Error = apiservererrors.ServerError(err)
			continue
		}
		if err == nil {
			if addr := container.Address(); addr != nil {
				result.Address = addr.Value
			}
			result.ProviderId = container.ProviderId()
			if len(result.OpenedPorts) == 0 {
				result.OpenedPorts = container.Ports()
			}
		}
		result.RelationData, err = api.relationData(app, unit)
		if err != nil {
			out[i].Error = apiservererrors.ServerError(err)
			continue
		}

		out[i].Result = result
	}
	return params.UnitInfoResults{
		Results: out,
	}, nil
}

// openPortsOnMachineForUnit returns the unique set of opened ports for the
// specified unit and machine arguments without distinguishing between port
// ranges across subnets. This method is provided for backwards compatibility
// with pre 2.9 agents which assume open-ports apply to all subnets.
func (api *APIBase) openPortsOnMachineForUnit(unitName, machineID string) ([]string, error) {
	var result []string
	machinePortRanges, err := api.model.OpenedPortRangesForMachine(machineID)
	if err != nil {
		return nil, errors.Trace(err)
	}

	for _, portRange := range machinePortRanges.ForUnit(unitName).UniquePortRanges() {
		result = append(result, portRange.String())
	}
	return result, nil
}

func (api *APIBase) relationData(app Application, myUnit Unit) ([]params.EndpointRelationData, error) {
	rels, err := app.Relations()
	if err != nil {
		return nil, errors.Trace(err)
	}
	result := make([]params.EndpointRelationData, len(rels))
	for i, rel := range rels {
		ep, err := rel.Endpoint(app.Name())
		if err != nil {
			return nil, errors.Trace(err)
		}
		erd := params.EndpointRelationData{
			Endpoint:         ep.Name,
			ApplicationData:  make(map[string]interface{}),
			UnitRelationData: make(map[string]params.RelationData),
		}
		appSettings, err := rel.ApplicationSettings(app.Name())
		if err != nil {
			return nil, errors.Trace(err)
		}
		for k, v := range appSettings {
			erd.ApplicationData[k] = v
		}
		relatedEps, err := rel.RelatedEndpoints(app.Name())
		if err != nil {
			return nil, errors.Trace(err)
		}
		// There is only one related endpoint.
		related := relatedEps[0]
		erd.RelatedEndpoint = related.Name

		otherApp, err := api.backend.Application(related.ApplicationName)
		if errors.IsNotFound(err) {
			erd.CrossModel = true
			if err := api.crossModelRelationData(rel, related.ApplicationName, &erd); err != nil {
				return nil, errors.Trace(err)
			}
			result[i] = erd
			continue
		}
		if err != nil {
			return nil, errors.Trace(err)
		}

		otherUnits, err := otherApp.AllUnits()
		if err != nil {
			return nil, errors.Trace(err)
		}
		for _, u := range otherUnits {
			ru, err := rel.Unit(u.Name())
			if err != nil {
				return nil, errors.Trace(err)
			}
			inScope, err := ru.InScope()
			if err != nil {
				return nil, errors.Trace(err)
			}
			urd := params.RelationData{
				InScope: inScope,
			}
			if inScope {
				settings, err := ru.Settings()
				if err != nil && !errors.IsNotFound(err) {
					return nil, errors.Trace(err)
				}
				if err == nil {
					urd.UnitData = make(map[string]interface{})
					for k, v := range settings {
						urd.UnitData[k] = v
					}
				}
			}
			erd.UnitRelationData[u.Name()] = urd
		}

		result[i] = erd
	}
	return result, nil
}

func (api *APIBase) crossModelRelationData(rel Relation, appName string, erd *params.EndpointRelationData) error {
	rus, err := rel.AllRemoteUnits(appName)
	if err != nil {
		return errors.Trace(err)
	}
	for _, ru := range rus {
		inScope, err := ru.InScope()
		if err != nil {
			return errors.Trace(err)
		}
		urd := params.RelationData{
			InScope: inScope,
		}
		if inScope {
			settings, err := ru.Settings()
			if err != nil && !errors.IsNotFound(err) {
				return errors.Trace(err)
			}
			if err == nil {
				urd.UnitData = make(map[string]interface{})
				for k, v := range settings {
					urd.UnitData[k] = v
				}
			}
		}
		erd.UnitRelationData[ru.UnitName()] = urd
	}
	return nil
}

func checkCAASMinVersion(ch charm.Charm, caasVersion *version.Number) (err error) {
	// check caas min version.
	charmDeployment := ch.Meta().Deployment
	if caasVersion == nil || charmDeployment == nil || charmDeployment.MinVersion == "" {
		return nil
	}
	if len(strings.Split(charmDeployment.MinVersion, ".")) == 2 {
		// append build number if it's not specified.
		charmDeployment.MinVersion += ".0"
	}
	minver, err := version.Parse(charmDeployment.MinVersion)
	if err != nil {
		return errors.Trace(err)
	}
	if minver != version.Zero && minver.Compare(*caasVersion) > 0 {
		return errors.NewNotValid(nil, fmt.Sprintf(
			"charm requires a minimum k8s version of %v but the cluster only runs version %v",
			minver, caasVersion,
		))
	}
	return nil
}<|MERGE_RESOLUTION|>--- conflicted
+++ resolved
@@ -11,11 +11,8 @@
 	"math"
 	"net"
 	"reflect"
-<<<<<<< HEAD
 	"strings"
-=======
 	"time"
->>>>>>> 7f30fbd9
 
 	"github.com/juju/charm/v9"
 	csparams "github.com/juju/charmrepo/v7/csclient/params"
@@ -53,11 +50,8 @@
 	"github.com/juju/juju/core/series"
 	"github.com/juju/juju/core/status"
 	"github.com/juju/juju/environs"
-<<<<<<< HEAD
 	"github.com/juju/juju/environs/bootstrap"
-=======
 	"github.com/juju/juju/environs/config"
->>>>>>> 7f30fbd9
 	"github.com/juju/juju/state"
 	"github.com/juju/juju/state/stateenvirons"
 	"github.com/juju/juju/storage"
@@ -970,10 +964,11 @@
 	if err != nil {
 		logger.Debugf("Unable to locate current charm: %v", err)
 	}
-	newOrigin, err := convertCharmOrigin(params.CharmOrigin, curl, string(params.Channel))
-	if err != nil {
-		return errors.Trace(err)
-	}
+	charmOrigin, err := convertCharmOrigin(params.CharmOrigin, curl, string(params.Channel))
+	if err != nil {
+		return errors.Trace(err)
+	}
+	newOrigin := StateCharmOrigin(charmOrigin)
 	if api.modelType == state.ModelTypeCAAS {
 		// We need to disallow updates that k8s does not yet support,
 		// eg changing the filesystem or device directives, or deployment info.
@@ -1022,13 +1017,8 @@
 // applicationSetCharm sets the charm for the given for the application.
 func (api *APIBase) applicationSetCharm(
 	params setCharmParams,
-<<<<<<< HEAD
-	stateCharm Charm,
-	origin corecharm.Origin,
-=======
 	newCharm Charm,
 	newOrigin *state.CharmOrigin,
->>>>>>> 7f30fbd9
 ) error {
 	var err error
 	var settings charm.Settings
@@ -1057,13 +1047,8 @@
 
 	force := params.Force
 	cfg := state.SetCharmConfig{
-<<<<<<< HEAD
-		Charm:              api.stateCharm(stateCharm),
-		CharmOrigin:        StateCharmOrigin(origin),
-=======
 		Charm:              api.stateCharm(newCharm),
 		CharmOrigin:        newOrigin,
->>>>>>> 7f30fbd9
 		Channel:            params.Channel,
 		ConfigSettings:     settings,
 		ForceSeries:        force.ForceSeries,
