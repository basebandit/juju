--- conflicted
+++ resolved
@@ -26,7 +26,6 @@
 	"github.com/juju/juju/apiserver/common/storagecommon"
 	apiservererrors "github.com/juju/juju/apiserver/errors"
 	"github.com/juju/juju/apiserver/facade"
-	"github.com/juju/juju/apiserver/facades/client/charms"
 	"github.com/juju/juju/apiserver/facades/controller/caasoperatorprovisioner"
 	"github.com/juju/juju/caas"
 	k8s "github.com/juju/juju/caas/kubernetes/provider"
@@ -572,13 +571,7 @@
 	)
 	if origin != nil {
 		originType = origin.Type
-<<<<<<< HEAD
-		platform = corecharm.Platform{
-			Architecture: origin.Architecture,
-			OS:           origin.OS,
-			Channel:      origin.Channel,
-=======
-		base, err := charms.ConvertParamsBase(*origin)
+		base, err := series.ParseBase(origin.Base.Name, origin.Base.Channel)
 		if err != nil {
 			return corecharm.Origin{}, errors.Trace(err)
 		}
@@ -586,7 +579,6 @@
 			Architecture: origin.Architecture,
 			OS:           base.Name,
 			Channel:      base.Channel.Track,
->>>>>>> da341600
 		}
 	}
 
@@ -899,7 +891,34 @@
 }
 
 func (api *APIBase) updateOneApplicationSeries(arg params.UpdateChannelArg) error {
-	return api.updateSeries.UpdateSeries(arg.Entity.Tag, arg.Series, arg.Force)
+	var argSeries string
+	if arg.Channel != "" {
+		appTag, err := names.ParseTag(arg.Entity.Tag)
+		if err != nil {
+			return errors.Trace(err)
+		}
+		app, err := api.backend.Application(appTag.Id())
+		if err != nil {
+			return errors.Trace(err)
+		}
+		var baseName string
+		origin := app.CharmOrigin()
+		if origin.Platform != nil {
+			baseName = origin.Platform.OS
+		} else {
+			appSeries := app.Series()
+			base, err := series.GetBaseFromSeries(appSeries)
+			if err != nil {
+				return errors.Trace(err)
+			}
+			baseName = base.Name
+		}
+		argSeries, err = series.GetSeriesFromChannel(baseName, arg.Channel)
+		if err != nil {
+			return errors.Trace(err)
+		}
+	}
+	return api.updateSeries.UpdateSeries(arg.Entity.Tag, argSeries, arg.Force)
 }
 
 // SetCharm sets the charm for a given for the application.
@@ -981,11 +1000,10 @@
 	if err != nil {
 		logger.Debugf("Unable to locate current charm: %v", err)
 	}
-	charmOrigin, err := convertCharmOrigin(params.CharmOrigin, curl, string(params.Channel))
+	newOrigin, err := convertCharmOrigin(params.CharmOrigin, curl, string(params.Channel))
 	if err != nil {
 		return errors.Trace(err)
 	}
-	newOrigin := StateCharmOrigin(charmOrigin)
 	if api.modelType == state.ModelTypeCAAS {
 		// We need to disallow updates that k8s does not yet support,
 		// eg changing the filesystem or device directives, or deployment info.
@@ -1001,15 +1019,11 @@
 		if unsupportedReason != "" {
 			return errors.NotSupportedf(unsupportedReason)
 		}
-<<<<<<< HEAD
-		return api.applicationSetCharm(params, newCharm, newOrigin)
-=======
-		origin, err := stateCharmOrigin(newOrigin)
+		origin, err := StateCharmOrigin(newOrigin)
 		if err != nil {
 			return errors.Trace(err)
 		}
 		return api.applicationSetCharm(params, newCharm, origin)
->>>>>>> da341600
 	}
 
 	// Check if the controller agent tools version is greater than the
@@ -1036,15 +1050,11 @@
 		}
 	}
 
-<<<<<<< HEAD
-	return api.applicationSetCharm(params, newCharm, newOrigin)
-=======
-	origin, err := stateCharmOrigin(newOrigin)
+	origin, err := StateCharmOrigin(newOrigin)
 	if err != nil {
 		return errors.Trace(err)
 	}
 	return api.applicationSetCharm(params, newCharm, origin)
->>>>>>> da341600
 }
 
 // applicationSetCharm sets the charm for the given for the application.
@@ -1246,15 +1256,9 @@
 		result.Error = apiservererrors.ServerError(errors.NotFoundf("charm origin for %q", args.ApplicationName))
 		return result, nil
 	}
-<<<<<<< HEAD
 	if result.Origin, err = makeParamsCharmOrigin(chOrigin); err != nil {
 		result.Error = apiservererrors.ServerError(errors.NotFoundf("charm origin for %q", args.ApplicationName))
 		return result, nil
-=======
-	result.Origin, err = makeParamsCharmOrigin(chOrigin)
-	if err != nil {
-		return params.CharmURLOriginResult{Error: apiservererrors.ServerError(err)}, nil
->>>>>>> da341600
 	}
 	result.Origin.InstanceKey = charmhub.CreateInstanceKey(oneApplication.ApplicationTag(), api.model.ModelTag())
 	return result, nil
@@ -1280,83 +1284,12 @@
 	}
 	if origin.Platform != nil {
 		retOrigin.Architecture = origin.Platform.Architecture
-<<<<<<< HEAD
-		retOrigin.OS = origin.Platform.OS
 		// TODO(juju3) - use channel not series in state
 		base, err := series.GetBaseFromSeries(origin.Platform.Series)
 		if err != nil {
 			return params.CharmOrigin{}, errors.Trace(err)
 		}
-		retOrigin.Channel = base.Channel
-=======
-		var base series.Base
-		if origin.Platform.Series != "" {
-			channel, err := series.SeriesVersion(origin.Platform.Series)
-			if err != nil {
-				return params.CharmOrigin{}, errors.Trace(err)
-			}
-			base, err = series.ParseBase(origin.Platform.OS, channel)
-			if err != nil {
-				return params.CharmOrigin{}, errors.Trace(err)
-			}
-		}
 		retOrigin.Base = params.Base{Name: base.Name, Channel: base.Channel.String()}
-		retOrigin.OS = base.Name
-		retOrigin.Channel = base.Channel.String()
-		retOrigin.Series = origin.Platform.Series
-	}
-	return retOrigin, nil
-}
-
-// Set implements the server side of Application.Set.
-// It does not unset values that are set to an empty string.
-// Unset should be used for that.
-func (api *APIBase) Set(p params.ApplicationSet) error {
-	if err := api.checkCanWrite(); err != nil {
-		return err
-	}
-	if err := api.check.ChangeAllowed(); err != nil {
-		return errors.Trace(err)
-	}
-	app, err := api.backend.Application(p.ApplicationName)
-	if err != nil {
-		return err
-	}
-	ch, _, err := app.Charm()
-	if err != nil {
-		return err
-	}
-	// Validate the settings.
-	changes, err := ch.Config().ParseSettingsStrings(p.Options)
-	if err != nil {
-		return err
-	}
-
-	return app.UpdateCharmConfig(model.GenerationMaster, changes)
-}
-
-// Unset implements the server side of Client.Unset.
-func (api *APIBase) Unset(p params.ApplicationUnset) error {
-	if err := api.checkCanWrite(); err != nil {
-		return err
-	}
-	if err := api.check.ChangeAllowed(); err != nil {
-		return errors.Trace(err)
-	}
-	app, err := api.backend.Application(p.ApplicationName)
-	if err != nil {
-		return err
-	}
-	settings := make(charm.Settings)
-	for _, option := range p.Options {
-		settings[option] = nil
-	}
-
-	// We need a guard on the API server-side for direct API callers such as
-	// python-libjuju. Always default to the master branch.
-	if p.BranchName == "" {
-		p.BranchName = model.GenerationMaster
->>>>>>> da341600
 	}
 	return retOrigin, nil
 }
