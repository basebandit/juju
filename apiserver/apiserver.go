--- conflicted
+++ resolved
@@ -116,7 +116,6 @@
 
 // ServerConfig holds parameters required to set up an API server.
 type ServerConfig struct {
-<<<<<<< HEAD
 	Clock     clock.Clock
 	PingClock clock.Clock
 	Tag       names.Tag
@@ -130,17 +129,6 @@
 	// return updated values, so should be called whenever a
 	// new connection is accepted.
 	GetCertificate func() *tls.Certificate
-=======
-	Clock       clock.Clock
-	PingClock   clock.Clock
-	Cert        string
-	Key         string
-	Tag         names.Tag
-	DataDir     string
-	LogDir      string
-	Hub         *pubsub.StructuredHub
-	CertChanged <-chan params.StateServingInfo
->>>>>>> 6c170a30
 
 	// UpgradeComplete is a function that reports whether or not
 	// the if the agent running the API server has completed
