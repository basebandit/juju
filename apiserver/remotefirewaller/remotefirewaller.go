--- conflicted
+++ resolved
@@ -14,10 +14,6 @@
 	"github.com/juju/juju/apiserver/common"
 	"github.com/juju/juju/apiserver/facade"
 	"github.com/juju/juju/apiserver/params"
-<<<<<<< HEAD
-	"github.com/juju/juju/state"
-=======
->>>>>>> 7de4db7f
 	"github.com/juju/juju/state/watcher"
 )
 
@@ -51,56 +47,6 @@
 	}, nil
 }
 
-<<<<<<< HEAD
-// stringsWatcherWrapper wraps a StringsWatcher and turns it
-// into a notify watcher.
-// TODO(wallwyworld) - this is only needed until the proper
-// backend logic is available for WatchIngressAddressesForRelation
-type stringsWatcherWrapper struct {
-	state.StringsWatcher
-	changes chan struct{}
-}
-
-func (w *stringsWatcherWrapper) Changes() <-chan struct{} {
-	return w.changes
-}
-
-func newWatcherWrapper(sw state.StringsWatcher) state.NotifyWatcher {
-	w := &stringsWatcherWrapper{
-		StringsWatcher: sw,
-		changes:        make(chan struct{}),
-	}
-	go func() {
-		for {
-			_, ok := <-w.StringsWatcher.Changes()
-			if !ok {
-				close(w.changes)
-				return
-			}
-			w.changes <- struct{}{}
-		}
-	}()
-	return w
-}
-
-// WatchIngressAddressesForRelation creates a watcher that notifies when address from which
-// connections will originate for the relation change.
-func (f *FirewallerAPI) WatchIngressAddressesForRelation(remoteEntities params.RemoteEntities) (params.NotifyWatchResult, error) {
-	var result params.NotifyWatchResult
-
-	// TODO(wallyworld) - instead of just watching subnets, we need to watch unit addresses
-	// It will depend on whether the relation can use cloud local addresses or not.
-	watch := newWatcherWrapper(f.st.WatchSubnets())
-	// Consume the initial event.
-	_, ok := <-watch.Changes()
-	if !ok {
-		return params.NotifyWatchResult{}, watcher.EnsureErr(watch)
-	}
-
-	result.NotifyWatcherId = f.resources.Register(watch)
-	return result, nil
-}
-=======
 // WatchIngressAddressesForRelation creates a watcher that notifies when address, from which
 // connections will originate for the relation, change.
 // Each event contains the entire set of addresses which are required for ingress for the relation.
@@ -108,7 +54,6 @@
 	results := params.StringsWatchResults{
 		make([]params.StringsWatchResult, len(remoteEntities.Entities)),
 	}
->>>>>>> 7de4db7f
 
 	one := func(remoteRelationId params.RemoteEntityId) (id string, changes []string, _ error) {
 		logger.Debugf("Watching ingress addresses for %+v from model %v", remoteRelationId, api.st.ModelUUID())
