// Copyright 2018 Canonical Ltd.
// Licensed under the AGPLv3, see LICENCE file for details.

package testserver

import (
	"crypto/tls"
	"fmt"
	"net"
	"net/http"
	"net/http/httptest"

	"github.com/juju/clock"
	"github.com/juju/names/v4"
	jc "github.com/juju/testing/checkers"
	gc "gopkg.in/check.v1"

	"github.com/juju/juju/api"
	"github.com/juju/juju/apiserver"
	"github.com/juju/juju/apiserver/apiserverhttp"
	"github.com/juju/juju/apiserver/observer"
	"github.com/juju/juju/apiserver/observer/fakeobserver"
	"github.com/juju/juju/apiserver/stateauthenticator"
	apitesting "github.com/juju/juju/apiserver/testing"
	"github.com/juju/juju/core/auditlog"
	"github.com/juju/juju/core/cache"
	"github.com/juju/juju/core/multiwatcher"
	"github.com/juju/juju/core/presence"
	"github.com/juju/juju/core/raft/queue"
	"github.com/juju/juju/pubsub/centralhub"
	"github.com/juju/juju/state"
	coretesting "github.com/juju/juju/testing"
)

// DefaultServerConfig returns the default configuration for starting a test server.
func DefaultServerConfig(c *gc.C, testclock clock.Clock) apiserver.ServerConfig {
	if testclock == nil {
		testclock = clock.WallClock
	}
	fakeOrigin := names.NewMachineTag("0")
	hub := centralhub.New(fakeOrigin, centralhub.PubsubNoOpMetrics{})
	return apiserver.ServerConfig{
		Clock:               testclock,
		Tag:                 names.NewMachineTag("0"),
		LogDir:              c.MkDir(),
		Hub:                 hub,
		Controller:          &cache.Controller{}, // Not useful for anything except providing a default.
		MultiwatcherFactory: &fakeMultiwatcherFactory{},
		Presence:            presence.New(testclock),
		LeaseManager:        apitesting.StubLeaseManager{},
		NewObserver:         func() observer.Observer { return &fakeobserver.Instance{} },
		GetAuditConfig:      func() auditlog.Config { return auditlog.Config{Enabled: false} },
		UpgradeComplete:     func() bool { return true },
<<<<<<< HEAD
		MetricsCollector:    apiserver.NewMetricsCollector(),
=======
		RestoreStatus: func() state.RestoreStatus {
			return state.RestoreNotActive
		},
		MetricsCollector: apiserver.NewMetricsCollector(),
		RaftOpQueue:      queue.NewBlockingOpQueue(testclock),
>>>>>>> e80801ba
	}
}

// NewServer returns a new running API server using the given state.
// The pool may be nil, in which case a pool using the given state
// will be used.
//
// It returns information suitable for connecting to the state
// without any authentication information or model tag, and the server
// that's been started.
func NewServer(c *gc.C, statePool *state.StatePool, controller *cache.Controller) *Server {
	config := DefaultServerConfig(c, nil)
	config.Controller = controller
	return NewServerWithConfig(c, statePool, config)
}

// NewServerWithConfig is like NewServer except that the entire
// server configuration may be specified (see DefaultServerConfig
// for a suitable starting point).
func NewServerWithConfig(c *gc.C, statePool *state.StatePool, cfg apiserver.ServerConfig) *Server {
	// Note that we can't listen on localhost here because TestAPIServerCanListenOnBothIPv4AndIPv6 assumes
	// that we listen on IPv6 too, and listening on localhost does not do that.
	listener, err := net.Listen("tcp", ":0")
	c.Assert(err, jc.ErrorIsNil)
	certPool, err := api.CreateCertPool(coretesting.CACert)
	if err != nil {
		c.Fatalf(err.Error())
	}
	tlsConfig := api.NewTLSConfig(certPool)
	tlsConfig.ServerName = "juju-apiserver"
	tlsConfig.Certificates = []tls.Certificate{*coretesting.ServerTLSCert}
	mux := apiserverhttp.NewMux()
	httpServer := &httptest.Server{
		Listener: listener,
		Config:   &http.Server{Handler: mux},
		TLS:      tlsConfig,
	}

	cfg.Mux = mux
	cfg.StatePool = statePool

	if cfg.Authenticator == nil {
		authenticator, err := stateauthenticator.NewAuthenticator(statePool, cfg.Clock)
		c.Assert(err, jc.ErrorIsNil)
		cfg.Authenticator = authenticator
	}

	if cfg.MetricsCollector == nil {
		cfg.MetricsCollector = apiserver.NewMetricsCollector()
	}

	srv, err := apiserver.NewServer(cfg)
	c.Assert(err, jc.ErrorIsNil)
	httpServer.StartTLS()

	return &Server{
		APIServer:  srv,
		HTTPServer: httpServer,
		Info: &api.Info{
			Addrs:  []string{fmt.Sprintf("localhost:%d", listener.Addr().(*net.TCPAddr).Port)},
			CACert: coretesting.CACert,
		},
	}
}

// Server wraps both the HTTP and API servers needed to test API
// interactions and simplifies managing their lifecycles.
type Server struct {
	APIServer  *apiserver.Server
	HTTPServer *httptest.Server
	Info       *api.Info
}

// Stop stops both the API and HTTP servers.
func (s *Server) Stop() error {
	s.HTTPServer.Close()
	return s.APIServer.Stop()
}

type fakeMultiwatcherFactory struct {
	multiwatcher.Factory
}<|MERGE_RESOLUTION|>--- conflicted
+++ resolved
@@ -51,15 +51,8 @@
 		NewObserver:         func() observer.Observer { return &fakeobserver.Instance{} },
 		GetAuditConfig:      func() auditlog.Config { return auditlog.Config{Enabled: false} },
 		UpgradeComplete:     func() bool { return true },
-<<<<<<< HEAD
 		MetricsCollector:    apiserver.NewMetricsCollector(),
-=======
-		RestoreStatus: func() state.RestoreStatus {
-			return state.RestoreNotActive
-		},
-		MetricsCollector: apiserver.NewMetricsCollector(),
-		RaftOpQueue:      queue.NewBlockingOpQueue(testclock),
->>>>>>> e80801ba
+		RaftOpQueue:         queue.NewBlockingOpQueue(testclock),
 	}
 }
 
