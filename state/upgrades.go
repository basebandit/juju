--- conflicted
+++ resolved
@@ -3012,7 +3012,6 @@
 	}))
 }
 
-<<<<<<< HEAD
 // AddCharmHubToModelConfig inserts the charm-hub-url into the model-config if
 // it's missing one.
 func AddCharmHubToModelConfig(pool *StatePool) error {
@@ -3239,7 +3238,8 @@
 	}
 
 	return errors.Trace(err)
-=======
+}
+
 func RemoveUnusedLinkLayerDeviceProviderIDs(pool *StatePool) error {
 	st := pool.SystemState()
 
@@ -3287,5 +3287,4 @@
 
 	logger.Infof("deleted %d unused link-layer device provider IDs", before-after)
 	return nil
->>>>>>> afa3d678
 }