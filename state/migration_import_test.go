--- conflicted
+++ resolved
@@ -304,39 +304,39 @@
 	c.Check(devices, jc.DeepEquals, []state.BlockDeviceInfo{sda, sdb})
 }
 
-func (s *MigrationImportSuite) TestServices(c *gc.C) {
-	// Add a service with both settings and leadership settings.
+func (s *MigrationImportSuite) TestApplications(c *gc.C) {
+	// Add a application with both settings and leadership settings.
 	cons := constraints.MustParse("arch=amd64 mem=8G")
-	service := s.Factory.MakeApplication(c, &factory.ApplicationParams{
+	application := s.Factory.MakeApplication(c, &factory.ApplicationParams{
 		Settings: map[string]interface{}{
 			"foo": "bar",
 		},
 		Constraints: cons,
 	})
-	err := service.UpdateLeaderSettings(&goodToken{}, map[string]string{
+	err := application.UpdateLeaderSettings(&goodToken{}, map[string]string{
 		"leader": "true",
 	})
 	c.Assert(err, jc.ErrorIsNil)
-	err = service.SetMetricCredentials([]byte("sekrit"))
-	c.Assert(err, jc.ErrorIsNil)
-	// Expose the service.
-	c.Assert(service.SetExposed(), jc.ErrorIsNil)
-	err = s.State.SetAnnotations(service, testAnnotations)
-	c.Assert(err, jc.ErrorIsNil)
-	s.primeStatusHistory(c, service, status.StatusActive, 5)
-
-	allServices, err := s.State.AllApplications()
-	c.Assert(err, jc.ErrorIsNil)
-	c.Assert(allServices, gc.HasLen, 1)
-
-	_, newSt := s.importModel(c)
-
-	importedServices, err := newSt.AllApplications()
-	c.Assert(err, jc.ErrorIsNil)
-	c.Assert(importedServices, gc.HasLen, 1)
-
-	exported := allServices[0]
-	imported := importedServices[0]
+	err = application.SetMetricCredentials([]byte("sekrit"))
+	c.Assert(err, jc.ErrorIsNil)
+	// Expose the application.
+	c.Assert(application.SetExposed(), jc.ErrorIsNil)
+	err = s.State.SetAnnotations(application, testAnnotations)
+	c.Assert(err, jc.ErrorIsNil)
+	s.primeStatusHistory(c, application, status.StatusActive, 5)
+
+	allApplications, err := s.State.AllApplications()
+	c.Assert(err, jc.ErrorIsNil)
+	c.Assert(allApplications, gc.HasLen, 1)
+
+	_, newSt := s.importModel(c)
+
+	importedApplications, err := newSt.AllApplications()
+	c.Assert(err, jc.ErrorIsNil)
+	c.Assert(importedApplications, gc.HasLen, 1)
+
+	exported := allApplications[0]
+	imported := importedApplications[0]
 
 	c.Assert(imported.ApplicationTag(), gc.Equals, exported.ApplicationTag())
 	c.Assert(imported.Series(), gc.Equals, exported.Series())
@@ -356,7 +356,7 @@
 	c.Assert(importedLeaderSettings, jc.DeepEquals, exportedLeaderSettings)
 
 	s.assertAnnotations(c, newSt, imported)
-	s.checkStatusHistory(c, service, imported, 5)
+	s.checkStatusHistory(c, application, imported, 5)
 
 	newCons, err := imported.Constraints()
 	c.Assert(err, jc.ErrorIsNil)
@@ -364,7 +364,7 @@
 	c.Assert(newCons.String(), gc.Equals, cons.String())
 }
 
-func (s *MigrationImportSuite) TestServiceLeaders(c *gc.C) {
+func (s *MigrationImportSuite) TestApplicationLeaders(c *gc.C) {
 	s.makeApplicationWithLeader(c, "mysql", 2, 1)
 	s.makeApplicationWithLeader(c, "wordpress", 4, 2)
 
@@ -396,11 +396,11 @@
 
 	_, newSt := s.importModel(c)
 
-	importedServices, err := newSt.AllApplications()
-	c.Assert(err, jc.ErrorIsNil)
-	c.Assert(importedServices, gc.HasLen, 1)
-
-	importedUnits, err := importedServices[0].AllUnits()
+	importedApplications, err := newSt.AllApplications()
+	c.Assert(err, jc.ErrorIsNil)
+	c.Assert(importedApplications, gc.HasLen, 1)
+
+	importedUnits, err := importedApplications[0].AllUnits()
 	c.Assert(err, jc.ErrorIsNil)
 	c.Assert(importedUnits, gc.HasLen, 1)
 	imported := importedUnits[0]
@@ -518,15 +518,9 @@
 	s.assertDestroyModelAdvancesLife(c, newModel, state.Dying)
 }
 
-func (s *MigrationImportSuite) TestDestroyModelWithService(c *gc.C) {
-<<<<<<< HEAD
-	s.Factory.MakeService(c, nil)
+func (s *MigrationImportSuite) TestDestroyModelWithApplication(c *gc.C) {
+	s.Factory.MakeApplication(c, nil)
 	newModel, _ := s.importModel(c)
-=======
-	s.Factory.MakeApplication(c, nil)
-	newModel, newSt := s.importModel(c)
-	defer newSt.Close()
->>>>>>> ab19328d
 	s.assertDestroyModelAdvancesLife(c, newModel, state.Dying)
 }
 
