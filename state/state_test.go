--- conflicted
+++ resolved
@@ -95,12 +95,6 @@
 
 	// Check that Open blocks until Initialize has succeeded.
 	testing.ZkRemoveTree(c, s.zkConn, "/")
-<<<<<<< HEAD
-
-	errc := make(chan error)
-	go func() {
-		st, err := state.Open(info)
-=======
 	st, err = state.Open(info)
 	c.Check(err, ErrorMatches, "state: not initialized")
 	c.Check(st, IsNil)
@@ -108,7 +102,6 @@
 	errc := make(chan error)
 	go func() {
 		st, err := state.WaitOpen(info, 5e9)
->>>>>>> d61b96c0
 		errc <- err
 		if st != nil {
 			st.Close()
