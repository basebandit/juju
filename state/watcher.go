package state

import (
	"labix.org/v2/mgo"
	"launchpad.net/juju-core/environs/config"
	"launchpad.net/juju-core/state/watcher"
	"launchpad.net/tomb"
	"strings"
	"sync"
)

// commonWatcher is part of all client watchers.
type commonWatcher struct {
	st   *State
	tomb tomb.Tomb
}

// Stop stops the watcher, and returns any error encountered while running
// or shutting down.
func (w *commonWatcher) Stop() error {
	w.tomb.Kill(nil)
	return w.tomb.Wait()
}

// Err returns any error encountered while running or shutting down, or
// tomb.ErrStillAlive if the watcher is still running.
func (w *commonWatcher) Err() error {
	return w.tomb.Err()
}

// ServicesWatcher observes the addition and removal of services.
type ServicesWatcher struct {
	commonWatcher
	changeChan    chan *ServicesChange
	knownServices map[string]*Service
}

// ServicesChange holds services that were added or removed
// from the environment.
type ServicesChange struct {
	Added   []*Service
	Removed []*Service
}

type ServiceUnitsWatcher struct {
	commonWatcher
	service    *Service
	prefix     string
	changeChan chan *ServiceUnitsChange
	knownUnits map[string]*Unit
}

// ServiceUnitsChange contains information about
// units that have been added to or removed from
// services.
type ServiceUnitsChange struct {
	Added   []*Unit
	Removed []*Unit
}

type ServiceRelationsWatcher struct {
	commonWatcher
	service        *Service
	changeChan     chan *RelationsChange
	knownRelations map[string]*Relation
}

// ServiceRelationChange contains information about
// relations that have been added to or removed from
// a service.
type RelationsChange struct {
	Added   []*Relation
	Removed []*Relation
}

// RelationScopeWatcher observes changes to the set of units
// in a particular relation scope.
type RelationScopeWatcher struct {
	commonWatcher
	prefix     string
	ignore     string
	knownUnits map[string]bool
	changeChan chan *RelationScopeChange
}

// RelationScopeChange contains information about units that have
// entered or left a particular scope.
type RelationScopeChange struct {
	Entered []string
	Left    []string
}

// MachinePrincipalUnitsWatcher observes the assignment and removal of units
// to and from a machine.
type MachinePrincipalUnitsWatcher struct {
	commonWatcher
	machine    *Machine
	changeChan chan *MachinePrincipalUnitsChange
	knownUnits map[string]*Unit
}

// MachinePrincipalUnitsChange contains information about units that have been
// assigned to or removed from the machine.
type MachinePrincipalUnitsChange struct {
	Added   []*Unit
	Removed []*Unit
}

// MachineWatcher observes changes to the properties of a machine.
type MachineWatcher struct {
	commonWatcher
	out chan int
}

// newMachineWatcher creates and starts a watcher to watch information
// about the machine.
func newMachineWatcher(m *Machine) *MachineWatcher {
	w := &MachineWatcher{
		commonWatcher: commonWatcher{st: m.st},
		out:           make(chan int),
	}
	go func() {
		defer w.tomb.Done()
		defer close(w.out)
		w.tomb.Kill(w.loop(m))
	}()
	return w
}

// Changes returns a channel that will receive a machine id
// when a change is detected. Note that multiple changes may
// be observed as a single event in the channel.
// As conventional for watchers, an initial event is sent when
// the watcher starts up, whether changes are detected or not.
func (w *MachineWatcher) Changes() <-chan int {
	return w.out
}

func (w *MachineWatcher) loop(m *Machine) (err error) {
	ch := make(chan watcher.Change)
	id := m.Id()
	st := m.st
	st.watcher.Watch(st.machines.Name, id, m.doc.TxnRevno, ch)
	defer st.watcher.Unwatch(st.machines.Name, id, ch)
	out := w.out
	for {
		select {
		case <-st.watcher.Dead():
			return watcher.MustErr(st.watcher)
		case <-w.tomb.Dying():
			return tomb.ErrDying
		case <-ch:
			out = w.out
		case out <- id:
			out = nil
		}
	}
	return nil
}

// MachinesWatcher notifies about lifecycle changes for all machines
// in the environment.
// 
// The first event emitted will contain the ids of all machines found
// irrespective of their life state. From then on a new event is emitted
// whenever one or more machines are added or change their lifecycle.
//
// After a machine is found to be Dead, no further event will include it.
type MachinesWatcher struct {
	commonWatcher
	out  chan []int
	life map[int]Life
}

var lifeFields = D{{"_id", 1}, {"life", 1}}

// WatchMachines returns a new MachinesWatcher.
func (s *State) WatchMachines() *MachinesWatcher {
	return newMachinesWatcher(s)
}

// WatchMachines returns a new MachinesWatcher.
func newMachinesWatcher(st *State) *MachinesWatcher {
	w := &MachinesWatcher{
		commonWatcher: commonWatcher{st: st},
		out:           make(chan []int),
		life:          make(map[int]Life),
	}
	go func() {
		defer w.tomb.Done()
		defer close(w.out)
		w.tomb.Kill(w.loop())
	}()
	return w
}

// Changes returns the event channel for the MachinesWatcher.
func (w *MachinesWatcher) Changes() <-chan []int {
	return w.out
}

func (w *MachinesWatcher) initial() (ids []int, err error) {
	iter := w.st.machines.Find(nil).Select(lifeFields).Iter()
	var doc machineDoc
	for iter.Next(&doc) {
		ids = append(ids, doc.Id)
		w.life[doc.Id] = doc.Life
	}
	if err := iter.Err(); err != nil {
		return nil, err
	}
	return ids, nil
}

func (w *MachinesWatcher) merge(ids []int, ch watcher.Change) ([]int, error) {
	id := ch.Id.(int)
	for _, pending := range ids {
		if id == pending {
			return ids, nil
		}
	}
	if ch.Revno == -1 {
		if life, ok := w.life[id]; ok && life != Dead {
			ids = append(ids, id)
		}
		delete(w.life, id)
		return ids, nil
	}
	doc := machineDoc{Id: id, Life: Dead}
	err := w.st.machines.FindId(id).Select(lifeFields).One(&doc)
	if err != nil && err != mgo.ErrNotFound {
		return nil, err
	}
	if life, ok := w.life[id]; !ok || doc.Life != life {
		ids = append(ids, id)
		if err != mgo.ErrNotFound {
			w.life[id] = doc.Life
		}
	}
	return ids, nil
}

func (w *MachinesWatcher) loop() (err error) {
	ch := make(chan watcher.Change)
	w.st.watcher.WatchCollection(w.st.machines.Name, ch)
	defer w.st.watcher.UnwatchCollection(w.st.machines.Name, ch)
	ids, err := w.initial()
	if err != nil {
		return err
	}
	out := w.out
	for {
		select {
		case <-w.st.watcher.Dead():
			return watcher.MustErr(w.st.watcher)
		case <-w.tomb.Dying():
			return tomb.ErrDying
		case c := <-ch:
			if ids, err = w.merge(ids, c); err != nil {
				return err
			}
			if len(ids) > 0 {
				out = w.out
			}
		case out <- ids:
			ids = nil
			out = nil
		}
	}
	return nil
}

// WatchServices returns a watcher for observing services being
// added or removed.
func (s *State) WatchServices() *ServicesWatcher {
	return newServicesWatcher(s)
}

// newServicesWatcher creates and starts a watcher to watch information
// about services being added or deleted.
func newServicesWatcher(st *State) *ServicesWatcher {
	w := &ServicesWatcher{
		changeChan:    make(chan *ServicesChange),
		knownServices: make(map[string]*Service),
		commonWatcher: commonWatcher{st: st},
	}
	go func() {
		defer w.tomb.Done()
		defer close(w.changeChan)
		w.tomb.Kill(w.loop())
	}()
	return w
}

// Changes returns a channel that will receive changes when services are
// added or deleted. The Added field in the first event on the channel
// holds the initial state as returned by State.AllServices.
func (w *ServicesWatcher) Changes() <-chan *ServicesChange {
	return w.changeChan
}

func (w *ServicesWatcher) mergeChange(changes *ServicesChange, ch watcher.Change) (err error) {
	name := ch.Id.(string)
	if svc, ok := w.knownServices[name]; ch.Revno == -1 && ok {
		svc.doc.Life = Dead
		changes.Removed = append(changes.Removed, svc)
		delete(w.knownServices, name)
		return nil
	}
	doc := &serviceDoc{}
	err = w.st.services.FindId(name).One(doc)
	if err == mgo.ErrNotFound {
		return nil
	}
	if err != nil {
		return err
	}
	svc := newService(w.st, doc)
	if _, ok := w.knownServices[name]; !ok {
		changes.Added = append(changes.Added, svc)
	}
	w.knownServices[name] = svc
	return nil
}

func (changes *ServicesChange) isEmpty() bool {
	return len(changes.Added)+len(changes.Removed) == 0
}

func (w *ServicesWatcher) getInitialEvent() (initial *ServicesChange, err error) {
	changes := &ServicesChange{}
	docs := []serviceDoc{}
	err = w.st.services.Find(nil).All(&docs)
	if err != nil {
		return nil, err
	}
	for _, doc := range docs {
		svc := newService(w.st, &doc)
		w.knownServices[doc.Name] = svc
		changes.Added = append(changes.Added, svc)
	}
	return changes, nil
}

func (w *ServicesWatcher) loop() (err error) {
	ch := make(chan watcher.Change)
	w.st.watcher.WatchCollection(w.st.services.Name, ch)
	defer w.st.watcher.UnwatchCollection(w.st.services.Name, ch)
	changes, err := w.getInitialEvent()
	if err != nil {
		return err
	}
	for {
		for changes != nil {
			select {
			case <-w.st.watcher.Dead():
				return watcher.MustErr(w.st.watcher)
			case <-w.tomb.Dying():
				return tomb.ErrDying
			case c := <-ch:
				err := w.mergeChange(changes, c)
				if err != nil {
					return err
				}
			case w.changeChan <- changes:
				changes = nil
			}
		}
		select {
		case <-w.st.watcher.Dead():
			return watcher.MustErr(w.st.watcher)
		case <-w.tomb.Dying():
			return tomb.ErrDying
		case c := <-ch:
			changes = &ServicesChange{}
			err := w.mergeChange(changes, c)
			if err != nil {
				return err
			}
			if changes.isEmpty() {
				changes = nil
			}
		}
	}
	return nil
}

// WatchUnits returns a watcher for observing units being
// added or removed.
func (s *Service) WatchUnits() *ServiceUnitsWatcher {
	return newServiceUnitsWatcher(s)
}

// newServiceUnitsWatcher creates and starts a watcher to watch information
// about units being added or deleted.
func newServiceUnitsWatcher(svc *Service) *ServiceUnitsWatcher {
	w := &ServiceUnitsWatcher{
		changeChan:    make(chan *ServiceUnitsChange),
		knownUnits:    make(map[string]*Unit),
		service:       svc,
		prefix:        svc.doc.Name + "/",
		commonWatcher: commonWatcher{st: svc.st},
	}
	go func() {
		defer w.tomb.Done()
		defer close(w.changeChan)
		w.tomb.Kill(w.loop())
	}()
	return w
}

// Changes returns a channel that will receive changes when units are
// added or deleted. The Added field in the first event on the channel
// holds the initial state as returned by State.AllUnits.
func (w *ServiceUnitsWatcher) Changes() <-chan *ServiceUnitsChange {
	return w.changeChan
}

func (w *ServiceUnitsWatcher) mergeChange(changes *ServiceUnitsChange, ch watcher.Change) (err error) {
	name := ch.Id.(string)
	if !strings.HasPrefix(name, w.prefix) {
		return nil
	}
	if unit, ok := w.knownUnits[name]; ch.Revno == -1 && ok {
		unit.doc.Life = Dead
		changes.Removed = append(changes.Removed, unit)
		delete(w.knownUnits, name)
		return nil
	}
	doc := &unitDoc{}
	err = w.st.units.FindId(name).One(doc)
	if err == mgo.ErrNotFound {
		return nil
	}
	if err != nil {
		return err
	}
	unit := newUnit(w.st, doc)
	if _, ok := w.knownUnits[name]; !ok {
		changes.Added = append(changes.Added, unit)
	}
	w.knownUnits[name] = unit
	return nil
}

func (changes *ServiceUnitsChange) isEmpty() bool {
	return len(changes.Added)+len(changes.Removed) == 0
}

func (w *ServiceUnitsWatcher) getInitialEvent() (initial *ServiceUnitsChange, err error) {
	changes := &ServiceUnitsChange{}
	docs := []unitDoc{}
	err = w.st.units.Find(D{{"service", w.service.Name()}}).All(&docs)
	if err != nil {
		return nil, err
	}
	for _, doc := range docs {
		unit := newUnit(w.st, &doc)
		w.knownUnits[doc.Name] = unit
		changes.Added = append(changes.Added, unit)
	}
	return changes, nil
}

func (w *ServiceUnitsWatcher) loop() (err error) {
	ch := make(chan watcher.Change)
	w.st.watcher.WatchCollection(w.st.units.Name, ch)
	defer w.st.watcher.UnwatchCollection(w.st.units.Name, ch)
	changes, err := w.getInitialEvent()
	if err != nil {
		return err
	}
	for {
		for changes != nil {
			select {
			case <-w.st.watcher.Dead():
				return watcher.MustErr(w.st.watcher)
			case <-w.tomb.Dying():
				return tomb.ErrDying
			case c := <-ch:
				err := w.mergeChange(changes, c)
				if err != nil {
					return err
				}
			case w.changeChan <- changes:
				changes = nil
			}
		}
		select {
		case <-w.st.watcher.Dead():
			return watcher.MustErr(w.st.watcher)
		case <-w.tomb.Dying():
			return tomb.ErrDying
		case c := <-ch:
			changes = &ServiceUnitsChange{}
			err := w.mergeChange(changes, c)
			if err != nil {
				return err
			}
			if changes.isEmpty() {
				changes = nil
			}
		}
	}
	return nil
}

// WatchRelations returns a watcher for observing relations being
// added or removed from the service.
func (s *Service) WatchRelations() *ServiceRelationsWatcher {
	return newServiceRelationsWatcher(s)
}

// newServiceRelationsWatcher creates and starts a watcher to watch
// information about relations being added or deleted from service m.
func newServiceRelationsWatcher(s *Service) *ServiceRelationsWatcher {
	w := &ServiceRelationsWatcher{
		changeChan:     make(chan *RelationsChange),
		knownRelations: make(map[string]*Relation),
		service:        s,
		commonWatcher:  commonWatcher{st: s.st},
	}
	go func() {
		defer w.tomb.Done()
		defer close(w.changeChan)
		w.tomb.Kill(w.loop())
	}()
	return w
}

// Changes returns a channel that will receive changes when relations are
// added or deleted. The Added field in the first event on the channel
// holds the initial state as returned by State.AllRelations.
func (w *ServiceRelationsWatcher) Changes() <-chan *RelationsChange {
	return w.changeChan
}

func (w *ServiceRelationsWatcher) mergeChange(changes *RelationsChange, ch watcher.Change) (err error) {
	key := ch.Id.(string)
	if !strings.HasPrefix(key, w.service.doc.Name+":") && !strings.Contains(key, " "+w.service.doc.Name+":") {
		return nil
	}
	if relation, ok := w.knownRelations[key]; ch.Revno == -1 && ok {
		relation.doc.Life = Dead
		changes.Removed = append(changes.Removed, relation)
		delete(w.knownRelations, key)
		return nil
	}
	// Relations don't change, which means this only ever runs
	// when a relation is added. The logic is correct even if they
	// do change, though.
	doc := &relationDoc{}
	err = w.st.relations.Find(D{{"_id", key}, {"endpoints.servicename", w.service.doc.Name}}).One(doc)
	if err == mgo.ErrNotFound {
		return nil
	}
	if err != nil {
		return err
	}
	relation := newRelation(w.st, doc)
	if _, ok := w.knownRelations[key]; !ok {
		changes.Added = append(changes.Added, relation)
	}
	w.knownRelations[key] = relation
	return nil
}

func (changes *RelationsChange) isEmpty() bool {
	return len(changes.Added)+len(changes.Removed) == 0
}

func (w *ServiceRelationsWatcher) getInitialEvent() (initial *RelationsChange, err error) {
	changes := &RelationsChange{}
	relations, err := w.service.Relations()
	if err != nil {
		return nil, err
	}
	for _, relation := range relations {
		w.knownRelations[relation.doc.Key] = relation
		changes.Added = append(changes.Added, relation)
	}
	return changes, nil
}

func (w *ServiceRelationsWatcher) loop() (err error) {
	ch := make(chan watcher.Change)
	w.st.watcher.WatchCollection(w.st.relations.Name, ch)
	defer w.st.watcher.UnwatchCollection(w.st.relations.Name, ch)
	changes, err := w.getInitialEvent()
	if err != nil {
		return err
	}
	for {
		for changes != nil {
			select {
			case <-w.st.watcher.Dead():
				return watcher.MustErr(w.st.watcher)
			case <-w.tomb.Dying():
				return tomb.ErrDying
			case c := <-ch:
				err := w.mergeChange(changes, c)
				if err != nil {
					return err
				}
			case w.changeChan <- changes:
				changes = nil
			}
		}
		select {
		case <-w.st.watcher.Dead():
			return watcher.MustErr(w.st.watcher)
		case <-w.tomb.Dying():
			return tomb.ErrDying
		case c := <-ch:
			changes = &RelationsChange{}
			err := w.mergeChange(changes, c)
			if err != nil {
				return err
			}
			if changes.isEmpty() {
				changes = nil
			}
		}
	}
	return nil
}

// WatchPrincipalUnits returns a watcher for observing units being
// added to or removed from the machine.
func (m *Machine) WatchPrincipalUnits() *MachinePrincipalUnitsWatcher {
	return newMachinePrincipalUnitsWatcher(m)
}

// newMachinePrincipalUnitsWatcher creates and starts a watcher to watch information
// about units being added to or deleted from the machine.
func newMachinePrincipalUnitsWatcher(m *Machine) *MachinePrincipalUnitsWatcher {
	w := &MachinePrincipalUnitsWatcher{
		changeChan:    make(chan *MachinePrincipalUnitsChange),
		machine:       m,
		knownUnits:    make(map[string]*Unit),
		commonWatcher: commonWatcher{st: m.st},
	}
	go func() {
		defer w.tomb.Done()
		defer close(w.changeChan)
		w.tomb.Kill(w.loop())
	}()
	return w
}

// Changes returns a channel that will receive changes when units are
// added or deleted. The Added field in the first event on the channel
// holds the initial state as returned by Machine.Units.
func (w *MachinePrincipalUnitsWatcher) Changes() <-chan *MachinePrincipalUnitsChange {
	return w.changeChan
}

func (w *MachinePrincipalUnitsWatcher) Stop() error {
	w.tomb.Kill(nil)
	return w.tomb.Wait()
}

<<<<<<< HEAD
func (w *MachinePrincipalUnitsWatcher) mergeChange(changes *MachinePrincipalUnitsChange, ch watcher.Change) (err error) {
	if ch.Revno == -1 {
		return fmt.Errorf("machine has been removed")
	}
=======
func (w *MachineUnitsWatcher) mergeChange(changes *MachineUnitsChange, ch watcher.Change) (err error) {
>>>>>>> f0cdc393
	err = w.machine.Refresh()
	if err != nil {
		return err
	}
	units := make(map[string]*Unit)
	for _, name := range w.machine.doc.Principals {
		var unit *Unit
		doc := &unitDoc{}
		if _, ok := w.knownUnits[name]; !ok {
			err = w.st.units.FindId(name).One(doc)
			if err == mgo.ErrNotFound {
				continue
			}
			if err != nil {
				return err
			}
			unit = newUnit(w.st, doc)
			changes.Added = append(changes.Added, unit)
			w.knownUnits[name] = unit
		}
		units[name] = unit
	}
	for name, unit := range w.knownUnits {
		if _, ok := units[name]; !ok {
			changes.Removed = append(changes.Removed, unit)
			delete(w.knownUnits, name)
		}
	}
	return nil
}

func (changes *MachinePrincipalUnitsChange) isEmpty() bool {
	return len(changes.Added)+len(changes.Removed) == 0
}

func (w *MachinePrincipalUnitsWatcher) getInitialEvent() (initial *MachinePrincipalUnitsChange, err error) {
	changes := &MachinePrincipalUnitsChange{}
	docs := []unitDoc{}
	err = w.st.units.Find(D{{"_id", D{{"$in", w.machine.doc.Principals}}}}).All(&docs)
	if err != nil {
		return nil, err
	}
	for _, doc := range docs {
		unit := newUnit(w.st, &doc)
		w.knownUnits[doc.Name] = unit
		changes.Added = append(changes.Added, unit)
	}
	return changes, nil
}

func (w *MachinePrincipalUnitsWatcher) loop() (err error) {
	ch := make(chan watcher.Change)
	w.st.watcher.Watch(w.st.machines.Name, w.machine.doc.Id, w.machine.doc.TxnRevno, ch)
	defer w.st.watcher.Unwatch(w.st.machines.Name, w.machine.doc.Id, ch)
	changes, err := w.getInitialEvent()
	if err != nil {
		return err
	}
	for {
		for changes != nil {
			select {
			case <-w.st.watcher.Dead():
				return watcher.MustErr(w.st.watcher)
			case <-w.tomb.Dying():
				return tomb.ErrDying
			case c := <-ch:
				err := w.mergeChange(changes, c)
				if err != nil {
					return err
				}
			case w.changeChan <- changes:
				changes = nil
			}
		}
		select {
		case <-w.st.watcher.Dead():
			return watcher.MustErr(w.st.watcher)
		case <-w.tomb.Dying():
			return tomb.ErrDying
		case c := <-ch:
			changes = &MachinePrincipalUnitsChange{}
			err := w.mergeChange(changes, c)
			if err != nil {
				return err
			}
			if changes.isEmpty() {
				changes = nil
			}
		}
	}
	return nil
}

func newRelationScopeWatcher(st *State, scope, ignore string) *RelationScopeWatcher {
	w := &RelationScopeWatcher{
		commonWatcher: commonWatcher{st: st},
		prefix:        scope + "#",
		ignore:        ignore,
		changeChan:    make(chan *RelationScopeChange),
		knownUnits:    make(map[string]bool),
	}
	go func() {
		defer w.tomb.Done()
		defer close(w.changeChan)
		w.tomb.Kill(w.loop())
	}()
	return w
}

// Changes returns a channel that will receive changes when units enter and
// leave a relation scope. The Entered field in the first event on the channel
// holds the initial state.
func (w *RelationScopeWatcher) Changes() <-chan *RelationScopeChange {
	return w.changeChan
}

func (changes *RelationScopeChange) isEmpty() bool {
	return len(changes.Entered)+len(changes.Left) == 0
}

func (w *RelationScopeWatcher) mergeChange(changes *RelationScopeChange, ch watcher.Change) (err error) {
	doc := &relationScopeDoc{ch.Id.(string)}
	if !strings.HasPrefix(doc.Key, w.prefix) {
		return nil
	}
	name := doc.unitName()
	if name == w.ignore {
		return nil
	}
	if ch.Revno == -1 {
		if w.knownUnits[name] {
			changes.Left = append(changes.Left, name)
			delete(w.knownUnits, name)
		}
		return nil
	}
	if !w.knownUnits[name] {
		changes.Entered = append(changes.Entered, name)
		w.knownUnits[name] = true
	}
	return nil
}

func (w *RelationScopeWatcher) getInitialEvent() (initial *RelationScopeChange, err error) {
	changes := &RelationScopeChange{}
	docs := []relationScopeDoc{}
	sel := D{{"_id", D{{"$regex", "^" + w.prefix}}}}
	err = w.st.relationScopes.Find(sel).All(&docs)
	if err != nil {
		return nil, err
	}
	for _, doc := range docs {
		if name := doc.unitName(); name != w.ignore {
			changes.Entered = append(changes.Entered, name)
			w.knownUnits[name] = true
		}
	}
	return changes, nil
}

func (w *RelationScopeWatcher) loop() error {
	ch := make(chan watcher.Change)
	w.st.watcher.WatchCollection(w.st.relationScopes.Name, ch)
	defer w.st.watcher.UnwatchCollection(w.st.relationScopes.Name, ch)
	changes, err := w.getInitialEvent()
	if err != nil {
		return err
	}
	for {
		for changes != nil {
			select {
			case <-w.st.watcher.Dead():
				return watcher.MustErr(w.st.watcher)
			case <-w.tomb.Dying():
				return tomb.ErrDying
			case c := <-ch:
				if err := w.mergeChange(changes, c); err != nil {
					return err
				}
			case w.changeChan <- changes:
				changes = nil
			}
		}
		select {
		case <-w.st.watcher.Dead():
			return watcher.MustErr(w.st.watcher)
		case <-w.tomb.Dying():
			return tomb.ErrDying
		case c := <-ch:
			changes = &RelationScopeChange{}
			if err := w.mergeChange(changes, c); err != nil {
				return err
			}
			if changes.isEmpty() {
				changes = nil
			}
		}
	}
	return nil
}

// RelationUnitsWatcher sends notifications of units entering and leaving the
// scope of a RelationUnit, and changes to the settings of those units known
// to have entered.
type RelationUnitsWatcher struct {
	commonWatcher
	sw       *RelationScopeWatcher
	watching map[string]bool
	updates  chan watcher.Change
	out      chan RelationUnitsChange
}

// RelationUnitsChange holds notifications of units entering and leaving the
// scope of a RelationUnit, and changes to the settings of those units known
// to have entered.
//
// When a counterpart first enters scope, it is/ noted in the Joined field,
// and its settings are noted in the Changed field. Subsequently, settings
// changes will be noted in the Changed field alone, until the couterpart
// leaves the scope; at that point, it will be noted in the Departed field,
// and no further events will be sent for that counterpart unit.
type RelationUnitsChange struct {
	Joined   []string
	Changed  map[string]UnitSettings
	Departed []string
}

// Watch returns a watcher that notifies of changes to conterpart units in
// the relation.
func (ru *RelationUnit) Watch() *RelationUnitsWatcher {
	return newRelationUnitsWatcher(ru)
}

func newRelationUnitsWatcher(ru *RelationUnit) *RelationUnitsWatcher {
	w := &RelationUnitsWatcher{
		commonWatcher: commonWatcher{st: ru.st},
		sw:            ru.WatchScope(),
		watching:      map[string]bool{},
		updates:       make(chan watcher.Change),
		out:           make(chan RelationUnitsChange),
	}
	go func() {
		defer w.finish()
		w.tomb.Kill(w.loop())
	}()
	return w
}

// Changes returns a channel that will receive the changes to
// counterpart units in a relation. The first event on the
// channel holds the initial state of the relation in its
// Joined and Changed fields.
func (w *RelationUnitsWatcher) Changes() <-chan RelationUnitsChange {
	return w.out
}

func (changes *RelationUnitsChange) empty() bool {
	return len(changes.Joined)+len(changes.Changed)+len(changes.Departed) == 0
}

// mergeSettings reads the relation settings node for the unit with the
// supplied id, and sets a value in the Changed field keyed on the unit's
// name. It returns the mgo/txn revision number of the settings node.
func (w *RelationUnitsWatcher) mergeSettings(changes *RelationUnitsChange, key string) (int64, error) {
	node, err := readConfigNode(w.st, key)
	if err != nil {
		return -1, err
	}
	name := (&relationScopeDoc{key}).unitName()
	settings := UnitSettings{node.txnRevno, node.Map()}
	if changes.Changed == nil {
		changes.Changed = map[string]UnitSettings{name: settings}
	} else {
		changes.Changed[name] = settings
	}
	return node.txnRevno, nil
}

// mergeScope starts and stops settings watches on the units entering and
// leaving the scope in the supplied RelationScopeChange event, and applies
// the expressed changes to the supplied RelationUnitsChange event.
func (w *RelationUnitsWatcher) mergeScope(changes *RelationUnitsChange, c *RelationScopeChange) error {
	for _, name := range c.Entered {
		key := w.sw.prefix + name
		revno, err := w.mergeSettings(changes, key)
		if err != nil {
			return err
		}
		changes.Joined = append(changes.Joined, name)
		changes.Departed = remove(changes.Departed, name)
		w.st.watcher.Watch(w.st.settings.Name, key, revno, w.updates)
		w.watching[key] = true
	}
	for _, name := range c.Left {
		key := w.sw.prefix + name
		changes.Departed = append(changes.Departed, name)
		if changes.Changed != nil {
			delete(changes.Changed, name)
		}
		changes.Joined = remove(changes.Joined, name)
		w.st.watcher.Unwatch(w.st.settings.Name, key, w.updates)
		delete(w.watching, key)
	}
	return nil
}

// remove removes s from strs and returns the modified slice.
func remove(strs []string, s string) []string {
	for i, v := range strs {
		if s == v {
			strs[i] = strs[len(strs)-1]
			return strs[:len(strs)-1]
		}
	}
	return strs
}

func (w *RelationUnitsWatcher) finish() {
	watcher.Stop(w.sw, &w.tomb)
	for key := range w.watching {
		w.st.watcher.Unwatch(w.st.settings.Name, key, w.updates)
	}
	close(w.updates)
	close(w.out)
	w.tomb.Done()
}

func (w *RelationUnitsWatcher) loop() (err error) {
	sentInitial := false
	changes := RelationUnitsChange{}
	out := w.out
	out = nil
	for {
		select {
		case <-w.st.watcher.Dead():
			return watcher.MustErr(w.st.watcher)
		case <-w.tomb.Dying():
			return tomb.ErrDying
		case c, ok := <-w.sw.Changes():
			if !ok {
				return watcher.MustErr(w.sw)
			}
			if err = w.mergeScope(&changes, c); err != nil {
				return err
			}
			if !sentInitial || !changes.empty() {
				out = w.out
			} else {
				out = nil
			}
		case c := <-w.updates:
			if _, err = w.mergeSettings(&changes, c.Id.(string)); err != nil {
				return err
			}
			out = w.out
		case out <- changes:
			sentInitial = true
			changes = RelationUnitsChange{}
			out = nil
		}
	}
	panic("unreachable")
}

// EnvironConfigWatcher observes changes to the
// environment configuration.
type EnvironConfigWatcher struct {
	commonWatcher
	out chan *config.Config
}

// WatchEnvironConfig returns a watcher for observing changes
// to the environment configuration.
func (s *State) WatchEnvironConfig() *EnvironConfigWatcher {
	return newEnvironConfigWatcher(s)
}

func newEnvironConfigWatcher(s *State) *EnvironConfigWatcher {
	w := &EnvironConfigWatcher{
		commonWatcher: commonWatcher{st: s},
		out:           make(chan *config.Config),
	}
	go func() {
		defer w.tomb.Done()
		defer close(w.out)
		w.tomb.Kill(w.loop())
	}()
	return w
}

// Changes returns a channel that will receive the new environment
// configuration when a change is detected. Note that multiple changes may
// be observed as a single event in the channel.
func (w *EnvironConfigWatcher) Changes() <-chan *config.Config {
	return w.out
}

func (w *EnvironConfigWatcher) loop() (err error) {
	sw := w.st.watchSettings("e")
	defer sw.Stop()
	out := w.out
	out = nil
	cfg := &config.Config{}
	for {
		select {
		case <-w.st.watcher.Dead():
			return watcher.MustErr(w.st.watcher)
		case <-w.tomb.Dying():
			return tomb.ErrDying
		case configNode, ok := <-sw.Changes():
			if !ok {
				return watcher.MustErr(sw)
			}
			cfg, err = config.New(configNode.Map())
			if err == nil {
				out = w.out
			} else {
				out = nil
			}
		case out <- cfg:
			out = nil
		}
	}
	return nil
}

type settingsWatcher struct {
	commonWatcher
	out chan *ConfigNode
}

// watchSettings creates a watcher for observing changes to settings.
func (s *State) watchSettings(key string) *settingsWatcher {
	return newSettingsWatcher(s, key)
}

func newSettingsWatcher(s *State, key string) *settingsWatcher {
	w := &settingsWatcher{
		commonWatcher: commonWatcher{st: s},
		out:           make(chan *ConfigNode),
	}
	go func() {
		defer w.tomb.Done()
		defer close(w.out)
		w.tomb.Kill(w.loop(key))
	}()
	return w
}

// Changes returns a channel that will receive the new settings.
// Multiple changes may be observed as a single event in the channel.
func (w *settingsWatcher) Changes() <-chan *ConfigNode {
	return w.out
}

func (w *settingsWatcher) loop(key string) (err error) {
	ch := make(chan watcher.Change)
	configNode, err := readConfigNode(w.st, key)
	if err != nil {
		return err
	}
	w.st.watcher.Watch(w.st.settings.Name, key, configNode.txnRevno, ch)
	defer w.st.watcher.Unwatch(w.st.settings.Name, key, ch)
	out := w.out
	nul := make(chan *ConfigNode)
	for {
		select {
		case <-w.st.watcher.Dead():
			return watcher.MustErr(w.st.watcher)
		case <-w.tomb.Dying():
			return tomb.ErrDying
		case <-ch:
			configNode, err = readConfigNode(w.st, key)
			if err != nil {
				return err
			}
			out = w.out
		case out <- configNode:
			out = nul
		}
	}
	return nil
}

// UnitWatcher observes changes to a unit.
type UnitWatcher struct {
	commonWatcher
	changeChan chan *Unit
}

// Watch return a watcher for observing changes to a unit.
func (u *Unit) Watch() *UnitWatcher {
	return newUnitWatcher(u)
}

func newUnitWatcher(u *Unit) *UnitWatcher {
	w := &UnitWatcher{
		changeChan:    make(chan *Unit),
		commonWatcher: commonWatcher{st: u.st},
	}
	go func() {
		defer w.tomb.Done()
		defer close(w.changeChan)
		w.tomb.Kill(w.loop(u))
	}()
	return w
}

// Changes returns a channel that will receive the new version of a unit.
// Multiple changes may be observed as a single event in the channel.
func (w *UnitWatcher) Changes() <-chan *Unit {
	return w.changeChan
}

func (w *UnitWatcher) loop(unit *Unit) (err error) {
	name := unit.doc.Name
	if unit, err = w.st.Unit(name); err != nil {
		return err
	}
	ch := make(chan watcher.Change)
	w.st.watcher.Watch(w.st.units.Name, name, unit.doc.TxnRevno, ch)
	defer w.st.watcher.Unwatch(w.st.units.Name, name, ch)
	for {
		for unit != nil {
			select {
			case <-w.st.watcher.Dead():
				return watcher.MustErr(w.st.watcher)
			case <-w.tomb.Dying():
				return tomb.ErrDying
			case <-ch:
				if unit, err = w.st.Unit(name); err != nil {
					return err
				}
			case w.changeChan <- unit:
				unit = nil
			}
		}
		select {
		case <-w.st.watcher.Dead():
			return watcher.MustErr(w.st.watcher)
		case <-w.tomb.Dying():
			return tomb.ErrDying
		case <-ch:
			if unit, err = w.st.Unit(name); err != nil {
				return err
			}
		}
	}
	return nil
}

// ServiceWatcher observes changes to a service.
type ServiceWatcher struct {
	commonWatcher
	changeChan chan *Service
}

// Watch return a watcher for observing changes to a service.
func (s *Service) Watch() *ServiceWatcher {
	return newServiceWatcher(s)
}

func newServiceWatcher(s *Service) *ServiceWatcher {
	w := &ServiceWatcher{
		changeChan:    make(chan *Service),
		commonWatcher: commonWatcher{st: s.st},
	}
	go func() {
		defer w.tomb.Done()
		defer close(w.changeChan)
		w.tomb.Kill(w.loop(s))
	}()
	return w
}

// Changes returns a channel that will receive the new version of a service.
// Multiple changes may be observed as a single event in the channel.
func (w *ServiceWatcher) Changes() <-chan *Service {
	return w.changeChan
}

func (w *ServiceWatcher) loop(service *Service) (err error) {
	name := service.doc.Name
	if service, err = w.st.Service(name); err != nil {
		return err
	}
	ch := make(chan watcher.Change)
	w.st.watcher.Watch(w.st.services.Name, name, service.doc.TxnRevno, ch)
	defer w.st.watcher.Unwatch(w.st.services.Name, name, ch)
	for {
		for service != nil {
			select {
			case <-w.st.watcher.Dead():
				return watcher.MustErr(w.st.watcher)
			case <-w.tomb.Dying():
				return tomb.ErrDying
			case <-ch:
				if service, err = w.st.Service(name); err != nil {
					return err
				}
			case w.changeChan <- service:
				service = nil
			}
		}
		select {
		case <-w.st.watcher.Dead():
			return watcher.MustErr(w.st.watcher)
		case <-w.tomb.Dying():
			return tomb.ErrDying
		case <-ch:
			if service, err = w.st.Service(name); err != nil {
				return err
			}
		}
	}
	return nil
}

type ConfigWatcher struct {
	*settingsWatcher
}

func (s *Service) WatchConfig() *ConfigWatcher {
	return &ConfigWatcher{newSettingsWatcher(s.st, "s#"+s.Name())}
}

// MachineUnitsWatcher observes the assignment and removal of units
// to and from a machine.
type MachineUnitsWatcher struct {
	commonWatcher
	wg         sync.WaitGroup
	machine    *Machine
	out        chan []string
	known      map[string]bool
	principals map[string]bool
	mu         sync.Mutex
}

// WatchUnits returns a watcher for observing units being assigned to
// or removed from a machine.
func (m *Machine) WatchUnits() *MachineUnitsWatcher {
	return newMachineUnitsWatcher(m)
}

func newMachineUnitsWatcher(m *Machine) *MachineUnitsWatcher {
	w := &MachineUnitsWatcher{
		commonWatcher: commonWatcher{st: m.st},
		out:           make(chan []string),
		known:         make(map[string]bool),
		principals:    make(map[string]bool),
		machine:       m,
	}
	go func() {
		defer w.tomb.Done()
		defer close(w.out)
		w.tomb.Kill(w.loop())
	}()
	return w
}

func (w *MachineUnitsWatcher) Stop() error {
	w.tomb.Kill(nil)
	return w.tomb.Wait()
}

// Changes returns a channel that will receive changes when units are added
// or removed from the machine. The first event on the channel holds the
// initial state as returned by Machine.Units.
func (w *MachineUnitsWatcher) Changes() <-chan []string {
	return w.out
}

func (w *MachineUnitsWatcher) initial() (changes []string, err error) {
	var pudocs []struct {
		Name string `bson:"_id"`
	}
	err = w.st.units.Find(append(notDead, D{{"machineid", w.machine.doc.Id}}...)).Select(D{{"_id", 1}}).All(&pudocs)
	if err != nil {
		return nil, err
	}
	for _, pudoc := range pudocs {
		changes = append(changes, pudoc.Name)
		w.known[pudoc.Name] = true
		sudocs := pudocs
		err = w.st.units.Find(append(notDead, D{{"principal", pudoc.Name}}...)).Select(D{{"_id", 1}}).All(&sudocs)
		if err != nil {
			return nil, err
		}
		for _, sudoc := range sudocs {
			changes = append(changes, sudoc.Name)
			w.known[sudoc.Name] = true
		}
	}
	return changes, nil
}

func (w *MachineUnitsWatcher) watchSubordinates(principal string, changes chan []string) {
	defer w.wg.Done()
	ch := make(chan watcher.Change)
	w.st.watcher.Watch(w.st.units.Name, principal, 0, ch)
	defer w.st.watcher.Unwatch(w.st.units.Name, principal, ch)
	for {
		var c watcher.Change
		var ok bool
		select {
		case <-w.st.watcher.Dead():
			return
		case <-w.tomb.Dying():
			return
		case c, ok = <-ch:
			if !ok || c.Revno == -1 {
				return
			}
			var u struct {
				Subordinates []string
			}
			err := w.st.units.FindId(principal).Select(D{{"subordinates", 1}}).One(&u)
			if err != nil {
				w.tomb.Kill(err)
				return
			}
			subordinates := []string{}
			for _, unit := range u.Subordinates {
				w.mu.Lock()
				if !w.known[unit] {
					subordinates = append(subordinates, unit)
				}
				w.mu.Unlock()
			}
			if len(subordinates) > 0 {
				changes <- subordinates
			}
		}
	}
}

func (w *MachineUnitsWatcher) merge(changes []string, c watcher.Change) []string {
	name := c.Id.(string)
	w.mu.Lock()
	defer w.mu.Unlock()
	if c.Revno == -1 {
		delete(w.known, name)
		return changes
	}
	if !w.known[name] {
		return changes
	}
	for i, unit := range changes {
		if unit == name {
			return append(changes[:i], append(changes[i+1:], name)...)
		}
	}
	return append(changes, name)
}

func (w *MachineUnitsWatcher) loop() (err error) {
	defer w.wg.Wait()
	ch := make(chan watcher.Change)
	w.st.watcher.Watch(w.st.machines.Name, w.machine.doc.Id, w.machine.doc.TxnRevno, ch)
	defer w.st.watcher.Unwatch(w.st.machines.Name, w.machine.doc.Id, ch)
	all := make(chan watcher.Change)
	w.st.watcher.WatchCollection(w.st.units.Name, all)
	defer w.st.watcher.UnwatchCollection(w.st.units.Name, all)
	changes, err := w.initial()
	if err != nil {
		return err
	}
	newunits := make(chan []string)
	for _, unit := range w.machine.doc.Principals {
		w.principals[unit] = true
		w.wg.Add(1)
		go w.watchSubordinates(unit, newunits)
	}
	out := w.out
	for {
		select {
		case <-w.st.watcher.Dead():
			close(newunits)
			return watcher.MustErr(w.st.watcher)
		case <-w.tomb.Dying():
			close(newunits)
			return tomb.ErrDying
		case units := <-newunits:
			for _, u := range units {
				w.mu.Lock()
				w.known[u] = true
				w.mu.Unlock()
			}
			changes = append(changes, units...)
			out = w.out
		case <-ch:
			err = w.machine.Refresh()
			if err != nil {
				w.tomb.Kill(err)
				return err
			}
			newprincipals := map[string]bool{}
			for _, unit := range w.machine.doc.Principals {
				newprincipals[unit] = true
				if !w.principals[unit] {
					changes = append(changes, unit)
					w.wg.Add(1)
					go w.watchSubordinates(unit, newunits)
				}
			}
			w.principals = newprincipals
		case c := <-all:
			changes = w.merge(changes, c)
			if len(changes) > 0 {
				out = w.out
			}
		case out <- changes:
			out = nil
			changes = nil
		}
	}
	panic("unreachable")
}<|MERGE_RESOLUTION|>--- conflicted
+++ resolved
@@ -660,14 +660,7 @@
 	return w.tomb.Wait()
 }
 
-<<<<<<< HEAD
 func (w *MachinePrincipalUnitsWatcher) mergeChange(changes *MachinePrincipalUnitsChange, ch watcher.Change) (err error) {
-	if ch.Revno == -1 {
-		return fmt.Errorf("machine has been removed")
-	}
-=======
-func (w *MachineUnitsWatcher) mergeChange(changes *MachineUnitsChange, ch watcher.Change) (err error) {
->>>>>>> f0cdc393
 	err = w.machine.Refresh()
 	if err != nil {
 		return err
