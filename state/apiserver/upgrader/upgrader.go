// Copyright 2012, 2013 Canonical Ltd.
// Licensed under the AGPLv3, see LICENCE file for details.

package upgrader

import (
	"errors"


	"launchpad.net/juju-core/agent/tools"
	"launchpad.net/juju-core/environs"
	"launchpad.net/juju-core/state"
	"launchpad.net/juju-core/state/api/params"
	"launchpad.net/juju-core/state/apiserver/common"
	"launchpad.net/juju-core/state/watcher"
	"launchpad.net/juju-core/version"
)

// UpgraderAPI provides access to the Upgrader API facade.
type UpgraderAPI struct {
	st         *state.State
	resources  *common.Resources
	authorizer common.Authorizer
}

// NewUpgraderAPI creates a new client-side UpgraderAPI facade.
func NewUpgraderAPI(
	st *state.State,
	resources *common.Resources,
	authorizer common.Authorizer,
) (*UpgraderAPI, error) {
	// TODO: Unit agents are also allowed to use this API
	if !authorizer.AuthMachineAgent() {
		return nil, common.ErrPerm
	}
	return &UpgraderAPI{st: st, resources: resources, authorizer: authorizer}, nil
}

// WatchAPIVersion starts a watcher to track if there is a new version
// of the API that we want to upgrade to
func (u *UpgraderAPI) WatchAPIVersion(args params.Entities) (params.NotifyWatchResults, error) {
	result := params.NotifyWatchResults{
		Results: make([]params.NotifyWatchResult, len(args.Entities)),
	}
	for i, agent := range args.Entities {
		err := common.ErrPerm
		if u.authorizer.AuthOwner(agent.Tag) {
			watch := u.st.WatchForEnvironConfigChanges()
			// Consume the initial event. Technically, API
			// calls to Watch 'transmit' the initial event
			// in the Watch response. But NotifyWatchers
			// have no state to transmit.
			if _, ok := <-watch.Changes(); ok {
				result.Results[i].NotifyWatcherId = u.resources.Register(watch)
				err = nil
			} else {
				err = watcher.MustErr(watch)
			}
		}
		result.Results[i].Error = common.ServerError(err)
	}
	return result, nil
}

func (u *UpgraderAPI) oneAgentTools(entity params.Entity, agentVersion version.Number, env environs.Environ) (*tools.Tools, error) {
	if !u.authorizer.AuthOwner(entity.Tag) {
		return nil, common.ErrPerm
	}
	machine, err := u.st.Machine(state.MachineIdFromTag(entity.Tag))
	if err != nil {
		return nil, err
	}
	// TODO: Support Unit as well as Machine
	existingTools, err := machine.AgentTools()
	if err != nil {
		return nil, err
	}
	requested := version.Binary{
		Number: agentVersion,
		Series: existingTools.Version.Series,
		Arch:   existingTools.Version.Arch,
	}
	// TODO(jam): Avoid searching the provider for every machine
	// that wants to upgrade. The information could just be cached
	// in state, or even in the API servers
<<<<<<< HEAD
	return environs.FindExactTools(env, requested)
=======
	tools, err := environs.FindExactTools(env, requested)
	if err != nil {
		return nilTools, err
	}
	return params.AgentTools{
		Tag:    entity.Tag,
		Arch:   tools.Version.Arch,
		Series: tools.Version.Series,
		URL:    tools.URL,
		Major:  tools.Version.Major,
		Minor:  tools.Version.Minor,
		Patch:  tools.Version.Patch,
		Build:  tools.Version.Build,
	}, nil
>>>>>>> 503a279c
}

// Tools finds the Tools necessary for the given agents.
func (u *UpgraderAPI) Tools(args params.Entities) (params.AgentToolsResults, error) {
	results := make([]params.AgentToolsResult, len(args.Entities))
	if len(args.Entities) == 0 {
		return params.AgentToolsResults{}, nil
	}
	// For now, all agents get the same proposed version
	cfg, err := u.st.EnvironConfig()
	if err != nil {
		return params.AgentToolsResults{}, err
	}
	agentVersion, ok := cfg.AgentVersion()
	if !ok {
		return params.AgentToolsResults{}, errors.New("agent version not set in environment config")
	}
	env, err := environs.New(cfg)
	if err != nil {
		return params.AgentToolsResults{}, err
	}
	for i, entity := range args.Entities {
		agentTools, err := u.oneAgentTools(entity, agentVersion, env)
		if err == nil {
			results[i].Tools = agentTools
		}
		results[i].Error = common.ServerError(err)
	}
	return params.AgentToolsResults{results}, nil
}

// SetTools updates the recorded tools version for the agents.
func (u *UpgraderAPI) SetTools(args params.SetAgentsTools) (params.ErrorResults, error) {
	results := params.ErrorResults{
		Errors: make([]*params.Error, len(args.AgentTools)),
	}
	for i, agentTools := range args.AgentTools {
<<<<<<< HEAD
		err := u.setOneAgentTools(agentTools.Tag, agentTools.Tools)
		results.Errors[i] = common.ServerError(err)
=======
		var err error
		results.Results[i].Tag = agentTools.Tag
		if !u.authorizer.AuthOwner(agentTools.Tag) {
			err = common.ErrPerm
		} else {
			// TODO: When we get there, we should support setting
			//       Unit agent tools as well as Machine tools. We
			//       can use something like the "AgentState"
			//       interface that cmd/jujud/agent.go had.
			machine, err := u.st.Machine(state.MachineIdFromTag(agentTools.Tag))
			if err == nil {
				stTools := tools.Tools{
					Version: version.Binary{
						Number: version.Number{
							Major: agentTools.Major,
							Minor: agentTools.Minor,
							Patch: agentTools.Patch,
							Build: agentTools.Build,
						},
						Arch:   agentTools.Arch,
						Series: agentTools.Series,
					},
					URL: agentTools.URL,
				}
				err = machine.SetAgentTools(&stTools)
			}
		}
		results.Results[i].Error = common.ServerError(err)
>>>>>>> 503a279c
	}
	return results, nil
}

type setAgentTooler interface {
	SetAgentTools(*tools.Tools) error
}

func (u *UpgraderAPI) setOneAgentTools(tag string, tools *tools.Tools) error {
	if !u.authorizer.AuthOwner(tag) {
		return common.ErrPerm
	}
	// We assume that any entity that we can upgrade will
	// have a Life, which is certainly true now, but is
	// an assumption that may need revisiting at some point.
	entity0, err := u.st.Lifer(tag)
	if err != nil {
		return err
	}
	entity := entity0.(setAgentTooler)
	return entity.SetAgentTools(tools)
}<|MERGE_RESOLUTION|>--- conflicted
+++ resolved
@@ -83,24 +83,7 @@
 	// TODO(jam): Avoid searching the provider for every machine
 	// that wants to upgrade. The information could just be cached
 	// in state, or even in the API servers
-<<<<<<< HEAD
 	return environs.FindExactTools(env, requested)
-=======
-	tools, err := environs.FindExactTools(env, requested)
-	if err != nil {
-		return nilTools, err
-	}
-	return params.AgentTools{
-		Tag:    entity.Tag,
-		Arch:   tools.Version.Arch,
-		Series: tools.Version.Series,
-		URL:    tools.URL,
-		Major:  tools.Version.Major,
-		Minor:  tools.Version.Minor,
-		Patch:  tools.Version.Patch,
-		Build:  tools.Version.Build,
-	}, nil
->>>>>>> 503a279c
 }
 
 // Tools finds the Tools necessary for the given agents.
@@ -138,39 +121,8 @@
 		Errors: make([]*params.Error, len(args.AgentTools)),
 	}
 	for i, agentTools := range args.AgentTools {
-<<<<<<< HEAD
 		err := u.setOneAgentTools(agentTools.Tag, agentTools.Tools)
 		results.Errors[i] = common.ServerError(err)
-=======
-		var err error
-		results.Results[i].Tag = agentTools.Tag
-		if !u.authorizer.AuthOwner(agentTools.Tag) {
-			err = common.ErrPerm
-		} else {
-			// TODO: When we get there, we should support setting
-			//       Unit agent tools as well as Machine tools. We
-			//       can use something like the "AgentState"
-			//       interface that cmd/jujud/agent.go had.
-			machine, err := u.st.Machine(state.MachineIdFromTag(agentTools.Tag))
-			if err == nil {
-				stTools := tools.Tools{
-					Version: version.Binary{
-						Number: version.Number{
-							Major: agentTools.Major,
-							Minor: agentTools.Minor,
-							Patch: agentTools.Patch,
-							Build: agentTools.Build,
-						},
-						Arch:   agentTools.Arch,
-						Series: agentTools.Series,
-					},
-					URL: agentTools.URL,
-				}
-				err = machine.SetAgentTools(&stTools)
-			}
-		}
-		results.Results[i].Error = common.ServerError(err)
->>>>>>> 503a279c
 	}
 	return results, nil
 }
