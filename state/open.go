--- conflicted
+++ resolved
@@ -26,16 +26,11 @@
 	// SSH tunnel.
 	UseSSH bool
 
-<<<<<<< HEAD
-	// Entity holds the name of the entity that is connecting.
-	// (See the EntityName methods on various types).
+	// EntityName holds the name of the entity that is connecting.
 	// This may be "admin" to connect as the administrator.
-	Entity string
+	EntityName string
 
 	// Password holds the password for the connecting entity.
-=======
-	// TODO use entity name too.
->>>>>>> b5b2569c
 	Password string
 }
 
@@ -64,11 +59,7 @@
 	if err != nil {
 		return nil, err
 	}
-<<<<<<< HEAD
-	st, err := newState(session, fwd, info.Entity, info.Password)
-=======
-	st, err := newState(session, fwd, info.Password)
->>>>>>> b5b2569c
+	st, err := newState(session, fwd, info.EntityName, info.Password)
 	if err != nil {
 		session.Close()
 		return nil, err
@@ -121,11 +112,16 @@
 	logSizeTests = 1000000
 )
 
-<<<<<<< HEAD
 func newState(session *mgo.Session, fwd *sshForwarder, entity, password string) (*State, error) {
 	db := session.DB("juju")
 	pdb := session.DB("presence")
-	if entity != "" {
+	if entity == "admin" {
+		admin := session.DB("admin")
+		// TODO log in to admin database only if entity name is "admin".
+		if err := admin.Login("admin", password); err != nil {
+			return nil, fmt.Errorf("cannot log in to admin database: %v", err)
+		}
+	} else if entity != "" {
 		if err := db.Login(entity, password); err != nil {
 			return nil, fmt.Errorf("cannot log in to juju database: %v", err)
 		}
@@ -133,19 +129,6 @@
 			return nil, fmt.Errorf("cannot log in to presence database: %v", err)
 		}
 	}
-
-=======
-func newState(session *mgo.Session, fwd *sshForwarder, password string) (*State, error) {
-	db := session.DB("juju")
-	pdb := session.DB("presence")
-	if password != "" {
-		admin := session.DB("admin")
-		// TODO log in to admin database only if entity name is "admin".
-		if err := admin.Login("admin", password); err != nil {
-			return nil, fmt.Errorf("cannot log in to admin database: %v", err)
-		}
-	}
->>>>>>> b5b2569c
 	st := &State{
 		db:             db,
 		charms:         db.C("charms"),
