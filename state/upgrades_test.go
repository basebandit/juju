--- conflicted
+++ resolved
@@ -2933,7 +2933,6 @@
 	)
 }
 
-<<<<<<< HEAD
 type fakeBroker struct {
 	caas.Broker
 }
@@ -2999,7 +2998,8 @@
 		c.Assert(settings["operator-storage"], gc.Equals, "storage-provisioner")
 		c.Assert(settings["workload-storage"], gc.Equals, "storage-provisioner")
 	}
-=======
+}
+
 func (s *upgradesSuite) TestEnsureDefaultModificationStatus(c *gc.C) {
 	coll, closer := s.state.db().GetRawCollection(statusesC)
 	defer closer()
@@ -3102,7 +3102,6 @@
 		Life:      life,
 	})
 	c.Assert(err, jc.ErrorIsNil)
->>>>>>> 02fbecca
 }
 
 type docById []bson.M
