--- conflicted
+++ resolved
@@ -11,11 +11,7 @@
 )
 
 // NewStatePool returns a new StatePool instance. It takes a State
-<<<<<<< HEAD
-// connected to the system (state server model).
-=======
 // connected to the system (controller model).
->>>>>>> 1cd7ac8c
 func NewStatePool(systemState *State) *StatePool {
 	return &StatePool{
 		systemState: systemState,
