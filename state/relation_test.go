--- conflicted
+++ resolved
@@ -5,136 +5,6 @@
 	"launchpad.net/gozk/zookeeper"
 )
 
-<<<<<<< HEAD
-type RelationUnitWatcherSuite struct {
-	zkConn            *zookeeper.Conn
-	agentPingerPeriod time.Duration
-}
-
-var _ = Suite(&RelationUnitWatcherSuite{})
-
-func (s *RelationUnitWatcherSuite) SetUpSuite(c *C) {
-	s.agentPingerPeriod = agentPingerPeriod
-	agentPingerPeriod = testPingerPeriod
-	st, err := Initialize(&Info{
-		Addrs: []string{TestingZkAddr},
-	})
-	c.Assert(err, IsNil)
-	s.zkConn = ZkConn(st)
-}
-
-func (s *RelationUnitWatcherSuite) TearDownSuite(c *C) {
-	agentPingerPeriod = s.agentPingerPeriod
-	err := zkRemoveTree(s.zkConn, "/")
-	c.Assert(err, IsNil)
-	s.zkConn.Close()
-}
-
-var (
-	testPingerPeriod = 50 * time.Millisecond
-	shortTimeout     = 2 * testPingerPeriod
-	longTimeout      = 5 * testPingerPeriod
-)
-
-func (s *RelationUnitWatcherSuite) TestRelationUnitWatcher(c *C) {
-	waitFor := func(w *relationUnitWatcher, timeout time.Duration, expectChange *relationUnitChange) {
-		select {
-		case <-time.After(timeout):
-			if expectChange != nil {
-				c.Fatalf("expected change, got none")
-			}
-		case change, ok := <-w.Changes():
-			if expectChange != nil {
-				c.Assert(ok, Equals, true)
-				c.Assert(change, DeepEquals, *expectChange)
-			} else if ok {
-				c.Fatalf("unexpected presence change")
-			}
-		}
-	}
-
-	// Start watcher; check initial event.
-	w := newRelationUnitWatcher(s.zkConn, "/collection", "u-123", RolePeer)
-	waitFor(w, shortTimeout, &relationUnitChange{})
-
-	// Create all relevant paths apart from presence node; check that
-	// no events occur (settings watch should not be active, because
-	// presence has not yet been detected).
-	usp := unitScopePath("/collection")
-	err := usp.prepareJoin(s.zkConn, RolePeer)
-	c.Assert(err, IsNil)
-	settingsPath := usp.settingsPath("u-123")
-	_, err = s.zkConn.Create(settingsPath, "whatever", 0, zkPermAll)
-	writeSettings := func(content string) {
-		_, err = s.zkConn.Set(settingsPath, content, -1)
-		c.Assert(err, IsNil)
-	}
-	writeSettings("something")
-	waitFor(w, shortTimeout, nil)
-
-	// Start a pinger on the presence node; check event.
-	presencePath := usp.presencePath(RolePeer, "u-123")
-	startPinger := func() *presence.Pinger {
-		pinger, err := presence.StartPinger(s.zkConn, presencePath, agentPingerPeriod)
-		c.Assert(err, IsNil)
-		return pinger
-	}
-	pinger := startPinger()
-	waitFor(w, shortTimeout, &relationUnitChange{true, 1, "something"})
-
-	// Write identical settings; check event. Note that in normal operation
-	// we would consider this behaviour to be evidence of a bug; juju code
-	// should not write to a node unless the write represents an actual
-	// change in state.
-	writeSettings("something")
-	waitFor(w, shortTimeout, &relationUnitChange{true, 2, "something"})
-
-	// Write new settings; check event.
-	writeSettings("different")
-	waitFor(w, shortTimeout, &relationUnitChange{true, 3, "different"})
-
-	// Stop updating the presence node; but also slip in a subsequent settings
-	// change, which will still be detected before the absence is detected.
-	err = pinger.Stop()
-	c.Assert(err, IsNil)
-	writeSettings("alternative")
-	c.Assert(err, IsNil)
-	waitFor(w, shortTimeout, &relationUnitChange{true, 4, "alternative"})
-	waitFor(w, longTimeout, &relationUnitChange{})
-
-	// Change settings again; check no event.
-	writeSettings("sneaky")
-	waitFor(w, shortTimeout, nil)
-
-	// Start a new pinger; check that presence and settings changes are sent.
-	pinger = startPinger()
-	c.Assert(err, IsNil)
-	waitFor(w, shortTimeout, &relationUnitChange{true, 5, "sneaky"})
-
-	// Stop the watcher; perturb the nodes; check no further events.
-	err = w.Stop()
-	c.Assert(err, IsNil)
-	writeSettings("bizarre")
-	waitFor(w, shortTimeout, nil)
-	err = pinger.Kill()
-	c.Assert(err, IsNil)
-	waitFor(w, shortTimeout, nil)
-
-	// Start a new pinger; start a new watcher; check event.
-	pinger = startPinger()
-	w = newRelationUnitWatcher(s.zkConn, "/collection", "u-123", RolePeer)
-	waitFor(w, shortTimeout, &relationUnitChange{true, 6, "bizarre"})
-	err = w.Stop()
-	c.Assert(err, IsNil)
-	err = pinger.Kill()
-	c.Assert(err, IsNil)
-
-	// Final check that no spurious changes have been sent.
-	waitFor(w, shortTimeout, nil)
-}
-
-=======
->>>>>>> dac1e397
 type RelationSuite struct{}
 
 var _ = Suite(&RelationSuite{})
