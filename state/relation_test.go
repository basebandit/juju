package state_test

import (
	"fmt"
	. "launchpad.net/gocheck"
	"launchpad.net/juju-core/charm"
	"launchpad.net/juju-core/state"
	"sort"
	"strings"
	"time"
)

type RelationSuite struct {
	ConnSuite
	charm *state.Charm
}

var _ = Suite(&RelationSuite{})

func (s *RelationSuite) SetUpTest(c *C) {
	s.ConnSuite.SetUpTest(c)
	s.charm = s.AddTestingCharm(c, "dummy")
}

func (s *RelationSuite) TestRelationErrors(c *C) {
	req, err := s.State.AddService("req", s.charm)
	c.Assert(err, IsNil)
	reqep := state.RelationEndpoint{"req", "ifce", "bar", state.RoleRequirer, charm.ScopeGlobal}

	// Check we can't add a relation until both services exist.
	proep := state.RelationEndpoint{"pro", "ifce", "foo", state.RoleProvider, charm.ScopeGlobal}
	_, err = s.State.AddRelation(proep, reqep)
	c.Assert(err, ErrorMatches, `cannot add relation "pro:foo req:bar": .*`)
	assertNoRelations(c, req)
	pro, err := s.State.AddService("pro", s.charm)
	c.Assert(err, IsNil)

	// Check that interfaces have to match.
	proep2 := state.RelationEndpoint{"pro", "other", "foo", state.RoleProvider, charm.ScopeGlobal}
	_, err = s.State.AddRelation(proep2, reqep)
	c.Assert(err, ErrorMatches, `cannot add relation "pro:foo req:bar": endpoints do not relate`)
	assertNoRelations(c, pro)
	assertNoRelations(c, req)

	// Check a variety of surprising endpoint combinations.
	_, err = s.State.AddRelation(reqep)
	c.Assert(err, ErrorMatches, `cannot add relation "req:bar": single endpoint must be a peer relation`)
	assertNoRelations(c, req)

	peer, err := s.State.AddService("peer", s.charm)
	c.Assert(err, IsNil)
	peerep := state.RelationEndpoint{"peer", "ifce", "baz", state.RolePeer, charm.ScopeGlobal}
	_, err = s.State.AddRelation(peerep, reqep)
	c.Assert(err, ErrorMatches, `cannot add relation "peer:baz req:bar": endpoints do not relate`)
	assertNoRelations(c, peer)
	assertNoRelations(c, req)

	_, err = s.State.AddRelation(peerep, peerep)
	c.Assert(err, ErrorMatches, `cannot add relation "peer:baz peer:baz": endpoints do not relate`)
	assertNoRelations(c, peer)

	_, err = s.State.AddRelation()
	c.Assert(err, ErrorMatches, `cannot add relation "": cannot relate 0 endpoints`)
	_, err = s.State.AddRelation(proep, reqep, peerep)
	c.Assert(err, ErrorMatches, `cannot add relation "peer:baz pro:foo req:bar": cannot relate 3 endpoints`)
}

func (s *RelationSuite) TestRetrieveSuccess(c *C) {
	_, err := s.State.AddService("subway", s.charm)
	c.Assert(err, IsNil)
	_, err = s.State.AddService("mongo", s.charm)
	c.Assert(err, IsNil)
	subway := state.RelationEndpoint{"subway", "mongodb", "db", state.RoleRequirer, charm.ScopeGlobal}
	mongo := state.RelationEndpoint{"mongo", "mongodb", "server", state.RoleProvider, charm.ScopeGlobal}
	expect, err := s.State.AddRelation(subway, mongo)
	c.Assert(err, IsNil)
	rel, err := s.State.EndpointsRelation(subway, mongo)
	check := func() {
		c.Assert(err, IsNil)
		c.Assert(rel.Id(), Equals, expect.Id())
		c.Assert(rel.String(), Equals, expect.String())
	}
	check()
	rel, err = s.State.EndpointsRelation(mongo, subway)
	check()
	rel, err = s.State.Relation(expect.Id())
	check()
}

func (s *RelationSuite) TestRetrieveNotFound(c *C) {
	subway := state.RelationEndpoint{"subway", "mongodb", "db", state.RoleRequirer, charm.ScopeGlobal}
	mongo := state.RelationEndpoint{"mongo", "mongodb", "server", state.RoleProvider, charm.ScopeGlobal}
	_, err := s.State.EndpointsRelation(subway, mongo)
	c.Assert(err, ErrorMatches, `relation "mongo:server subway:db" not found`)
	c.Assert(state.IsNotFound(err), Equals, true)

	_, err = s.State.Relation(999)
	c.Assert(err, ErrorMatches, `relation 999 not found`)
	c.Assert(state.IsNotFound(err), Equals, true)
}

func (s *RelationSuite) TestProviderRequirerRelation(c *C) {
	req, err := s.State.AddService("req", s.charm)
	c.Assert(err, IsNil)
	pro, err := s.State.AddService("pro", s.charm)
	c.Assert(err, IsNil)
	assertNoRelations(c, req)
	assertNoRelations(c, pro)

	// Add a relation, and check we can only do so once.
	proep := state.RelationEndpoint{"pro", "ifce", "foo", state.RoleProvider, charm.ScopeGlobal}
	reqep := state.RelationEndpoint{"req", "ifce", "bar", state.RoleRequirer, charm.ScopeGlobal}
	rel, err := s.State.AddRelation(proep, reqep)
	c.Assert(err, IsNil)
	_, err = s.State.AddRelation(proep, reqep)
	c.Assert(err, ErrorMatches, `cannot add relation "pro:foo req:bar": .*`)

	err = s.State.RemoveRelation(rel)
	c.Assert(err, ErrorMatches, `cannot remove relation "pro:foo req:bar": relation is not dead`)

	assertOneRelation(c, pro, 0, proep, reqep)
	assertOneRelation(c, req, 0, reqep, proep)
	testWhenDying(c, rel, noErr, noErr, func() error {
		assertOneRelation(c, pro, 0, proep, reqep)
		assertOneRelation(c, req, 0, reqep, proep)
		return nil
	})

	// Remove the relation, and check it's ok to remove again.
	err = s.State.RemoveRelation(rel)
	c.Assert(err, IsNil)

	err = s.State.RemoveRelation(rel)
	c.Assert(err, IsNil)

	// Check that we can add it again if we want to; but this time,
	// give one of the endpoints container scope and check that both
	// resulting service relations get that scope.
	reqep.RelationScope = charm.ScopeContainer
	_, err = s.State.AddRelation(proep, reqep)
	c.Assert(err, IsNil)
	// After adding relation, make proep container-scoped as well, for
	// simplicity of testing.
	proep.RelationScope = charm.ScopeContainer
	assertOneRelation(c, req, 2, reqep, proep)
	assertOneRelation(c, pro, 2, proep, reqep)
}

func (s *RelationSuite) TestRefresh(c *C) {
	peer, err := s.State.AddService("peer", s.charm)
	c.Assert(err, IsNil)
	// Add a relation, and check we can only do so once.
	peerep := state.RelationEndpoint{"peer", "ifce", "baz", state.RolePeer, charm.ScopeGlobal}
	rel, err := s.State.AddRelation(peerep)
	c.Assert(err, IsNil)

	rels, err := peer.Relations()
	c.Assert(err, IsNil)
	rel1 := rels[0]
	err = rel.EnsureDead()
	c.Assert(err, IsNil)

	c.Assert(rel1.Life(), Equals, state.Alive)
	err = rel1.Refresh()
	c.Assert(err, IsNil)
	c.Assert(rel1.Life(), Equals, state.Dead)

	err = s.State.RemoveRelation(rel)
	c.Assert(err, IsNil)
	err = rel1.Refresh()
	c.Assert(state.IsNotFound(err), Equals, true)
}

func (s *RelationSuite) TestPeerRelation(c *C) {
	peer, err := s.State.AddService("peer", s.charm)
	c.Assert(err, IsNil)
	peerep := state.RelationEndpoint{"peer", "ifce", "baz", state.RolePeer, charm.ScopeGlobal}
	assertNoRelations(c, peer)

	// Add a relation, and check we can only do so once.
	rel, err := s.State.AddRelation(peerep)
	c.Assert(err, IsNil)
	_, err = s.State.AddRelation(peerep)
	c.Assert(err, ErrorMatches, `cannot add relation "peer:baz": .*`)
	assertOneRelation(c, peer, 0, peerep)

	// Remove the relation, and check it can't be removed again.
	err = rel.EnsureDead()
	c.Assert(err, IsNil)
	err = s.State.RemoveRelation(rel)
	c.Assert(err, IsNil)
	assertNoRelations(c, peer)
	err = s.State.RemoveRelation(rel)
	c.Assert(err, IsNil)
}

func assertNoRelations(c *C, srv *state.Service) {
	rels, err := srv.Relations()
	c.Assert(err, IsNil)
	c.Assert(rels, HasLen, 0)
}

func assertOneRelation(c *C, srv *state.Service, relId int, endpoints ...state.RelationEndpoint) {
	rels, err := srv.Relations()
	c.Assert(err, IsNil)
	c.Assert(rels, HasLen, 1)
	rel := rels[0]
	c.Assert(rel.Id(), Equals, relId)
	name := srv.Name()
	expectEp := endpoints[0]
	ep, err := rel.Endpoint(name)
	c.Assert(err, IsNil)
	c.Assert(ep, DeepEquals, expectEp)
	if len(endpoints) == 2 {
		expectEp = endpoints[1]
	}
	eps, err := rel.RelatedEndpoints(name)
	c.Assert(err, IsNil)
	c.Assert(eps, DeepEquals, []state.RelationEndpoint{expectEp})
}

type RelationUnitSuite struct {
	ConnSuite
}

var _ = Suite(&RelationUnitSuite{})

func (s *RelationUnitSuite) TestPeerSettings(c *C) {
	pr := NewPeerRelation(c, &s.ConnSuite)
	rus := RUs{pr.ru0, pr.ru1}

	// Check missing settings cannot be read by any RU.
	for _, ru := range rus {
		_, err := ru.ReadSettings("peer/0")
		c.Assert(err, ErrorMatches, `cannot read settings for unit "peer/0" in relation "peer:name": settings not found`)
	}

	// Add settings for one RU.
	err := pr.ru0.EnterScope()
	c.Assert(err, IsNil)
	node, err := pr.ru0.Settings()
	c.Assert(err, IsNil)
	node.Set("meme", "socially-awkward-penguin")
	_, err = node.Write()
	c.Assert(err, IsNil)

	// Check settings can be read by every RU.
	for _, ru := range rus {
		m, err := ru.ReadSettings("peer/0")
		c.Assert(err, IsNil)
		c.Assert(m["meme"], Equals, "socially-awkward-penguin")
	}
}

func (s *RelationUnitSuite) TestProReqSettings(c *C) {
	prr := NewProReqRelation(c, &s.ConnSuite, charm.ScopeGlobal)
	rus := RUs{prr.pru0, prr.pru1, prr.rru0, prr.rru1}

	// Check missing settings cannot be read by any RU.
	for _, ru := range rus {
		_, err := ru.ReadSettings("pro/0")
		c.Assert(err, ErrorMatches, `cannot read settings for unit "pro/0" in relation "pro:pname req:rname": settings not found`)
	}

	// Add settings for one RU.
	err := prr.pru0.EnterScope()
	c.Assert(err, IsNil)
	node, err := prr.pru0.Settings()
	c.Assert(err, IsNil)
	node.Set("meme", "foul-bachelor-frog")
	_, err = node.Write()
	c.Assert(err, IsNil)

	// Check settings can be read by every RU.
	for _, ru := range rus {
		m, err := ru.ReadSettings("pro/0")
		c.Assert(err, IsNil)
		c.Assert(m["meme"], Equals, "foul-bachelor-frog")
	}
}

func (s *RelationUnitSuite) TestContainerSettings(c *C) {
	prr := NewProReqRelation(c, &s.ConnSuite, charm.ScopeContainer)
	rus := RUs{prr.pru0, prr.pru1, prr.rru0, prr.rru1}

	// Check missing settings cannot be read by any RU.
	for _, ru := range rus {
		_, err := ru.ReadSettings("pro/0")
		c.Assert(err, ErrorMatches, `cannot read settings for unit "pro/0" in relation "pro:pname req:rname": settings not found`)
	}

	// Add settings for one RU.
	err := prr.pru0.EnterScope()
	c.Assert(err, IsNil)
	node, err := prr.pru0.Settings()
	c.Assert(err, IsNil)
	node.Set("meme", "foul-bachelor-frog")
	_, err = node.Write()
	c.Assert(err, IsNil)

	// Check settings can be read by RUs in the same container.
	rus0 := RUs{prr.pru0, prr.rru0}
	for _, ru := range rus0 {
		m, err := ru.ReadSettings("pro/0")
		c.Assert(err, IsNil)
		c.Assert(m["meme"], Equals, "foul-bachelor-frog")
	}

	// Check settings are still inaccessible to RUs outside that container
	rus1 := RUs{prr.pru1, prr.rru1}
	for _, ru := range rus1 {
		_, err := ru.ReadSettings("pro/0")
		c.Assert(err, ErrorMatches, `cannot read settings for unit "pro/0" in relation "pro:pname req:rname": settings not found`)
	}
}

func (s *RelationUnitSuite) TestDyingRelationLifecycle(c *C) {
	pr := NewPeerRelation(c, &s.ConnSuite)
	rel := pr.ru0.Relation()

	// Check the relation can't be removed while Alive.
	err := s.State.RemoveRelation(rel)
	c.Assert(err, ErrorMatches, `cannot remove relation "peer:name": relation is not dead`)

	// Enter two units, and check that we can set the relation to Dying.
	err = pr.ru0.EnterScope()
	c.Assert(err, IsNil)
	err = pr.ru1.EnterScope()
	c.Assert(err, IsNil)
	err = rel.EnsureDying()
	c.Assert(err, IsNil)

	// Check that we can't add a new unit now.
<<<<<<< HEAD
	err = pr.ru2.EnterScope()
	c.Assert(err, Equals, state.ErrScopeClosed)
=======
	err = pr.ru1.EnterScope()
	c.Assert(err, Equals, state.ErrRelationNotAlive)
>>>>>>> 250d1219

	// Check that we created no settings for the unit we failed to add.
	_, err = pr.ru0.ReadSettings("peer/2")
	c.Assert(err, ErrorMatches, `cannot read settings for unit "peer/2" in relation "peer:name": settings not found`)

	// Check that we can't set it to Dead while the scope is non-empty.
	err = rel.EnsureDead()
	c.Assert(err, ErrorMatches, `cannot finish termination of relation "peer:name": relation still has member units`)

	// Check that we still can't remove it while it's Dying.
	err = s.State.RemoveRelation(rel)
	c.Assert(err, ErrorMatches, `cannot remove relation "peer:name": relation is not dead`)

	// ru0 leaves the scope; check we still can't set the relation to dead...
	err = pr.ru0.LeaveScope()
	c.Assert(err, IsNil)
	err = rel.EnsureDead()
	c.Assert(err, ErrorMatches, `cannot finish termination of relation "peer:name": relation still has member units`)

<<<<<<< HEAD
	// ...but that unit settings for the departed unit still exist.
=======
	// Check that unit settings for the original unit still exist, and have
	// not yet been marked for deletion.
	err = s.State.Cleanup()
	c.Assert(err, IsNil)
>>>>>>> 250d1219
	assertSettings := func() {
		settings, err := pr.ru1.ReadSettings("peer/0")
		c.Assert(err, IsNil)
		c.Assert(settings, DeepEquals, map[string]interface{}{
			"private-address": "peer-0.example.com",
		})
	}
	assertSettings()

	// The final unit leaves the scope, and cleans up after itself.
	err = pr.ru1.LeaveScope()
	c.Assert(err, IsNil)
	err = rel.Refresh()
	c.Assert(state.IsNotFound(err), Equals, true)

	// The settings were not themselves actually deleted yet...
	assertSettings()

	// ...but they were scheduled for deletion.
	err = s.State.Cleanup()
	c.Assert(err, IsNil)
	_, err = pr.ru1.ReadSettings("peer/0")
	c.Assert(err, ErrorMatches, `cannot read settings for unit "peer/0" in relation "peer:name": settings not found`)

	// Because this is the only sensible place, check that a further call
	// to Cleanup does not error out.
	err = s.State.Cleanup()
	c.Assert(err, Equals, nil)
}

func (s *RelationUnitSuite) TestAliveRelationScope(c *C) {
	pr := NewPeerRelation(c, &s.ConnSuite)
	rel := pr.ru0.Relation()

	// Two units enter...
	err := pr.ru0.EnterScope()
	c.Assert(err, IsNil)
	err = pr.ru1.EnterScope()
	c.Assert(err, IsNil)

	// Two units leave...
	err = pr.ru0.LeaveScope()
	c.Assert(err, IsNil)
	err = pr.ru1.LeaveScope()
	c.Assert(err, IsNil)

	// The relation scope is empty, but the relation is still alive...
	err = rel.Refresh()
	c.Assert(err, IsNil)
	c.Assert(rel.Life(), Equals, state.Alive)

	// ...and new units can still join it.
	err = pr.ru2.EnterScope()
	c.Assert(err, IsNil)
}

func (s *RelationUnitSuite) TestPeerWatchScope(c *C) {
	pr := NewPeerRelation(c, &s.ConnSuite)

	// Test empty initial event.
	w0 := pr.ru0.WatchScope()
	defer stop(c, w0)
	s.assertScopeChange(c, w0, nil, nil)
	s.assertNoScopeChange(c, w0)

	// ru0 enters; check no change, but private-address written.
	err := pr.ru0.EnterScope()
	c.Assert(err, IsNil)
	s.assertNoScopeChange(c, w0)
	node, err := pr.ru0.Settings()
	c.Assert(err, IsNil)
	c.Assert(node.Map(), DeepEquals, map[string]interface{}{"private-address": "peer-0.example.com"})

	// ru1 enters; check change is observed.
	err = pr.ru1.EnterScope()
	c.Assert(err, IsNil)
	s.assertScopeChange(c, w0, []string{"peer/1"}, nil)
	s.assertNoScopeChange(c, w0)

	// ru1 enters again, check no problems and no changes.
	err = pr.ru1.EnterScope()
	c.Assert(err, IsNil)
	s.assertNoScopeChange(c, w0)

	// Stop watching; ru2 enters.
	stop(c, w0)
	err = pr.ru2.EnterScope()
	c.Assert(err, IsNil)

	// Start watch again, check initial event.
	w0 = pr.ru0.WatchScope()
	defer stop(c, w0)
	s.assertScopeChange(c, w0, []string{"peer/1", "peer/2"}, nil)
	s.assertNoScopeChange(c, w0)

	// ru1 leaves; check event.
	err = pr.ru1.LeaveScope()
	c.Assert(err, IsNil)
	s.assertScopeChange(c, w0, nil, []string{"peer/1"})
	s.assertNoScopeChange(c, w0)

	// ru1 leaves again; check no problems and no changes.
	err = pr.ru1.LeaveScope()
	c.Assert(err, IsNil)
	s.assertNoScopeChange(c, w0)
}

func (s *RelationUnitSuite) TestProReqWatchScope(c *C) {
	prr := NewProReqRelation(c, &s.ConnSuite, charm.ScopeGlobal)

	// Test empty initial events for all RUs.
	ws := prr.watches()
	for _, w := range ws {
		defer stop(c, w)
	}
	for _, w := range ws {
		s.assertScopeChange(c, w, nil, nil)
	}
	s.assertNoScopeChange(c, ws...)

	// pru0 enters; check detected only by req RUs.
	err := prr.pru0.EnterScope()
	c.Assert(err, IsNil)
	rws := func() []*state.RelationScopeWatcher {
		return []*state.RelationScopeWatcher{ws[2], ws[3]}
	}
	for _, w := range rws() {
		s.assertScopeChange(c, w, []string{"pro/0"}, nil)
	}
	s.assertNoScopeChange(c, ws...)

	// req0 enters; check detected only by pro RUs.
	err = prr.rru0.EnterScope()
	c.Assert(err, IsNil)
	pws := func() []*state.RelationScopeWatcher {
		return []*state.RelationScopeWatcher{ws[0], ws[1]}
	}
	for _, w := range pws() {
		s.assertScopeChange(c, w, []string{"req/0"}, nil)
	}
	s.assertNoScopeChange(c, ws...)

	// Stop watches; remaining RUs enter.
	for _, w := range ws {
		stop(c, w)
	}
	err = prr.pru1.EnterScope()
	c.Assert(err, IsNil)
	err = prr.rru1.EnterScope()
	c.Assert(err, IsNil)

	// Start new watches, check initial events.
	ws = prr.watches()
	for _, w := range ws {
		defer stop(c, w)
	}
	for _, w := range pws() {
		s.assertScopeChange(c, w, []string{"req/0", "req/1"}, nil)
	}
	for _, w := range rws() {
		s.assertScopeChange(c, w, []string{"pro/0", "pro/1"}, nil)
	}
	s.assertNoScopeChange(c, ws...)

	// pru0 leaves; check detected only by req RUs.
	err = prr.pru0.LeaveScope()
	c.Assert(err, IsNil)
	for _, w := range rws() {
		s.assertScopeChange(c, w, nil, []string{"pro/0"})
	}
	s.assertNoScopeChange(c, ws...)

	// rru0 leaves; check detected only by pro RUs.
	err = prr.rru0.LeaveScope()
	c.Assert(err, IsNil)
	for _, w := range pws() {
		s.assertScopeChange(c, w, nil, []string{"req/0"})
	}
	s.assertNoScopeChange(c, ws...)
}

func (s *RelationUnitSuite) TestContainerWatchScope(c *C) {
	prr := NewProReqRelation(c, &s.ConnSuite, charm.ScopeContainer)

	// Test empty initial events for all RUs.
	ws := prr.watches()
	for _, w := range ws {
		defer stop(c, w)
	}
	for _, w := range ws {
		s.assertScopeChange(c, w, nil, nil)
	}
	s.assertNoScopeChange(c, ws...)

	// pru0 enters; check detected only by same-container req.
	err := prr.pru0.EnterScope()
	c.Assert(err, IsNil)
	s.assertScopeChange(c, ws[2], []string{"pro/0"}, nil)
	s.assertNoScopeChange(c, ws...)

	// req1 enters; check detected only by same-container pro.
	err = prr.rru1.EnterScope()
	c.Assert(err, IsNil)
	s.assertScopeChange(c, ws[1], []string{"req/1"}, nil)
	s.assertNoScopeChange(c, ws...)

	// Stop watches; remaining RUs enter scope.
	for _, w := range ws {
		stop(c, w)
	}
	err = prr.pru1.EnterScope()
	c.Assert(err, IsNil)
	err = prr.rru0.EnterScope()
	c.Assert(err, IsNil)

	// Start new watches, check initial events.
	ws = prr.watches()
	for _, w := range ws {
		defer stop(c, w)
	}
	s.assertScopeChange(c, ws[0], []string{"req/0"}, nil)
	s.assertScopeChange(c, ws[1], []string{"req/1"}, nil)
	s.assertScopeChange(c, ws[2], []string{"pro/0"}, nil)
	s.assertScopeChange(c, ws[3], []string{"pro/1"}, nil)
	s.assertNoScopeChange(c, ws...)

	// pru0 leaves; check detected only by same-container req.
	err = prr.pru0.LeaveScope()
	c.Assert(err, IsNil)
	s.assertScopeChange(c, ws[2], nil, []string{"pro/0"})
	s.assertNoScopeChange(c, ws...)

	// rru0 leaves; check detected only by same-container pro.
	err = prr.rru0.LeaveScope()
	c.Assert(err, IsNil)
	s.assertScopeChange(c, ws[0], nil, []string{"req/0"})
	s.assertNoScopeChange(c, ws...)
}

func (s *RelationUnitSuite) assertScopeChange(c *C, w *state.RelationScopeWatcher, entered, left []string) {
	s.State.StartSync()
	select {
	case ch, ok := <-w.Changes():
		c.Assert(ok, Equals, true)
		sort.Strings(entered)
		sort.Strings(ch.Entered)
		c.Assert(ch.Entered, DeepEquals, entered)
		sort.Strings(left)
		sort.Strings(ch.Left)
		c.Assert(ch.Left, DeepEquals, left)
	case <-time.After(500 * time.Millisecond):
		c.Fatalf("no change")
	}
}

func (s *RelationUnitSuite) assertNoScopeChange(c *C, ws ...*state.RelationScopeWatcher) {
	s.State.StartSync()
	for _, w := range ws {
		select {
		case ch, ok := <-w.Changes():
			c.Fatalf("got unwanted change: %#v, %t", ch, ok)
		case <-time.After(50 * time.Millisecond):
		}
	}
}

type PeerRelation struct {
	u0, u1, u2    *state.Unit
	ru0, ru1, ru2 *state.RelationUnit
}

func NewPeerRelation(c *C, s *ConnSuite) *PeerRelation {
	ch := s.AddTestingCharm(c, "dummy")
	svc, err := s.State.AddService("peer", ch)
	c.Assert(err, IsNil)
	ep := state.RelationEndpoint{"peer", "ifce", "name", state.RolePeer, charm.ScopeGlobal}
	rel, err := s.State.AddRelation(ep)
	c.Assert(err, IsNil)
	pr := &PeerRelation{}
	pr.u0, pr.ru0 = addRU(c, svc, rel, nil)
	pr.u1, pr.ru1 = addRU(c, svc, rel, nil)
	pr.u2, pr.ru2 = addRU(c, svc, rel, nil)
	return pr
}

type ProReqRelation struct {
	pu0, pu1, ru0, ru1     *state.Unit
	pru0, pru1, rru0, rru1 *state.RelationUnit
}

func NewProReqRelation(c *C, s *ConnSuite, scope charm.RelationScope) *ProReqRelation {
	ch := s.AddTestingCharm(c, "dummy")
	psvc, err := s.State.AddService("pro", ch)
	c.Assert(err, IsNil)
	if scope == charm.ScopeContainer {
		ch = s.AddTestingCharm(c, "logging")
	}
	rsvc, err := s.State.AddService("req", ch)
	c.Assert(err, IsNil)
	pep := state.RelationEndpoint{"pro", "ifce", "pname", state.RoleProvider, scope}
	rep := state.RelationEndpoint{"req", "ifce", "rname", state.RoleRequirer, scope}
	rel, err := s.State.AddRelation(pep, rep)
	c.Assert(err, IsNil)
	prr := &ProReqRelation{}
	prr.pu0, prr.pru0 = addRU(c, psvc, rel, nil)
	prr.pu1, prr.pru1 = addRU(c, psvc, rel, nil)
	if scope == charm.ScopeGlobal {
		prr.ru0, prr.rru0 = addRU(c, rsvc, rel, nil)
		prr.ru1, prr.rru1 = addRU(c, rsvc, rel, nil)
	} else {
		prr.ru0, prr.rru0 = addRU(c, rsvc, rel, prr.pu0)
		prr.ru1, prr.rru1 = addRU(c, rsvc, rel, prr.pu1)
	}
	return prr
}

func (prr *ProReqRelation) watches() []*state.RelationScopeWatcher {
	return []*state.RelationScopeWatcher{
		prr.pru0.WatchScope(), prr.pru1.WatchScope(),
		prr.rru0.WatchScope(), prr.rru1.WatchScope(),
	}
}

func addRU(c *C, svc *state.Service, rel *state.Relation, principal *state.Unit) (*state.Unit, *state.RelationUnit) {
	var u *state.Unit
	var err error
	if principal == nil {
		u, err = svc.AddUnit()
	} else {
		u, err = svc.AddUnitSubordinateTo(principal)
	}
	c.Assert(err, IsNil)
	addr := fmt.Sprintf("%s.example.com", strings.Replace(u.Name(), "/", "-", 1))
	err = u.SetPrivateAddress(addr)
	c.Assert(err, IsNil)
	ru, err := rel.Unit(u)
	c.Assert(err, IsNil)
	return u, ru
}

type RUs []*state.RelationUnit

type stopper interface {
	Stop() error
}

func stop(c *C, s stopper) {
	c.Assert(s.Stop(), IsNil)
}

type OriginalRelationUnitSuite struct {
	ConnSuite
	charm *state.Charm
}

var _ = Suite(&OriginalRelationUnitSuite{})

func (s *OriginalRelationUnitSuite) SetUpTest(c *C) {
	s.ConnSuite.SetUpTest(c)
	s.charm = s.AddTestingCharm(c, "dummy")
}

func (s *OriginalRelationUnitSuite) TestRelationUnitEnterScopeError(c *C) {
	peer, err := s.State.AddService("peer", s.charm)
	c.Assert(err, IsNil)
	peerep := state.RelationEndpoint{"peer", "ifce", "baz", state.RolePeer, charm.ScopeGlobal}
	rel, err := s.State.AddRelation(peerep)
	c.Assert(err, IsNil)
	u0, err := peer.AddUnit()
	c.Assert(err, IsNil)
	ru0, err := rel.Unit(u0)
	c.Assert(err, IsNil)
	err = u0.EnsureDead()
	c.Assert(err, IsNil)
	err = peer.RemoveUnit(u0)
	c.Assert(err, IsNil)
	err = ru0.EnterScope()
	c.Assert(err, ErrorMatches, `cannot initialize state for unit "peer/0" in relation "peer:baz": private address of unit "peer/0" not found`)

	u1, err := peer.AddUnit()
	c.Assert(err, IsNil)
	err = u1.SetPrivateAddress("u1.example.com")
	c.Assert(err, IsNil)
	ru1, err := rel.Unit(u1)
	c.Assert(err, IsNil)
	err = rel.EnsureDying()
	c.Assert(err, IsNil)
	err = ru1.EnterScope()
	c.Assert(err, Equals, state.ErrRelationNotAlive)
}

func (s *OriginalRelationUnitSuite) TestRelationUnitReadSettings(c *C) {
	// Create a peer service with a relation and two units.
	peer, err := s.State.AddService("peer", s.charm)
	c.Assert(err, IsNil)
	peerep := state.RelationEndpoint{"peer", "ifce", "baz", state.RolePeer, charm.ScopeGlobal}
	rel, err := s.State.AddRelation(peerep)
	c.Assert(err, IsNil)
	u0, err := peer.AddUnit()
	c.Assert(err, IsNil)
	ru0, err := rel.Unit(u0)
	c.Assert(err, IsNil)
	u1, err := peer.AddUnit()
	c.Assert(err, IsNil)
	ru1, err := rel.Unit(u1)
	c.Assert(err, IsNil)

	// Check various errors.
	_, err = ru0.ReadSettings("nonsense")
	c.Assert(err, ErrorMatches, `cannot read settings for unit "nonsense" in relation "peer:baz": "nonsense" is not a valid unit name`)
	_, err = ru0.ReadSettings("unknown/0")
	c.Assert(err, ErrorMatches, `cannot read settings for unit "unknown/0" in relation "peer:baz": service "unknown" is not a member of "peer:baz"`)
	_, err = ru0.ReadSettings("peer/pressure")
	c.Assert(err, ErrorMatches, `cannot read settings for unit "peer/pressure" in relation "peer:baz": "peer/pressure" is not a valid unit name`)
	_, err = ru0.ReadSettings("peer/1")
	c.Assert(err, ErrorMatches, `cannot read settings for unit "peer/1" in relation "peer:baz": settings not found`)

	// Put some valid settings in ru1, and check they are now accessible to
	// both RelationUnits.
	err = u1.SetPrivateAddress("ru1.example.com")
	c.Assert(err, IsNil)
	err = ru1.EnterScope()
	c.Assert(err, IsNil)
	node, err := ru1.Settings()
	c.Assert(err, IsNil)
	node.Set("catchphrase", "eat my shorts")
	_, err = node.Write()
	c.Assert(err, IsNil)
	assertSetting := func(ru *state.RelationUnit, expect interface{}) {
		settings, err := ru.ReadSettings("peer/1")
		c.Assert(err, IsNil)
		c.Assert(settings["catchphrase"], Equals, expect)
	}
	assertSetting(ru0, "eat my shorts")
	assertSetting(ru1, "eat my shorts")

	// Delete the settings content, but not the node, and check that they
	// are still accessible without error.
	node.Delete("catchphrase")
	_, err = node.Write()
	c.Assert(err, IsNil)
	assertSetting(ru0, nil)
	assertSetting(ru1, nil)

	// TODO(fwer) handle relation removal
}

func (s *OriginalRelationUnitSuite) TestPeerRelationUnit(c *C) {
	// Create a service and get a peer relation.
	peer, err := s.State.AddService("peer", s.charm)
	c.Assert(err, IsNil)
	peerep := state.RelationEndpoint{"peer", "ifce", "baz", state.RolePeer, charm.ScopeGlobal}
	rel, err := s.State.AddRelation(peerep)
	c.Assert(err, IsNil)

	// Add some units to the service and set their private addresses; get
	// the relevant RelationUnits.
	// (Private addresses should be set by their unit agents on
	// startup; this test does not include that, but Join expects
	// the information to be available, and uses it to populate the
	// relation settings node.)
	addUnit := func(i int) *state.RelationUnit {
		unit, err := peer.AddUnit()
		c.Assert(err, IsNil)
		err = unit.SetPrivateAddress(fmt.Sprintf("peer%d.example.com", i))
		c.Assert(err, IsNil)
		ru, err := rel.Unit(unit)
		c.Assert(err, IsNil)
		c.Assert(ru.Endpoint(), Equals, peerep)
		return ru
	}
	ru0 := addUnit(0)
	ru1 := addUnit(1)
	ru2 := addUnit(2)

	// ---------- Single unit ----------

	// Start watching the relation from the perspective of the first unit.
	w0 := ru0.Watch()
	defer stop(c, w0)
	s.assertChange(c, w0, nil, nil, nil)
	s.assertNoChange(c, w0)

	// Join the first unit to the relation, and change the settings, and
	// check that nothing apparently happens.
	err = ru0.EnterScope()
	c.Assert(err, IsNil)
	s0 := changeSettings(c, ru0)
	s.assertNoChange(c, w0)

	// ---------- Two units ----------

	// Now join another unit to the relation...
	err = ru1.EnterScope()
	c.Assert(err, IsNil)

	// ...and check that the first relation unit sees the change.
	s1, err := ru1.Settings()
	c.Assert(err, IsNil)
	expectChanged := map[string]map[string]interface{}{
		"peer/1": s1.Map(),
	}
	s.assertChange(c, w0, []string{"peer/1"}, expectChanged, nil)
	s.assertNoChange(c, w0)

	// Join again, check it's a no-op.
	err = ru1.EnterScope()
	c.Assert(err, IsNil)
	s.assertNoChange(c, w0)

	// Start watching the relation from the perspective of the second unit,
	// and check that it sees the right state.
	w1 := ru1.Watch()
	defer stop(c, w1)
	expectChanged = map[string]map[string]interface{}{
		"peer/0": s0.Map(),
	}
	s.assertChange(c, w1, []string{"peer/0"}, expectChanged, nil)
	s.assertNoChange(c, w1)

	// ---------- Three units ----------

	// Whoa, it works. Ok, check the third unit's opinion of the state.
	w2 := ru2.Watch()
	defer stop(c, w2)
	expectChanged = map[string]map[string]interface{}{
		"peer/0": s0.Map(),
		"peer/1": s1.Map(),
	}
	s.assertChange(c, w2, []string{"peer/0", "peer/1"}, expectChanged, nil)
	s.assertNoChange(c, w2)

	// Join the third unit, and check the first and second units see it.
	err = ru2.EnterScope()
	c.Assert(err, IsNil)
	s2, err := ru2.Settings()
	c.Assert(err, IsNil)
	expectChanged = map[string]map[string]interface{}{
		"peer/2": s2.Map(),
	}
	s.assertChange(c, w0, []string{"peer/2"}, expectChanged, nil)
	s.assertNoChange(c, w0)
	s.assertChange(c, w1, []string{"peer/2"}, expectChanged, nil)
	s.assertNoChange(c, w1)

	// Change the second unit's settings, and check that only
	// the first and third see changes.
	s1 = changeSettings(c, ru1)
	s.assertNoChange(c, w1)
	expectChanged = map[string]map[string]interface{}{
		"peer/1": s1.Map(),
	}
	s.assertChange(c, w0, nil, expectChanged, nil)
	s.assertNoChange(c, w0)
	s.assertChange(c, w2, nil, expectChanged, nil)
	s.assertNoChange(c, w2)

	// ---------- Two units again ----------

	// Depart the second unit, and check that the first and third detect it.
	err = ru1.LeaveScope()
	c.Assert(err, IsNil)
	expectDeparted := []string{"peer/1"}
	s.assertChange(c, w0, nil, nil, expectDeparted)
	s.assertNoChange(c, w0)
	s.assertChange(c, w2, nil, nil, expectDeparted)
	s.assertNoChange(c, w2)

	// Change its settings, and check the others don't observe anything.
	s1 = changeSettings(c, ru1)
	s.assertNoChange(c, w0)
	s.assertNoChange(c, w2)

	// Check no spurious events showed up on the second unit's watch, and check
	// it closes cleanly.
	s.assertNoChange(c, w1)
	stop(c, w1)

	// OK, we're done here. Cleanup, and error detection during same,
	// will be handled by the deferred kill/stop calls. Phew.
}

func (s *OriginalRelationUnitSuite) TestGlobalProReqRelationUnit(c *C) {
	// Create a pair of services and a relation between them.
	pro, err := s.State.AddService("pro", s.charm)
	c.Assert(err, IsNil)
	req, err := s.State.AddService("req", s.charm)
	c.Assert(err, IsNil)
	proep := state.RelationEndpoint{"pro", "ifce", "foo", state.RoleProvider, charm.ScopeGlobal}
	reqep := state.RelationEndpoint{"req", "ifce", "bar", state.RoleRequirer, charm.ScopeGlobal}
	rel, err := s.State.AddRelation(proep, reqep)
	c.Assert(err, IsNil)

	// Add some units to the services and set their private addresses.
	addUnit := func(srv *state.Service, sub string, ep state.RelationEndpoint) *state.RelationUnit {
		unit, err := srv.AddUnit()
		c.Assert(err, IsNil)
		err = unit.SetPrivateAddress(fmt.Sprintf("%s.example.com", sub))
		c.Assert(err, IsNil)
		ru, err := rel.Unit(unit)
		c.Assert(err, IsNil)
		c.Assert(ru.Endpoint(), Equals, ep)
		return ru
	}
	proru0 := addUnit(pro, "pro0", proep)
	proru1 := addUnit(pro, "pro1", proep)
	reqru0 := addUnit(req, "req0", reqep)
	reqru1 := addUnit(req, "req1", reqep)

	// ---------- Single role active ----------

	// Watch the relation from the perspective of the first provider unit and
	// check initial event.
	prow0 := proru0.Watch()
	defer stop(c, prow0)
	s.assertChange(c, prow0, nil, nil, nil)
	s.assertNoChange(c, prow0)

	// Join the unit to the relation, change its settings, and check that
	// nothing apparently happens.
	err = proru0.EnterScope()
	c.Assert(err, IsNil)
	pros0 := changeSettings(c, proru0)
	s.assertNoChange(c, prow0)

	// Join the second provider unit, start its watch, and check what it thinks the
	// state of the relation is.
	err = proru1.EnterScope()
	c.Assert(err, IsNil)
	prow1 := proru1.Watch()
	defer stop(c, prow1)
	s.assertChange(c, prow1, nil, nil, nil)
	s.assertNoChange(c, prow1)

	// Change the unit's settings, and check that neither provider unit
	// observes any change.
	pros1 := changeSettings(c, proru1)
	s.assertNoChange(c, prow1)
	s.assertNoChange(c, prow0)

	// ---------- Two roles active ----------

	// Start watches from both requirer units' perspectives, and check that
	// they see the provider units.
	expectJoined := []string{"pro/0", "pro/1"}
	expectChanged := map[string]map[string]interface{}{
		"pro/0": pros0.Map(),
		"pro/1": pros1.Map(),
	}
	reqw0 := reqru0.Watch()
	defer stop(c, reqw0)
	s.assertChange(c, reqw0, expectJoined, expectChanged, nil)
	s.assertNoChange(c, reqw0)
	reqw1 := reqru1.Watch()
	defer stop(c, reqw1)
	s.assertChange(c, reqw1, expectJoined, expectChanged, nil)
	s.assertNoChange(c, reqw1)

	// Join the first requirer unit, and check the provider units see it.
	err = reqru0.EnterScope()
	c.Assert(err, IsNil)
	reqs0, err := reqru0.Settings()
	c.Assert(err, IsNil)
	expectJoined = []string{"req/0"}
	expectChanged = map[string]map[string]interface{}{
		"req/0": reqs0.Map(),
	}
	s.assertChange(c, prow0, expectJoined, expectChanged, nil)
	s.assertNoChange(c, prow0)
	s.assertChange(c, prow1, expectJoined, expectChanged, nil)
	s.assertNoChange(c, prow1)

	// Join again, check no-op.
	err = reqru0.EnterScope()
	c.Assert(err, IsNil)
	s.assertNoChange(c, prow0)
	s.assertNoChange(c, prow1)

	// Join the second requirer, and check the provider units see the change.
	err = reqru1.EnterScope()
	c.Assert(err, IsNil)
	reqs1, err := reqru1.Settings()
	c.Assert(err, IsNil)
	expectJoined = []string{"req/1"}
	expectChanged = map[string]map[string]interface{}{
		"req/1": reqs1.Map(),
	}
	s.assertChange(c, prow0, expectJoined, expectChanged, nil)
	s.assertNoChange(c, prow0)
	s.assertChange(c, prow1, expectJoined, expectChanged, nil)
	s.assertNoChange(c, prow1)

	// Verify that neither requirer has observed any change to the relation.
	s.assertNoChange(c, reqw0)
	s.assertNoChange(c, reqw1)

	// Change settings for the first requirer, check providers see it...
	reqs0 = changeSettings(c, reqru0)
	expectChanged = map[string]map[string]interface{}{
		"req/0": reqs0.Map(),
	}
	s.assertChange(c, prow0, nil, expectChanged, nil)
	s.assertNoChange(c, prow0)
	s.assertChange(c, prow1, nil, expectChanged, nil)
	s.assertNoChange(c, prow1)

	// ...and requirers don't.
	s.assertNoChange(c, reqw0)
	s.assertNoChange(c, reqw1)

	// Depart the second requirer and check the providers see it...
	err = reqru1.LeaveScope()
	c.Assert(err, IsNil)
	expectDeparted := []string{"req/1"}
	s.assertChange(c, prow0, nil, nil, expectDeparted)
	s.assertNoChange(c, prow0)
	s.assertChange(c, prow1, nil, nil, expectDeparted)
	s.assertNoChange(c, prow1)

	// ...and the requirers don't.
	s.assertNoChange(c, reqw0)
	s.assertNoChange(c, reqw1)

	// Cleanup handled by defers as before.
}

func (s *OriginalRelationUnitSuite) TestContainerProReqRelationUnit(c *C) {
	// Create a pair of services and a relation between them.
	pro, err := s.State.AddService("pro", s.charm)
	c.Assert(err, IsNil)
	req, err := s.State.AddService("req", s.AddTestingCharm(c, "logging"))
	c.Assert(err, IsNil)
	proep := state.RelationEndpoint{"pro", "ifce", "foo", state.RoleProvider, charm.ScopeGlobal}
	reqep := state.RelationEndpoint{"req", "ifce", "bar", state.RoleRequirer, charm.ScopeContainer}
	rel, err := s.State.AddRelation(proep, reqep)
	c.Assert(err, IsNil)

	// Change proep to match the endpoint that will actually be used by the relation.
	proep.RelationScope = charm.ScopeContainer

	// Add some units to the services and set their private addresses.
	addUnits := func(i int) (*state.RelationUnit, *state.RelationUnit) {
		prou, err := pro.AddUnit()
		c.Assert(err, IsNil)
		err = prou.SetPrivateAddress(fmt.Sprintf("pro%d.example.com", i))
		c.Assert(err, IsNil)
		proru, err := rel.Unit(prou)
		c.Assert(err, IsNil)
		c.Assert(proru.Endpoint(), Equals, proep)
		requ, err := req.AddUnitSubordinateTo(prou)
		c.Assert(err, IsNil)
		err = requ.SetPrivateAddress(fmt.Sprintf("req%d.example.com", i))
		c.Assert(err, IsNil)
		reqru, err := rel.Unit(requ)
		c.Assert(err, IsNil)
		c.Assert(reqru.Endpoint(), Equals, reqep)
		return proru, reqru
	}
	proru0, reqru0 := addUnits(0)
	proru1, reqru1 := addUnits(1)

	// ---------- Single role active ----------

	// Start watching the relation from the perspective of the first unit, and
	// check the initial event.
	prow0 := proru0.Watch()
	defer stop(c, prow0)
	s.assertChange(c, prow0, nil, nil, nil)
	s.assertNoChange(c, prow0)

	// Join the unit to the relation, change its settings, and check that
	// nothing apparently happens.
	err = proru0.EnterScope()
	c.Assert(err, IsNil)
	pros0 := changeSettings(c, proru0)
	s.assertNoChange(c, prow0)

	// Watch the relation from the perspective of the second provider, and
	// check initial event.
	prow1 := proru1.Watch()
	defer stop(c, prow1)
	s.assertChange(c, prow1, nil, nil, nil)
	s.assertNoChange(c, prow1)

	// Join the second provider unit to the relation, and check that neither
	// watching unit observes any change.
	err = proru1.EnterScope()
	c.Assert(err, IsNil)
	s.assertNoChange(c, prow1)
	s.assertNoChange(c, prow0)

	// Change the unit's settings, and check that nothing apparently happens.
	pros1 := changeSettings(c, proru1)
	s.assertNoChange(c, prow1)
	s.assertNoChange(c, prow0)

	// ---------- Two roles active ----------

	// Start a watch from the first requirer unit's perspective, and check it
	// only sees the first provider (with which it shares a container).
	reqw0 := reqru0.Watch()
	defer stop(c, reqw0)
	expectJoined := []string{"pro/0"}
	expectChanged := map[string]map[string]interface{}{
		"pro/0": pros0.Map(),
	}
	s.assertChange(c, reqw0, expectJoined, expectChanged, nil)
	s.assertNoChange(c, reqw0)

	// Join the first requirer unit, and check that only the first provider
	// observes the change.
	err = reqru0.EnterScope()
	c.Assert(err, IsNil)
	reqs0, err := reqru0.Settings()
	c.Assert(err, IsNil)
	expectJoined = []string{"req/0"}
	expectChanged = map[string]map[string]interface{}{
		"req/0": reqs0.Map(),
	}
	s.assertChange(c, prow0, expectJoined, expectChanged, nil)
	s.assertNoChange(c, prow0)
	s.assertNoChange(c, prow1)
	s.assertNoChange(c, reqw0)

	// Watch from the second requirer's perspective, and check it only sees the
	// second provider.
	reqw1 := reqru1.Watch()
	defer stop(c, reqw1)
	expectJoined = []string{"pro/1"}
	expectChanged = map[string]map[string]interface{}{
		"pro/1": pros1.Map(),
	}
	s.assertChange(c, reqw1, expectJoined, expectChanged, nil)
	s.assertNoChange(c, reqw1)

	// Join the second requirer, and check that the first provider observes it...
	err = reqru1.EnterScope()
	c.Assert(err, IsNil)
	reqs1, err := reqru1.Settings()
	c.Assert(err, IsNil)
	expectJoined = []string{"req/1"}
	expectChanged = map[string]map[string]interface{}{
		"req/1": reqs1.Map(),
	}
	s.assertChange(c, prow1, expectJoined, expectChanged, nil)
	s.assertNoChange(c, prow1)

	// ...and that nothing else sees anything.
	s.assertNoChange(c, prow0)
	s.assertNoChange(c, reqw0)
	s.assertNoChange(c, reqw1)

	// Change the second provider's settings and check that the second
	// requirer notices...
	pros1 = changeSettings(c, proru1)
	expectChanged = map[string]map[string]interface{}{
		"pro/1": pros1.Map(),
	}
	s.assertChange(c, reqw1, nil, expectChanged, nil)
	s.assertNoChange(c, reqw1)

	// ...but that nothing else does.
	s.assertNoChange(c, prow0)
	s.assertNoChange(c, prow1)
	s.assertNoChange(c, prow0)

	// Finally, depart the first provider, and check that only the first
	// requirer observes any change.
	err = proru0.LeaveScope()
	c.Assert(err, IsNil)
	expectDeparted := []string{"pro/0"}
	s.assertChange(c, reqw0, nil, nil, expectDeparted)
	s.assertNoChange(c, reqw0)
	s.assertNoChange(c, reqw1)
	s.assertNoChange(c, prow0)
	s.assertNoChange(c, prow1)

	// Again, I think we're done, and can be comfortable that the appropriate
	// connections are in place.
}

func changeSettings(c *C, ru *state.RelationUnit) *state.Settings {
	node, err := ru.Settings()
	c.Assert(err, IsNil)
	value, _ := node.Get("value")
	v, _ := value.(int)
	node.Set("value", v+1)
	_, err = node.Write()
	c.Assert(err, IsNil)
	return node
}

func (s *OriginalRelationUnitSuite) assertChange(
	c *C, w *state.RelationUnitsWatcher,
	joined []string,
	changed map[string]map[string]interface{},
	departed []string,
) {
	s.State.StartSync()
	select {
	case ch, ok := <-w.Changes():
		if !ok {
			c.Fatalf("channel closed; watcher error: %#v", w.Err())
		}
		sort.Strings(joined)
		sort.Strings(ch.Joined)
		c.Assert(joined, DeepEquals, ch.Joined)
		c.Assert(len(changed), Equals, len(ch.Changed))
		for name, m := range changed {
			c.Assert(ch.Changed[name].Settings, DeepEquals, m)
		}
		sort.Strings(departed)
		sort.Strings(ch.Departed)
		c.Assert(departed, DeepEquals, ch.Departed)
	case <-time.After(5 * time.Second):
		c.Fatalf("expected joined %#v, changed %#v, departed %#v; got nothing", joined, changed, departed)
	}
}

func (s *OriginalRelationUnitSuite) assertNoChange(c *C, w *state.RelationUnitsWatcher) {
	s.State.StartSync()
	select {
	case ch := <-w.Changes():
		c.Fatalf("got %#v, expected nothing", ch)
	case <-time.After(50 * time.Millisecond):
	}
}<|MERGE_RESOLUTION|>--- conflicted
+++ resolved
@@ -331,13 +331,8 @@
 	c.Assert(err, IsNil)
 
 	// Check that we can't add a new unit now.
-<<<<<<< HEAD
 	err = pr.ru2.EnterScope()
-	c.Assert(err, Equals, state.ErrScopeClosed)
-=======
-	err = pr.ru1.EnterScope()
 	c.Assert(err, Equals, state.ErrRelationNotAlive)
->>>>>>> 250d1219
 
 	// Check that we created no settings for the unit we failed to add.
 	_, err = pr.ru0.ReadSettings("peer/2")
@@ -357,14 +352,10 @@
 	err = rel.EnsureDead()
 	c.Assert(err, ErrorMatches, `cannot finish termination of relation "peer:name": relation still has member units`)
 
-<<<<<<< HEAD
-	// ...but that unit settings for the departed unit still exist.
-=======
 	// Check that unit settings for the original unit still exist, and have
 	// not yet been marked for deletion.
 	err = s.State.Cleanup()
 	c.Assert(err, IsNil)
->>>>>>> 250d1219
 	assertSettings := func() {
 		settings, err := pr.ru1.ReadSettings("peer/0")
 		c.Assert(err, IsNil)
