--- conflicted
+++ resolved
@@ -267,13 +267,8 @@
 	c.Assert(err, jc.ErrorIsNil)
 	s.assertDoesNotNeedCleanup(c)
 
-<<<<<<< HEAD
 	// Destroy the application, check the relation's still around.
-	err = pr.svc.Destroy()
-=======
-	// Destroy the service, check the relation's still around.
 	err = pr.app.Destroy()
->>>>>>> df8f359c
 	c.Assert(err, jc.ErrorIsNil)
 	s.assertCleanupCount(c, 2)
 	err = rel.Refresh()
