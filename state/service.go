// Copyright 2012, 2013 Canonical Ltd.
// Licensed under the AGPLv3, see LICENCE file for details.

package state

import (
	stderrors "errors"
	"fmt"
	"sort"
	"strconv"

	"labix.org/v2/mgo"
	"labix.org/v2/mgo/bson"
	"labix.org/v2/mgo/txn"

	"launchpad.net/juju-core/charm"
	"launchpad.net/juju-core/constraints"
	"launchpad.net/juju-core/errors"
	"launchpad.net/juju-core/names"
	"launchpad.net/juju-core/state/api/params"
<<<<<<< HEAD
	"launchpad.net/juju-core/utils"
	"strings"
=======
>>>>>>> 3b9a9a63
)

// Service represents the state of a service.
type Service struct {
	st  *State
	doc serviceDoc
	annotator
}

// serviceDoc represents the internal state of a service in MongoDB.
// Note the correspondence with ServiceInfo in state/api/params.
type serviceDoc struct {
	Name          string `bson:"_id"`
	Series        string
	Subordinate   bool
	CharmURL      *charm.URL
	ForceCharm    bool
	Life          Life
	UnitSeq       int
	UnitCount     int
	RelationCount int
	Exposed       bool
	MinUnits      int
	OwnerTag      string
	TxnRevno      int64 `bson:"txn-revno"`
}

func newService(st *State, doc *serviceDoc) *Service {
	svc := &Service{
		st:  st,
		doc: *doc,
	}
	svc.annotator = annotator{
		globalKey: svc.globalKey(),
		tag:       svc.Tag(),
		st:        st,
	}
	return svc
}

// Name returns the service name.
func (s *Service) Name() string {
	return s.doc.Name
}

// Tag returns a name identifying the service that is safe to use
// as a file name.  The returned name will be different from other
// Tag values returned by any other entities from the same state.
func (s *Service) Tag() string {
	return names.ServiceTag(s.Name())
}

// serviceGlobalKey returns the global database key for the service
// with the given name.
func serviceGlobalKey(svcName string) string {
	return "s#" + svcName
}

// globalKey returns the global database key for the service.
func (s *Service) globalKey() string {
	return serviceGlobalKey(s.doc.Name)
}

func serviceSettingsKey(serviceName string, curl *charm.URL) string {
	return fmt.Sprintf("s#%s#%s", serviceName, curl)
}

// settingsKey returns the charm-version-specific settings collection
// key for the service.
func (s *Service) settingsKey() string {
	return serviceSettingsKey(s.doc.Name, s.doc.CharmURL)
}

// Life returns whether the service is Alive, Dying or Dead.
func (s *Service) Life() Life {
	return s.doc.Life
}

var errRefresh = stderrors.New("state seems inconsistent, refresh and try again")

// Destroy ensures that the service and all its relations will be removed at
// some point; if the service has no units, and no relation involving the
// service has any units in scope, they are all removed immediately.
func (s *Service) Destroy() (err error) {
	defer errors.Maskf(&err, "cannot destroy service %q", s)
	defer func() {
		if err == nil {
			// This is a white lie; the document might actually be removed.
			s.doc.Life = Dying
		}
	}()
	svc := &Service{st: s.st, doc: s.doc}
	for i := 0; i < 5; i++ {
		switch ops, err := svc.destroyOps(); err {
		case errRefresh:
		case errAlreadyDying:
			return nil
		case nil:
			if err := svc.st.runTransaction(ops); err != txn.ErrAborted {
				return err
			}
		default:
			return err
		}
		if err := svc.Refresh(); errors.IsNotFound(err) {
			return nil
		} else if err != nil {
			return err
		}
	}
	return ErrExcessiveContention
}

// destroyOps returns the operations required to destroy the service. If it
// returns errRefresh, the service should be refreshed and the destruction
// operations recalculated.
func (s *Service) destroyOps() ([]txn.Op, error) {
	if s.doc.Life == Dying {
		return nil, errAlreadyDying
	}
	rels, err := s.Relations()
	if err != nil {
		return nil, err
	}
	if len(rels) != s.doc.RelationCount {
		// This is just an early bail out. The relations obtained may still
		// be wrong, but that situation will be caught by a combination of
		// asserts on relationcount and on each known relation, below.
		return nil, errRefresh
	}
	ops := []txn.Op{minUnitsRemoveOp(s.st, s.doc.Name)}
	removeCount := 0
	for _, rel := range rels {
		relOps, isRemove, err := rel.destroyOps(s.doc.Name)
		if err == errAlreadyDying {
			relOps = []txn.Op{{
				C:      s.st.relations.Name,
				Id:     rel.doc.Key,
				Assert: bson.D{{"life", Dying}},
			}}
		} else if err != nil {
			return nil, err
		}
		if isRemove {
			removeCount++
		}
		ops = append(ops, relOps...)
	}
	// If the service has no units, and all its known relations will be
	// removed, the service can also be removed.
	if s.doc.UnitCount == 0 && s.doc.RelationCount == removeCount {
		hasLastRefs := bson.D{{"life", Alive}, {"unitcount", 0}, {"relationcount", removeCount}}
		return append(ops, s.removeOps(hasLastRefs)...), nil
	}
	// In all other cases, service removal will be handled as a consequence
	// of the removal of the last unit or relation referencing it. If any
	// relations have been removed, they'll be caught by the operations
	// collected above; but if any has been added, we need to abort and add
	// a destroy op for that relation too. In combination, it's enough to
	// check for count equality: an add/remove will not touch the count, but
	// will be caught by virtue of being a remove.
	notLastRefs := bson.D{
		{"life", Alive},
		{"relationcount", s.doc.RelationCount},
	}
	// With respect to unit count, a changing value doesn't matter, so long
	// as the count's equality with zero does not change, because all we care
	// about is that *some* unit is, or is not, keeping the service from
	// being removed: the difference between 1 unit and 1000 is irrelevant.
	if s.doc.UnitCount > 0 {
		ops = append(ops, s.st.newCleanupOp("units", s.doc.Name+"/"))
		notLastRefs = append(notLastRefs, bson.D{{"unitcount", bson.D{{"$gt", 0}}}}...)
	} else {
		notLastRefs = append(notLastRefs, bson.D{{"unitcount", 0}}...)
	}
	update := bson.D{{"$set", bson.D{{"life", Dying}}}}
	if removeCount != 0 {
		decref := bson.D{{"$inc", bson.D{{"relationcount", -removeCount}}}}
		update = append(update, decref...)
	}
	return append(ops, txn.Op{
		C:      s.st.services.Name,
		Id:     s.doc.Name,
		Assert: notLastRefs,
		Update: update,
	}), nil
}

// removeOps returns the operations required to remove the service. Supplied
// asserts will be included in the operation on the service document.
func (s *Service) removeOps(asserts bson.D) []txn.Op {
	ops := []txn.Op{{
		C:      s.st.services.Name,
		Id:     s.doc.Name,
		Assert: asserts,
		Remove: true,
	}, {
		C:      s.st.settingsrefs.Name,
		Id:     s.settingsKey(),
		Remove: true,
	}, {
		C:      s.st.settings.Name,
		Id:     s.settingsKey(),
		Remove: true,
	}}
	ops = append(ops, removeRequestedNetworksOp(s.st, s.globalKey()))
	ops = append(ops, removeConstraintsOp(s.st, s.globalKey()))
	return append(ops, annotationRemoveOp(s.st, s.globalKey()))
}

// IsExposed returns whether this service is exposed. The explicitly open
// ports (with open-port) for exposed services may be accessed from machines
// outside of the local deployment network. See SetExposed and ClearExposed.
func (s *Service) IsExposed() bool {
	return s.doc.Exposed
}

// SetExposed marks the service as exposed.
// See ClearExposed and IsExposed.
func (s *Service) SetExposed() error {
	return s.setExposed(true)
}

// ClearExposed removes the exposed flag from the service.
// See SetExposed and IsExposed.
func (s *Service) ClearExposed() error {
	return s.setExposed(false)
}

func (s *Service) setExposed(exposed bool) (err error) {
	ops := []txn.Op{{
		C:      s.st.services.Name,
		Id:     s.doc.Name,
		Assert: isAliveDoc,
		Update: bson.D{{"$set", bson.D{{"exposed", exposed}}}},
	}}
	if err := s.st.runTransaction(ops); err != nil {
		return fmt.Errorf("cannot set exposed flag for service %q to %v: %v", s, exposed, onAbort(err, errNotAlive))
	}
	s.doc.Exposed = exposed
	return nil
}

// Charm returns the service's charm and whether units should upgrade to that
// charm even if they are in an error state.
func (s *Service) Charm() (ch *Charm, force bool, err error) {
	ch, err = s.st.Charm(s.doc.CharmURL)
	if err != nil {
		return nil, false, err
	}
	return ch, s.doc.ForceCharm, nil
}

// IsPrincipal returns whether units of the service can
// have subordinate units.
func (s *Service) IsPrincipal() bool {
	return !s.doc.Subordinate
}

// CharmURL returns the service's charm URL, and whether units should upgrade
// to the charm with that URL even if they are in an error state.
func (s *Service) CharmURL() (curl *charm.URL, force bool) {
	return s.doc.CharmURL, s.doc.ForceCharm
}

// Endpoints returns the service's currently available relation endpoints.
func (s *Service) Endpoints() (eps []Endpoint, err error) {
	ch, _, err := s.Charm()
	if err != nil {
		return nil, err
	}
	collect := func(role charm.RelationRole, rels map[string]charm.Relation) {
		for _, rel := range rels {
			eps = append(eps, Endpoint{
				ServiceName: s.doc.Name,
				Relation:    rel,
			})
		}
	}
	meta := ch.Meta()
	collect(charm.RolePeer, meta.Peers)
	collect(charm.RoleProvider, meta.Provides)
	collect(charm.RoleRequirer, meta.Requires)
	collect(charm.RoleProvider, map[string]charm.Relation{
		"juju-info": {
			Name:      "juju-info",
			Role:      charm.RoleProvider,
			Interface: "juju-info",
			Scope:     charm.ScopeGlobal,
		},
	})
	sort.Sort(epSlice(eps))
	return eps, nil
}

// Endpoint returns the relation endpoint with the supplied name, if it exists.
func (s *Service) Endpoint(relationName string) (Endpoint, error) {
	eps, err := s.Endpoints()
	if err != nil {
		return Endpoint{}, err
	}
	for _, ep := range eps {
		if ep.Name == relationName {
			return ep, nil
		}
	}
	return Endpoint{}, fmt.Errorf("service %q has no %q relation", s, relationName)
}

// extraPeerRelations returns only the peer relations in newMeta not
// present in the service's current charm meta data.
func (s *Service) extraPeerRelations(newMeta *charm.Meta) map[string]charm.Relation {
	if newMeta == nil {
		// This should never happen, since we're checking the charm in SetCharm already.
		panic("newMeta is nil")
	}
	ch, _, err := s.Charm()
	if err != nil {
		return nil
	}
	newPeers := newMeta.Peers
	oldPeers := ch.Meta().Peers
	extraPeers := make(map[string]charm.Relation)
	for relName, rel := range newPeers {
		if _, ok := oldPeers[relName]; !ok {
			extraPeers[relName] = rel
		}
	}
	return extraPeers
}

func (s *Service) checkRelationsOps(ch *Charm, relations []*Relation) ([]txn.Op, error) {
	asserts := make([]txn.Op, 0, len(relations))
	// All relations must still exist and their endpoints are implemented by the charm.
	for _, rel := range relations {
		if ep, err := rel.Endpoint(s.doc.Name); err != nil {
			return nil, err
		} else if !ep.ImplementedBy(ch) {
			return nil, fmt.Errorf("cannot upgrade service %q to charm %q: would break relation %q", s, ch, rel)
		}
		asserts = append(asserts, txn.Op{
			C:      s.st.relations.Name,
			Id:     rel.doc.Key,
			Assert: txn.DocExists,
		})
	}
	return asserts, nil
}

// changeCharmOps returns the operations necessary to set a service's
// charm URL to a new value.
func (s *Service) changeCharmOps(ch *Charm, force bool) ([]txn.Op, error) {
	// Build the new service config from what can be used of the old one.
	oldSettings, err := readSettings(s.st, s.settingsKey())
	if err != nil {
		return nil, err
	}
	newSettings := ch.Config().FilterSettings(oldSettings.Map())

	// Create or replace service settings.
	var settingsOp txn.Op
	newKey := serviceSettingsKey(s.doc.Name, ch.URL())
	if count, err := s.st.settings.FindId(newKey).Count(); err != nil {
		return nil, err
	} else if count == 0 {
		// No settings for this key yet, create it.
		settingsOp = createSettingsOp(s.st, newKey, newSettings)
	} else {
		// Settings exist, just replace them with the new ones.
		var err error
		settingsOp, _, err = replaceSettingsOp(s.st, newKey, newSettings)
		if err != nil {
			return nil, err
		}
	}

	// Add or create a reference to the new settings doc.
	incOp, err := settingsIncRefOp(s.st, s.doc.Name, ch.URL(), true)
	if err != nil {
		return nil, err
	}
	// Drop the reference to the old settings doc.
	decOps, err := settingsDecRefOps(s.st, s.doc.Name, s.doc.CharmURL) // current charm
	if err != nil {
		return nil, err
	}

	// Build the transaction.
	differentCharm := bson.D{{"charmurl", bson.D{{"$ne", ch.URL()}}}}
	ops := []txn.Op{
		// Old settings shouldn't change
		oldSettings.assertUnchangedOp(),
		// Create/replace with new settings.
		settingsOp,
		// Increment the ref count.
		incOp,
		// Update the charm URL and force flag (if relevant).
		{
			C:      s.st.services.Name,
			Id:     s.doc.Name,
			Assert: append(isAliveDoc, differentCharm...),
			Update: bson.D{{"$set", bson.D{{"charmurl", ch.URL()}, {"forcecharm", force}}}},
		},
	}
	// Add any extra peer relations that need creation.
	newPeers := s.extraPeerRelations(ch.Meta())
	peerOps, err := s.st.addPeerRelationsOps(s.doc.Name, newPeers)
	if err != nil {
		return nil, err
	}

	// Get all relations - we need to check them later.
	relations, err := s.Relations()
	if err != nil {
		return nil, err
	}
	// Make sure the relation count does not change.
	sameRelCount := bson.D{{"relationcount", len(relations)}}

	ops = append(ops, peerOps...)
	// Update the relation count as well.
	ops = append(ops, txn.Op{
		C:      s.st.services.Name,
		Id:     s.doc.Name,
		Assert: append(isAliveDoc, sameRelCount...),
		Update: bson.D{{"$inc", bson.D{{"relationcount", len(newPeers)}}}},
	})
	// Check relations to ensure no active relations are removed.
	relOps, err := s.checkRelationsOps(ch, relations)
	if err != nil {
		return nil, err
	}
	ops = append(ops, relOps...)

	// And finally, decrement the old settings.
	return append(ops, decOps...), nil
}

// SetCharm changes the charm for the service. New units will be started with
// this charm, and existing units will be upgraded to use it. If force is true,
// units will be upgraded even if they are in an error state.
func (s *Service) SetCharm(ch *Charm, force bool) (err error) {
	if ch.Meta().Subordinate != s.doc.Subordinate {
		return fmt.Errorf("cannot change a service's subordinacy")
	}
	if ch.URL().Series != s.doc.Series {
		return fmt.Errorf("cannot change a service's series")
	}
	for i := 0; i < 5; i++ {
		var ops []txn.Op
		// Make sure the service doesn't have this charm already.
		sel := bson.D{{"_id", s.doc.Name}, {"charmurl", ch.URL()}}
		if count, err := s.st.services.Find(sel).Count(); err != nil {
			return err
		} else if count == 1 {
			// Charm URL already set; just update the force flag.
			sameCharm := bson.D{{"charmurl", ch.URL()}}
			ops = []txn.Op{{
				C:      s.st.services.Name,
				Id:     s.doc.Name,
				Assert: append(isAliveDoc, sameCharm...),
				Update: bson.D{{"$set", bson.D{{"forcecharm", force}}}},
			}}
		} else {
			// Change the charm URL.
			ops, err = s.changeCharmOps(ch, force)
			if err != nil {
				return err
			}
		}

		if err := s.st.runTransaction(ops); err == nil {
			s.doc.CharmURL = ch.URL()
			s.doc.ForceCharm = force
			return nil
		} else if err != txn.ErrAborted {
			return err
		}

		// If the service is not alive, fail out immediately; otherwise,
		// data changed underneath us, so retry.
		if alive, err := isAlive(s.st.services, s.doc.Name); err != nil {
			return err
		} else if !alive {
			return fmt.Errorf("service %q is not alive", s.doc.Name)
		}
	}
	return ErrExcessiveContention
}

// String returns the service name.
func (s *Service) String() string {
	return s.doc.Name
}

// Refresh refreshes the contents of the Service from the underlying
// state. It returns an error that satisfies errors.IsNotFound if the
// service has been removed.
func (s *Service) Refresh() error {
	err := s.st.services.FindId(s.doc.Name).One(&s.doc)
	if err == mgo.ErrNotFound {
		return errors.NotFoundf("service %q", s)
	}
	if err != nil {
		return fmt.Errorf("cannot refresh service %q: %v", s, err)
	}
	return nil
}

// newUnitName returns the next unit name.
func (s *Service) newUnitName() (string, error) {
	change := mgo.Change{Update: bson.D{{"$inc", bson.D{{"unitseq", 1}}}}}
	result := serviceDoc{}
	if _, err := s.st.services.Find(bson.D{{"_id", s.doc.Name}}).Apply(change, &result); err == mgo.ErrNotFound {
		return "", errors.NotFoundf("service %q", s)
	} else if err != nil {
		return "", fmt.Errorf("cannot increment unit sequence: %v", err)
	}
	name := s.doc.Name + "/" + strconv.Itoa(result.UnitSeq)
	return name, nil
}

// addUnitOps returns a unique name for a new unit, and a list of txn operations
// necessary to create that unit. The principalName param must be non-empty if
// and only if s is a subordinate service. Only one subordinate of a given
// service will be assigned to a given principal. The asserts param can be used
// to include additional assertions for the service document.
func (s *Service) addUnitOps(principalName string, asserts bson.D) (string, []txn.Op, error) {
	if s.doc.Subordinate && principalName == "" {
		return "", nil, fmt.Errorf("service is a subordinate")
	} else if !s.doc.Subordinate && principalName != "" {
		return "", nil, fmt.Errorf("service is not a subordinate")
	}
	name, err := s.newUnitName()
	if err != nil {
		return "", nil, err
	}
	globalKey := unitGlobalKey(name)
	udoc := &unitDoc{
		Name:      name,
		Service:   s.doc.Name,
		Series:    s.doc.Series,
		Life:      Alive,
		Principal: principalName,
	}
	sdoc := statusDoc{
		Status: params.StatusPending,
	}
	ops := []txn.Op{
		{
			C:      s.st.units.Name,
			Id:     name,
			Assert: txn.DocMissing,
			Insert: udoc,
		},
		createStatusOp(s.st, globalKey, sdoc),
		{
			C:      s.st.services.Name,
			Id:     s.doc.Name,
			Assert: append(isAliveDoc, asserts...),
			Update: bson.D{{"$inc", bson.D{{"unitcount", 1}}}},
		}}
	if s.doc.Subordinate {
		ops = append(ops, txn.Op{
			C:  s.st.units.Name,
			Id: principalName,
			Assert: append(isAliveDoc, bson.DocElem{
				"subordinates", bson.D{{"$not", bson.RegEx{Pattern: "^" + s.doc.Name + "/"}}},
			}),
			Update: bson.D{{"$addToSet", bson.D{{"subordinates", name}}}},
		})
	} else {
		scons, err := s.Constraints()
		if err != nil {
			return "", nil, err
		}
		cons, err := s.st.resolveConstraints(scons)
		if err != nil {
			return "", nil, err
		}
		ops = append(ops, createConstraintsOp(s.st, globalKey, cons))
	}
	return name, ops, nil
}

// GetOwnerTag returns the owner of this service
// SCHEMACHANGE
// TODO(mattyw) remove when schema upgrades are possible
func (s *serviceDoc) GetOwnerTag() string {
	if s.OwnerTag != "" {
		return s.OwnerTag
	}
	return "user-admin"
}

// SCHEMACHANGE
// TODO(mattyw) remove when schema upgrades are possible
func (s *Service) GetOwnerTag() string {
	return s.doc.GetOwnerTag()
}

// AddUnit adds a new principal unit to the service.
func (s *Service) AddUnit() (unit *Unit, err error) {
	defer errors.Maskf(&err, "cannot add unit to service %q", s)
	name, ops, err := s.addUnitOps("", nil)
	if err != nil {
		return nil, err
	}
	if err := s.st.runTransaction(ops); err == txn.ErrAborted {
		if alive, err := isAlive(s.st.services, s.doc.Name); err != nil {
			return nil, err
		} else if !alive {
			return nil, fmt.Errorf("service is not alive")
		}
		return nil, fmt.Errorf("inconsistent state")
	} else if err != nil {
		return nil, err
	}
	return s.Unit(name)
}

var ErrExcessiveContention = stderrors.New("state changing too quickly; try again soon")

// removeUnitOps returns the operations necessary to remove the supplied unit,
// assuming the supplied asserts apply to the unit document.
func (s *Service) removeUnitOps(u *Unit, asserts bson.D) ([]txn.Op, error) {
	var ops []txn.Op
	if s.doc.Subordinate {
		ops = append(ops, txn.Op{
			C:      s.st.units.Name,
			Id:     u.doc.Principal,
			Assert: txn.DocExists,
			Update: bson.D{{"$pull", bson.D{{"subordinates", u.doc.Name}}}},
		})
	} else if u.doc.MachineId != "" {
		ops = append(ops, txn.Op{
			C:      s.st.machines.Name,
			Id:     u.doc.MachineId,
			Assert: txn.DocExists,
			Update: bson.D{{"$pull", bson.D{{"principals", u.doc.Name}}}},
		})
	}
	observedFieldsMatch := bson.D{
		{"charmurl", u.doc.CharmURL},
		{"machineid", u.doc.MachineId},
	}
	ops = append(ops, txn.Op{
		C:      s.st.units.Name,
		Id:     u.doc.Name,
		Assert: append(observedFieldsMatch, asserts...),
		Remove: true,
	},
		removeConstraintsOp(s.st, u.globalKey()),
		removeStatusOp(s.st, u.globalKey()),
		annotationRemoveOp(s.st, u.globalKey()),
	)
	if u.doc.CharmURL != nil {
		decOps, err := settingsDecRefOps(s.st, s.doc.Name, u.doc.CharmURL)
		if errors.IsNotFound(err) {
			return nil, errRefresh
		} else if err != nil {
			return nil, err
		}
		ops = append(ops, decOps...)
	}
	if s.doc.Life == Dying && s.doc.RelationCount == 0 && s.doc.UnitCount == 1 {
		hasLastRef := bson.D{{"life", Dying}, {"relationcount", 0}, {"unitcount", 1}}
		return append(ops, s.removeOps(hasLastRef)...), nil
	}
	svcOp := txn.Op{
		C:      s.st.services.Name,
		Id:     s.doc.Name,
		Update: bson.D{{"$inc", bson.D{{"unitcount", -1}}}},
	}
	if s.doc.Life == Alive {
		svcOp.Assert = bson.D{{"life", Alive}, {"unitcount", bson.D{{"$gt", 0}}}}
	} else {
		svcOp.Assert = bson.D{
			{"life", Dying},
			{"$or", []bson.D{
				{{"unitcount", bson.D{{"$gt", 1}}}},
				{{"relationcount", bson.D{{"$gt", 0}}}},
			}},
		}
	}
	return append(ops, svcOp), nil
}

// Unit returns the service's unit with name.
func (s *Service) Unit(name string) (*Unit, error) {
	if !names.IsUnit(name) {
		return nil, fmt.Errorf("%q is not a valid unit name", name)
	}
	udoc := &unitDoc{}
	sel := bson.D{{"_id", name}, {"service", s.doc.Name}}
	if err := s.st.units.Find(sel).One(udoc); err != nil {
		return nil, fmt.Errorf("cannot get unit %q from service %q: %v", name, s.doc.Name, err)
	}
	return newUnit(s.st, udoc), nil
}

// AllUnits returns all units of the service.
func (s *Service) AllUnits() (units []*Unit, err error) {
	docs := []unitDoc{}
	err = s.st.units.Find(bson.D{{"service", s.doc.Name}}).All(&docs)
	if err != nil {
		return nil, fmt.Errorf("cannot get all units from service %q: %v", s, err)
	}
	for i := range docs {
		units = append(units, newUnit(s.st, &docs[i]))
	}
	return units, nil
}

// Relations returns a Relation for every relation the service is in.
func (s *Service) Relations() (relations []*Relation, err error) {
	return serviceRelations(s.st, s.doc.Name)
}

func serviceRelations(st *State, name string) (relations []*Relation, err error) {
	defer errors.Maskf(&err, "can't get relations for service %q", name)
	docs := []relationDoc{}
	err = st.relations.Find(bson.D{{"endpoints.servicename", name}}).All(&docs)
	if err != nil {
		return nil, err
	}
	for _, v := range docs {
		relations = append(relations, newRelation(st, &v))
	}
	return relations, nil
}

// ConfigSettings returns the raw user configuration for the service's charm.
// Unset values are omitted.
func (s *Service) ConfigSettings() (charm.Settings, error) {
	settings, err := readSettings(s.st, s.settingsKey())
	if err != nil {
		return nil, err
	}
	return settings.Map(), nil
}

// UpdateConfigSettings changes a service's charm config settings. Values set
// to nil will be deleted; unknown and invalid values will return an error.
func (s *Service) UpdateConfigSettings(changes charm.Settings) error {
	charm, _, err := s.Charm()
	if err != nil {
		return err
	}
	changes, err = charm.Config().ValidateSettings(changes)
	if err != nil {
		return err
	}
	// TODO(fwereade) state.Settings is itself really problematic in just
	// about every use case. This needs to be resolved some time; but at
	// least the settings docs are keyed by charm url as well as service
	// name, so the actual impact of a race is non-threatening.
	node, err := readSettings(s.st, s.settingsKey())
	if err != nil {
		return err
	}
	for name, value := range changes {
		if value == nil {
			node.Delete(name)
		} else {
			node.Set(name, value)
		}
	}
	_, err = node.Write()
	return err
}

var ErrSubordinateConstraints = stderrors.New("constraints do not apply to subordinate services")

// Constraints returns the current service constraints.
func (s *Service) Constraints() (constraints.Value, error) {
	if s.doc.Subordinate {
		return constraints.Value{}, ErrSubordinateConstraints
	}
	return readConstraints(s.st, s.globalKey())
}

// SetConstraints replaces the current service constraints.
func (s *Service) SetConstraints(cons constraints.Value) (err error) {
	unsupported, err := s.st.validateConstraints(cons)
	if len(unsupported) > 0 {
		logger.Warningf(
			"setting constraints on service %q: unsupported constraints: %v", s.Name(), strings.Join(unsupported, ","))
	} else if err != nil {
		return err
	}
	if s.doc.Subordinate {
		return ErrSubordinateConstraints
	}
	defer errors.Maskf(&err, "cannot set constraints")
	if s.doc.Life != Alive {
		return errNotAlive
	}
	ops := []txn.Op{
		{
			C:      s.st.services.Name,
			Id:     s.doc.Name,
			Assert: isAliveDoc,
		},
		setConstraintsOp(s.st, s.globalKey(), cons),
	}
	return onAbort(s.st.runTransaction(ops), errNotAlive)
}

// Networks returns the networks a service is associated with.
func (s *Service) Networks() (includeNetworks, excludeNetworks []string, err error) {
	return readRequestedNetworks(s.st, s.globalKey())
}

// settingsIncRefOp returns an operation that increments the ref count
// of the service settings identified by serviceName and curl. If
// canCreate is false, a missing document will be treated as an error;
// otherwise, it will be created with a ref count of 1.
func settingsIncRefOp(st *State, serviceName string, curl *charm.URL, canCreate bool) (txn.Op, error) {
	key := serviceSettingsKey(serviceName, curl)
	if count, err := st.settingsrefs.FindId(key).Count(); err != nil {
		return txn.Op{}, err
	} else if count == 0 {
		if !canCreate {
			return txn.Op{}, errors.NotFoundf("service settings")
		}
		return txn.Op{
			C:      st.settingsrefs.Name,
			Id:     key,
			Assert: txn.DocMissing,
			Insert: settingsRefsDoc{1},
		}, nil
	}
	return txn.Op{
		C:      st.settingsrefs.Name,
		Id:     key,
		Assert: txn.DocExists,
		Update: bson.D{{"$inc", bson.D{{"refcount", 1}}}},
	}, nil
}

// settingsDecRefOps returns a list of operations that decrement the
// ref count of the service settings identified by serviceName and
// curl. If the ref count is set to zero, the appropriate setting and
// ref count documents will both be deleted.
func settingsDecRefOps(st *State, serviceName string, curl *charm.URL) ([]txn.Op, error) {
	key := serviceSettingsKey(serviceName, curl)
	var doc settingsRefsDoc
	if err := st.settingsrefs.FindId(key).One(&doc); err == mgo.ErrNotFound {
		return nil, errors.NotFoundf("service %q settings for charm %q", serviceName, curl)
	} else if err != nil {
		return nil, err
	}
	if doc.RefCount == 1 {
		return []txn.Op{{
			C:      st.settingsrefs.Name,
			Id:     key,
			Assert: bson.D{{"refcount", 1}},
			Remove: true,
		}, {
			C:      st.settings.Name,
			Id:     key,
			Remove: true,
		}}, nil
	}
	return []txn.Op{{
		C:      st.settingsrefs.Name,
		Id:     key,
		Assert: bson.D{{"refcount", bson.D{{"$gt", 1}}}},
		Update: bson.D{{"$inc", bson.D{{"refcount", -1}}}},
	}}, nil
}

// settingsRefsDoc holds the number of units and services using the
// settings document identified by the document's id. Every time a
// service upgrades its charm the settings doc ref count for the new
// charm url is incremented, and the old settings is ref count is
// decremented. When a unit upgrades to the new charm, the old service
// settings ref count is decremented and the ref count of the new
// charm settings is incremented. The last unit upgrading to the new
// charm is responsible for deleting the old charm's settings doc.
//
// Note: We're not using the settingsDoc for this because changing
// just the ref count is not considered a change worth reporting
// to watchers and firing config-changed hooks.
//
// There is and implicit _id field here, which mongo creates, which is
// always the same as the settingsDoc's id.
type settingsRefsDoc struct {
	RefCount int
}<|MERGE_RESOLUTION|>--- conflicted
+++ resolved
@@ -8,6 +8,7 @@
 	"fmt"
 	"sort"
 	"strconv"
+	"strings"
 
 	"labix.org/v2/mgo"
 	"labix.org/v2/mgo/bson"
@@ -18,11 +19,6 @@
 	"launchpad.net/juju-core/errors"
 	"launchpad.net/juju-core/names"
 	"launchpad.net/juju-core/state/api/params"
-<<<<<<< HEAD
-	"launchpad.net/juju-core/utils"
-	"strings"
-=======
->>>>>>> 3b9a9a63
 )
 
 // Service represents the state of a service.
