// Copyright 2016 Canonical Ltd.
// Licensed under the AGPLv3, see LICENCE file for details.

package state

import (
	"fmt"
	"math/rand"
	"net"

	"github.com/juju/errors"
	"github.com/juju/utils/set"
	"gopkg.in/mgo.v2"
	"gopkg.in/mgo.v2/bson"
	"gopkg.in/mgo.v2/txn"

	"github.com/juju/juju/network"
)

// defaultSpaceName is the name of the default space to assign containers.
// Currently hard-coded to 'default', we may consider making this a model
// config
const defaultSpaceName = "default"

// LinkLayerDevice returns the link-layer device matching the given name. An
// error satisfying errors.IsNotFound() is returned when no such device exists
// on the machine.
func (m *Machine) LinkLayerDevice(name string) (*LinkLayerDevice, error) {
	linkLayerDevices, closer := m.st.getCollection(linkLayerDevicesC)
	defer closer()

	linkLayerDeviceDocID := m.linkLayerDeviceDocIDFromName(name)
	deviceAsString := m.deviceAsStringFromName(name)

	var doc linkLayerDeviceDoc
	err := linkLayerDevices.FindId(linkLayerDeviceDocID).One(&doc)
	if err == mgo.ErrNotFound {
		return nil, errors.NotFoundf("%s", deviceAsString)
	} else if err != nil {
		return nil, errors.Annotatef(err, "cannot get %s", deviceAsString)
	}
	return newLinkLayerDevice(m.st, doc), nil
}

func (m *Machine) linkLayerDeviceDocIDFromName(deviceName string) string {
	return m.st.docID(m.linkLayerDeviceGlobalKeyFromName(deviceName))
}

func (m *Machine) linkLayerDeviceGlobalKeyFromName(deviceName string) string {
	return linkLayerDeviceGlobalKey(m.doc.Id, deviceName)
}

func (m *Machine) deviceAsStringFromName(deviceName string) string {
	return fmt.Sprintf("device %q on machine %q", deviceName, m.doc.Id)
}

// AllLinkLayerDevices returns all exiting link-layer devices of the machine.
func (m *Machine) AllLinkLayerDevices() ([]*LinkLayerDevice, error) {
	var allDevices []*LinkLayerDevice
	callbackFunc := func(resultDoc *linkLayerDeviceDoc) {
		allDevices = append(allDevices, newLinkLayerDevice(m.st, *resultDoc))
	}

	if err := m.forEachLinkLayerDeviceDoc(nil, callbackFunc); err != nil {
		return nil, errors.Trace(err)
	}
	return allDevices, nil
}

func (m *Machine) forEachLinkLayerDeviceDoc(docFieldsToSelect bson.D, callbackFunc func(resultDoc *linkLayerDeviceDoc)) error {
	linkLayerDevices, closer := m.st.getCollection(linkLayerDevicesC)
	defer closer()

	query := linkLayerDevices.Find(bson.D{{"machine-id", m.doc.Id}})
	if docFieldsToSelect != nil {
		query = query.Select(docFieldsToSelect)
	}
	iter := query.Iter()

	var resultDoc linkLayerDeviceDoc
	for iter.Next(&resultDoc) {
		callbackFunc(&resultDoc)
	}

	return errors.Trace(iter.Close())
}

// AllProviderInterfaceInfos returns the provider details for all of
// the link layer devices belonging to this machine. These can be used
// to identify the devices when interacting with the provider
// directly (for example, releasing container addresses).
func (m *Machine) AllProviderInterfaceInfos() ([]network.ProviderInterfaceInfo, error) {
	devices, err := m.AllLinkLayerDevices()
	if err != nil {
		return nil, errors.Trace(err)
	}
	result := make([]network.ProviderInterfaceInfo, len(devices))
	for i, device := range devices {
		result[i].InterfaceName = device.Name()
		result[i].MACAddress = device.MACAddress()
		result[i].ProviderId = device.ProviderID()
	}
	return result, nil
}

// RemoveAllLinkLayerDevices removes all existing link-layer devices of the
// machine in a single transaction. No error is returned when some or all of the
// devices were already removed.
func (m *Machine) RemoveAllLinkLayerDevices() error {
	ops, err := m.removeAllLinkLayerDevicesOps()
	if err != nil {
		return errors.Trace(err)
	}

	return m.st.runTransaction(ops)
}

func (m *Machine) removeAllLinkLayerDevicesOps() ([]txn.Op, error) {
	var ops []txn.Op
	callbackFunc := func(resultDoc *linkLayerDeviceDoc) {
		removeOps := removeLinkLayerDeviceUnconditionallyOps(resultDoc.DocID)
		ops = append(ops, removeOps...)
		if resultDoc.ProviderID != "" {
			providerId := network.Id(resultDoc.ProviderID)
			op := m.st.networkEntityGlobalKeyRemoveOp("linklayerdevice", providerId)
			ops = append(ops, op)
		}
	}

	selectDocIDOnly := bson.D{{"_id", 1}}
	if err := m.forEachLinkLayerDeviceDoc(selectDocIDOnly, callbackFunc); err != nil {
		return nil, errors.Trace(err)
	}

	return ops, nil
}

// LinkLayerDeviceArgs contains the arguments accepted by Machine.SetLinkLayerDevices().
type LinkLayerDeviceArgs struct {
	// Name is the name of the device as it appears on the machine.
	Name string

	// MTU is the maximum transmission unit the device can handle.
	MTU uint

	// ProviderID is a provider-specific ID of the device. Empty when not
	// supported by the provider. Cannot be cleared once set.
	ProviderID network.Id

	// Type is the type of the underlying link-layer device.
	Type LinkLayerDeviceType

	// MACAddress is the media access control address for the device.
	MACAddress string

	// IsAutoStart is true if the device should be activated on boot.
	IsAutoStart bool

	// IsUp is true when the device is up (enabled).
	IsUp bool

	// ParentName is the name of the parent device, which may be empty. If set,
	// it needs to be an existing device on the same machine, unless the current
	// device is inside a container, in which case ParentName can be a global
	// key of a BridgeDevice on the host machine of the container. Traffic
	// originating from a device egresses from its parent device.
	ParentName string
}

// SetLinkLayerDevices sets link-layer devices on the machine, adding or
// updating existing devices as needed, in a single transaction. ProviderID
// field can be empty if not supported by the provider, but when set must be
// unique within the model, and cannot be unset once set. Errors are returned in
// the following cases:
// - Machine is no longer alive or is missing;
// - Model no longer alive;
// - errors.NotValidError, when any of the fields in args contain invalid values;
// - ErrProviderIDNotUnique, when one or more specified ProviderIDs are not unique;
// Setting new parent devices must be done in a separate call than setting their
// children on the same machine.
func (m *Machine) SetLinkLayerDevices(devicesArgs ...LinkLayerDeviceArgs) (err error) {
	defer errors.DeferredAnnotatef(&err, "cannot set link-layer devices to machine %q", m.doc.Id)

	if len(devicesArgs) == 0 {
		logger.Warningf("no device addresses to set")
		return nil
	}

	buildTxn := func(attempt int) ([]txn.Op, error) {
		newDocs, err := m.prepareToSetLinkLayerDevices(devicesArgs)
		if err != nil {
			return nil, errors.Trace(err)
		}

		if attempt > 0 {
			if err := checkModelActive(m.st); err != nil {
				return nil, errors.Trace(err)
			}
			if err := m.isStillAlive(); err != nil {
				return nil, errors.Trace(err)
			}
			allIds, err := m.st.allProviderIDsForLinkLayerDevices()
			if err != nil {
				return nil, errors.Trace(err)
			}
			for _, args := range devicesArgs {
				if allIds.Contains(string(args.ProviderID)) {
					err := NewProviderIDNotUniqueError(args.ProviderID)
					return nil, errors.Annotatef(err, "invalid device %q", args.Name)
				}
			}
		}

		ops := []txn.Op{
			assertModelActiveOp(m.st.ModelUUID()),
			m.assertAliveOp(),
		}

		setDevicesOps, err := m.setDevicesFromDocsOps(newDocs)
		if err != nil {
			return nil, errors.Trace(err)
		}
		return append(ops, setDevicesOps...), nil
	}
	if err := m.st.run(buildTxn); err != nil {
		return errors.Trace(err)
	}
	return nil
}

func (st *State) allProviderIDsForLinkLayerDevices() (set.Strings, error) {
	return st.allProviderIDsForEntity("linklayerdevice")
}

func (st *State) allProviderIDsForAddresses() (set.Strings, error) {
	return st.allProviderIDsForEntity("address")
}

func (st *State) allProviderIDsForEntity(entityName string) (set.Strings, error) {
	idCollection, closer := st.getCollection(providerIDsC)
	defer closer()

	allProviderIDs := set.NewStrings()
	var doc struct {
		ID string `bson:"_id"`
	}

	pattern := fmt.Sprintf("^%s:%s:.+$", st.ModelUUID(), entityName)
	modelProviderIDs := bson.D{{"_id", bson.D{{"$regex", pattern}}}}
	iter := idCollection.Find(modelProviderIDs).Iter()
	for iter.Next(&doc) {
		localProviderID := st.localID(doc.ID)[len(entityName)+1:]
		allProviderIDs.Add(localProviderID)
	}
	if err := iter.Close(); err != nil {
		return nil, errors.Trace(err)
	}
	return allProviderIDs, nil
}

func (m *Machine) prepareToSetLinkLayerDevices(devicesArgs []LinkLayerDeviceArgs) ([]linkLayerDeviceDoc, error) {
	var pendingDocs []linkLayerDeviceDoc
	pendingNames := set.NewStrings()

	for _, args := range devicesArgs {
		newDoc, err := m.prepareOneSetLinkLayerDeviceArgs(&args, pendingNames)
		if err != nil {
			return nil, errors.Trace(err)
		}
		pendingNames.Add(args.Name)
		pendingDocs = append(pendingDocs, *newDoc)
	}
	return pendingDocs, nil
}

func (m *Machine) prepareOneSetLinkLayerDeviceArgs(args *LinkLayerDeviceArgs, pendingNames set.Strings) (_ *linkLayerDeviceDoc, err error) {
	defer errors.DeferredAnnotatef(&err, "invalid device %q", args.Name)

	if err := m.validateSetLinkLayerDeviceArgs(args); err != nil {
		return nil, errors.Trace(err)
	}

	if pendingNames.Contains(args.Name) {
		return nil, errors.NewNotValid(nil, "Name specified more than once")
	}

	return m.newLinkLayerDeviceDocFromArgs(args), nil
}

func (m *Machine) validateSetLinkLayerDeviceArgs(args *LinkLayerDeviceArgs) error {
	if args.Name == "" {
		return errors.NotValidf("empty Name")
	}
	if !IsValidLinkLayerDeviceName(args.Name) {
		logger.Warningf(
			"link-layer device %q on machine %q has invalid name (using anyway)",
			args.Name, m.Id(),
		)
	}

	if args.ParentName != "" {
		if err := m.validateLinkLayerDeviceParent(args); err != nil {
			return errors.Trace(err)
		}
	}

	if !IsValidLinkLayerDeviceType(string(args.Type)) {
		return errors.NotValidf("Type %q", args.Type)
	}

	if args.MACAddress != "" {
		if _, err := net.ParseMAC(args.MACAddress); err != nil {
			return errors.NotValidf("MACAddress %q", args.MACAddress)
		}
	}
	return nil
}

func (m *Machine) validateLinkLayerDeviceParent(args *LinkLayerDeviceArgs) error {
	hostMachineID, parentDeviceName, err := parseLinkLayerDeviceParentNameAsGlobalKey(args.ParentName)
	if err != nil {
		return errors.Trace(err)
	} else if hostMachineID == "" {
		// Not a global key, so validate as usual.
		if err := m.validateParentDeviceNameWhenNotAGlobalKey(args); errors.IsNotFound(err) {
			return errors.NewNotValid(err, "ParentName not valid")
		} else if err != nil {
			return errors.Trace(err)
		}
		return nil
	}
	ourParentMachineID, hasParent := m.ParentId()
	if !hasParent {
		// Using global key for ParentName not allowed for non-container machine
		// devices.
		return errors.NotValidf("ParentName %q for non-container machine %q", args.ParentName, m.Id())
	}
	if hostMachineID != ourParentMachineID {
		// ParentName as global key only allowed when the key's machine ID is
		// the container's host machine.
		return errors.NotValidf("ParentName %q on non-host machine %q", args.ParentName, hostMachineID)
	}

	err = m.verifyHostMachineParentDeviceExistsAndIsABridgeDevice(hostMachineID, parentDeviceName)
	return errors.Trace(err)
}

func parseLinkLayerDeviceParentNameAsGlobalKey(parentName string) (hostMachineID, parentDeviceName string, err error) {
	hostMachineID, parentDeviceName, canBeGlobalKey := parseLinkLayerDeviceGlobalKey(parentName)
	if !canBeGlobalKey {
		return "", "", nil
	} else if hostMachineID == "" {
		return "", "", errors.NotValidf("ParentName %q format", parentName)
	}
	return hostMachineID, parentDeviceName, nil
}

func (m *Machine) verifyHostMachineParentDeviceExistsAndIsABridgeDevice(hostMachineID, parentDeviceName string) error {
	hostMachine, err := m.st.Machine(hostMachineID)
	if errors.IsNotFound(err) || err == nil && hostMachine.Life() != Alive {
		return errors.Errorf("host machine %q of parent device %q not found or not alive", hostMachineID, parentDeviceName)
	} else if err != nil {
		return errors.Trace(err)
	}

	parentDevice, err := hostMachine.LinkLayerDevice(parentDeviceName)
	if errors.IsNotFound(err) {
		return errors.NotFoundf("parent device %q on host machine %q", parentDeviceName, hostMachineID)
	} else if err != nil {
		return errors.Trace(err)
	}

	if parentDevice.Type() != BridgeDevice {
		errorMessage := fmt.Sprintf(
			"parent device %q on host machine %q must be of type %q, not type %q",
			parentDeviceName, hostMachineID, BridgeDevice, parentDevice.Type(),
		)
		return errors.NewNotValid(nil, errorMessage)
	}
	return nil
}

func (m *Machine) validateParentDeviceNameWhenNotAGlobalKey(args *LinkLayerDeviceArgs) error {
	if !IsValidLinkLayerDeviceName(args.ParentName) {
		logger.Warningf(
			"parent link-layer device %q on machine %q has invalid name (using anyway)",
			args.ParentName, m.Id(),
		)
	}
	if args.Name == args.ParentName {
		return errors.NewNotValid(nil, "Name and ParentName must be different")
	}
	if err := m.verifyParentDeviceExists(args.ParentName); err != nil {
		return errors.Trace(err)
	}
	return nil
}

func (m *Machine) verifyParentDeviceExists(parentName string) error {
	if _, err := m.LinkLayerDevice(parentName); err != nil {
		return errors.Trace(err)
	}
	return nil
}

func (m *Machine) newLinkLayerDeviceDocFromArgs(args *LinkLayerDeviceArgs) *linkLayerDeviceDoc {
	linkLayerDeviceDocID := m.linkLayerDeviceDocIDFromName(args.Name)

	providerID := string(args.ProviderID)
	modelUUID := m.st.ModelUUID()

	return &linkLayerDeviceDoc{
		DocID:       linkLayerDeviceDocID,
		Name:        args.Name,
		ModelUUID:   modelUUID,
		MTU:         args.MTU,
		ProviderID:  providerID,
		MachineID:   m.doc.Id,
		Type:        args.Type,
		MACAddress:  args.MACAddress,
		IsAutoStart: args.IsAutoStart,
		IsUp:        args.IsUp,
		ParentName:  args.ParentName,
	}
}

func (m *Machine) isStillAlive() error {
	if machineAlive, err := isAlive(m.st, machinesC, m.doc.Id); err != nil {
		return errors.Trace(err)
	} else if !machineAlive {
		return errors.Errorf("machine not found or not alive")
	}
	return nil
}

func (m *Machine) assertAliveOp() txn.Op {
	return txn.Op{
		C:      machinesC,
		Id:     m.doc.Id,
		Assert: isAliveDoc,
	}
}

func (m *Machine) setDevicesFromDocsOps(newDocs []linkLayerDeviceDoc) ([]txn.Op, error) {
	devices, closer := m.st.getCollection(linkLayerDevicesC)
	defer closer()

	var ops []txn.Op
	for _, newDoc := range newDocs {
		var existingDoc linkLayerDeviceDoc
		if err := devices.FindId(newDoc.DocID).One(&existingDoc); err == mgo.ErrNotFound {
			// Device does not exist yet - insert it.
			insertOps, err := m.insertLinkLayerDeviceOps(&newDoc)
			if err != nil {
				return nil, errors.Trace(err)
			}
			ops = append(ops, insertOps...)
		} else if err == nil {
			// Device already exists - update what's possible.
			updateOps, err := m.updateLinkLayerDeviceOps(&existingDoc, &newDoc)
			if err != nil {
				return nil, errors.Trace(err)
			}
			ops = append(ops, updateOps...)
		} else {
			return nil, errors.Trace(err)
		}
	}
	return ops, nil
}

func (m *Machine) insertLinkLayerDeviceOps(newDoc *linkLayerDeviceDoc) ([]txn.Op, error) {
	modelUUID, linkLayerDeviceDocID := newDoc.ModelUUID, newDoc.DocID

	var ops []txn.Op
	if newDoc.ParentName != "" {
		newParentDocID, err := m.parentDocIDFromDeviceDoc(newDoc)
		if err != nil {
			return nil, errors.Trace(err)
		}
		if newParentDocID != "" {
			ops = append(ops, assertLinkLayerDeviceExistsOp(newParentDocID))
			ops = append(ops, incrementDeviceNumChildrenOp(newParentDocID))
		}
	}
	if newDoc.ProviderID != "" {
		id := network.Id(newDoc.ProviderID)
		ops = append(ops, m.st.networkEntityGlobalKeyOp("linklayerdevice", id))
	}
	return append(ops,
		insertLinkLayerDeviceDocOp(newDoc),
		insertLinkLayerDevicesRefsOp(modelUUID, linkLayerDeviceDocID),
	), nil
}

func (m *Machine) parentDocIDFromDeviceDoc(doc *linkLayerDeviceDoc) (string, error) {
	hostMachineID, parentName, err := parseLinkLayerDeviceParentNameAsGlobalKey(doc.ParentName)
	if err != nil {
		return "", errors.Trace(err)
	}
	if parentName == "" {
		// doc.ParentName is not a global key, but on the same machine.
		return m.linkLayerDeviceDocIDFromName(doc.ParentName), nil
	}
	// doc.ParentName is a global key, on a different host machine.
	return m.st.docID(linkLayerDeviceGlobalKey(hostMachineID, parentName)), nil
}

func (m *Machine) updateLinkLayerDeviceOps(existingDoc, newDoc *linkLayerDeviceDoc) (ops []txn.Op, err error) {
	var newParentDocID string
	if newDoc.ParentName != "" {
		newParentDocID, err = m.parentDocIDFromDeviceDoc(newDoc)
		if err != nil {
			return nil, errors.Trace(err)
		}
	}
	var existingParentDocID string
	if existingDoc.ParentName != "" {
		existingParentDocID, err = m.parentDocIDFromDeviceDoc(existingDoc)
		if err != nil {
			return nil, errors.Trace(err)
		}
	}

	if newParentDocID != "" && existingParentDocID != "" && newParentDocID != existingParentDocID {
		ops = append(ops,
			assertLinkLayerDeviceExistsOp(newParentDocID),
			incrementDeviceNumChildrenOp(newParentDocID),
			assertLinkLayerDeviceExistsOp(existingParentDocID),
			decrementDeviceNumChildrenOp(existingParentDocID),
		)
	} else if newParentDocID != "" && existingParentDocID == "" {
		ops = append(ops, assertLinkLayerDeviceExistsOp(newParentDocID))
		ops = append(ops, incrementDeviceNumChildrenOp(newParentDocID))
	} else if newParentDocID == "" && existingParentDocID != "" {
		ops = append(ops, assertLinkLayerDeviceExistsOp(existingParentDocID))
		ops = append(ops, decrementDeviceNumChildrenOp(existingParentDocID))
	}
	ops = append(ops, updateLinkLayerDeviceDocOp(existingDoc, newDoc))

	if newDoc.ProviderID != "" {
		if existingDoc.ProviderID != "" && existingDoc.ProviderID != newDoc.ProviderID {
			return nil, errors.Errorf("cannot change ProviderID of link layer device %q", existingDoc.Name)
		}
		if existingDoc.ProviderID != newDoc.ProviderID {
			// Need to insert the new provider id in providerIDsC
			id := network.Id(newDoc.ProviderID)
			ops = append(ops, m.st.networkEntityGlobalKeyOp("linklayerdevice", id))
		}
	}
	return ops, nil
}

// LinkLayerDeviceAddress contains an IP address assigned to a link-layer
// device.
type LinkLayerDeviceAddress struct {
	// DeviceName is the name of the link-layer device that has this address.
	DeviceName string

	// ConfigMethod is the method used to configure this address.
	ConfigMethod AddressConfigMethod

	// ProviderID is the provider-specific ID of the address. Empty when not
	// supported. Cannot be changed once set to non-empty.
	ProviderID network.Id

	// CIDRAddress is the IP address assigned to the device, in CIDR format
	// (e.g. 10.20.30.5/24 or fc00:1234::/64).
	CIDRAddress string

	// DNSServers contains a list of DNS nameservers to use, which can be empty.
	DNSServers []string

	// DNSSearchDomains contains a list of DNS domain names to qualify
	// hostnames, and can be empty.
	DNSSearchDomains []string

	// GatewayAddress is the address of the gateway to use, which can be empty.
	GatewayAddress string
}

// SetDevicesAddresses sets the addresses of all devices in devicesAddresses,
// adding new or updating existing assignments as needed, in a single
// transaction. ProviderID field can be empty if not supported by the provider,
// but when set must be unique within the model. Errors are returned in the
// following cases:
// - Machine is no longer alive or is missing;
// - Subnet inferred from any CIDRAddress field in args is known but no longer
//   alive (no error reported if the CIDRAddress does not match a known subnet);
// - Model no longer alive;
// - errors.NotValidError, when any of the fields in args contain invalid values;
// - errors.NotFoundError, when any DeviceName in args refers to unknown device;
// - ErrProviderIDNotUnique, when one or more specified ProviderIDs are not unique.
func (m *Machine) SetDevicesAddresses(devicesAddresses ...LinkLayerDeviceAddress) (err error) {
	defer errors.DeferredAnnotatef(&err, "cannot set link-layer device addresses of machine %q", m.doc.Id)

	if len(devicesAddresses) == 0 {
		logger.Warningf("no device addresses to set")
		return nil
	}

	buildTxn := func(attempt int) ([]txn.Op, error) {
		newDocs, err := m.prepareToSetDevicesAddresses(devicesAddresses)
		if err != nil {
			return nil, errors.Trace(err)
		}

		if attempt > 0 {
			if err := checkModelActive(m.st); err != nil {
				return nil, errors.Trace(err)
			}
			if err := m.isStillAlive(); err != nil {
				return nil, errors.Trace(err)
			}
			allIds, err := m.st.allProviderIDsForAddresses()
			if err != nil {
				return nil, errors.Trace(err)
			}
			for _, args := range devicesAddresses {
				if allIds.Contains(string(args.ProviderID)) {
					err := NewProviderIDNotUniqueError(args.ProviderID)
					return nil, errors.Annotatef(err, "invalid address %q", args.CIDRAddress)
				}
			}
		}

		ops := []txn.Op{
			assertModelActiveOp(m.st.ModelUUID()),
			m.assertAliveOp(),
		}

		setAddressesOps, err := m.setDevicesAddressesFromDocsOps(newDocs)
		if err != nil {
			return nil, errors.Trace(err)
		}
		return append(ops, setAddressesOps...), nil
	}
	if err := m.st.run(buildTxn); err != nil {
		return errors.Trace(err)
	}
	return nil
}

func (m *Machine) prepareToSetDevicesAddresses(devicesAddresses []LinkLayerDeviceAddress) ([]ipAddressDoc, error) {
	var pendingDocs []ipAddressDoc
	for _, args := range devicesAddresses {
		newDoc, err := m.prepareOneSetDevicesAddresses(&args)
		if err != nil {
			return nil, errors.Trace(err)
		}
		pendingDocs = append(pendingDocs, *newDoc)
	}
	return pendingDocs, nil
}

func (m *Machine) prepareOneSetDevicesAddresses(args *LinkLayerDeviceAddress) (_ *ipAddressDoc, err error) {
	defer errors.DeferredAnnotatef(&err, "invalid address %q", args.CIDRAddress)

	if err := m.validateSetDevicesAddressesArgs(args); err != nil {
		return nil, errors.Trace(err)
	}
	return m.newIPAddressDocFromArgs(args)
}

func (m *Machine) validateSetDevicesAddressesArgs(args *LinkLayerDeviceAddress) error {
	if args.CIDRAddress == "" {
		return errors.NotValidf("empty CIDRAddress")
	}
	if _, _, err := net.ParseCIDR(args.CIDRAddress); err != nil {
		return errors.NewNotValid(err, "CIDRAddress")
	}

	if args.DeviceName == "" {
		return errors.NotValidf("empty DeviceName")
	}
	if !IsValidLinkLayerDeviceName(args.DeviceName) {
		logger.Warningf(
			"address %q on machine %q has invalid device name %q (using anyway)",
			args.CIDRAddress, m.Id(), args.DeviceName,
		)
	}
	if err := m.verifyDeviceAlreadyExists(args.DeviceName); err != nil {
		return errors.Trace(err)
	}

	if !IsValidAddressConfigMethod(string(args.ConfigMethod)) {
		return errors.NotValidf("ConfigMethod %q", args.ConfigMethod)
	}

	if args.GatewayAddress != "" {
		if ip := net.ParseIP(args.GatewayAddress); ip == nil {
			return errors.NotValidf("GatewayAddress %q", args.GatewayAddress)
		}
	}

	return nil
}

func (m *Machine) verifyDeviceAlreadyExists(deviceName string) error {
	if _, err := m.LinkLayerDevice(deviceName); errors.IsNotFound(err) {
		return errors.NotFoundf("DeviceName %q on machine %q", deviceName, m.Id())
	} else if err != nil {
		return errors.Trace(err)
	}
	return nil
}

func (m *Machine) newIPAddressDocFromArgs(args *LinkLayerDeviceAddress) (*ipAddressDoc, error) {
	ip, ipNet, err := net.ParseCIDR(args.CIDRAddress)
	if err != nil {
		// We already validated CIDRAddress earlier, so this cannot happen in
		// practice, but we handle it anyway.
		return nil, errors.Trace(err)
	}
	addressValue := ip.String()
	subnetCIDR := ipNet.String()
	subnet, err := m.st.Subnet(subnetCIDR)
	if errors.IsNotFound(err) {
		logger.Infof(
			"address %q on machine %q uses unknown or machine-local subnet %q",
			addressValue, m.Id(), subnetCIDR,
		)
	} else if err != nil {
		return nil, errors.Trace(err)
	} else if err := m.verifySubnetAlive(subnet); err != nil {
		return nil, errors.Trace(err)
	}

	globalKey := ipAddressGlobalKey(m.doc.Id, args.DeviceName, addressValue)
	ipAddressDocID := m.st.docID(globalKey)
	providerID := string(args.ProviderID)

	modelUUID := m.st.ModelUUID()

	newDoc := &ipAddressDoc{
		DocID:            ipAddressDocID,
		ModelUUID:        modelUUID,
		ProviderID:       providerID,
		DeviceName:       args.DeviceName,
		MachineID:        m.doc.Id,
		SubnetCIDR:       subnetCIDR,
		ConfigMethod:     args.ConfigMethod,
		Value:            addressValue,
		DNSServers:       args.DNSServers,
		DNSSearchDomains: args.DNSSearchDomains,
		GatewayAddress:   args.GatewayAddress,
	}
	return newDoc, nil
}

func (m *Machine) verifySubnetAlive(subnet *Subnet) error {
	if subnet.Life() != Alive {
		return errors.Errorf("subnet %q is not alive", subnet.CIDR())
	}
	return nil
}

func (m *Machine) setDevicesAddressesFromDocsOps(newDocs []ipAddressDoc) ([]txn.Op, error) {
	addresses, closer := m.st.getCollection(ipAddressesC)
	defer closer()

	var ops []txn.Op

	for _, newDoc := range newDocs {
		deviceDocID := m.linkLayerDeviceDocIDFromName(newDoc.DeviceName)
		ops = append(ops, assertLinkLayerDeviceExistsOp(deviceDocID))

		var existingDoc ipAddressDoc
		err := addresses.FindId(newDoc.DocID).One(&existingDoc)
		if err == mgo.ErrNotFound {
			// Address does not exist yet - insert it.
			ops = append(ops, insertIPAddressDocOp(&newDoc))
			if newDoc.ProviderID != "" {
				id := network.Id(newDoc.ProviderID)
				ops = append(ops, m.st.networkEntityGlobalKeyOp("address", id))
			}
		} else if err == nil {
			// Address already exists - update what's possible.
			ops = append(ops, updateIPAddressDocOp(&existingDoc, &newDoc))
			if newDoc.ProviderID != "" {
				if existingDoc.ProviderID != "" && existingDoc.ProviderID != newDoc.ProviderID {
					return nil, errors.Errorf("cannot change ProviderID of link address %q", existingDoc.Value)
				}
				if existingDoc.ProviderID != newDoc.ProviderID {
					// Need to insert the new provider id in providerIDsC
					id := network.Id(newDoc.ProviderID)
					ops = append(ops, m.st.networkEntityGlobalKeyOp("address", id))
				}
			}
		} else {
			return nil, errors.Trace(err)
		}

		ops, err = m.maybeAssertSubnetAliveOps(&newDoc, ops)
		if err != nil {
			return nil, errors.Trace(err)
		}
	}
	return ops, nil
}

func (m *Machine) maybeAssertSubnetAliveOps(newDoc *ipAddressDoc, opsSoFar []txn.Op) ([]txn.Op, error) {
	subnet, err := m.st.Subnet(newDoc.SubnetCIDR)
	if errors.IsNotFound(err) {
		// Subnet is machine-local, no need to assert whether it's alive.
		return opsSoFar, nil
	} else if err != nil {
		return nil, errors.Trace(err)
	}
	if err := m.verifySubnetAlive(subnet); err != nil {
		return nil, errors.Trace(err)
	}

	// Subnet exists and is still alive, assert that is stays that way.
	return append(opsSoFar, txn.Op{
		C:      subnetsC,
		Id:     m.st.docID(newDoc.SubnetCIDR),
		Assert: isAliveDoc,
	}), nil
}

// RemoveAllAddresses removes all assigned addresses to all devices of the
// machine, in a single transaction. No error is returned when some or all of
// the addresses were already removed.
func (m *Machine) RemoveAllAddresses() error {
	ops, err := m.removeAllAddressesOps()
	if err != nil {
		return errors.Trace(err)
	}

	return m.st.runTransaction(ops)
}

func (m *Machine) removeAllAddressesOps() ([]txn.Op, error) {
	findQuery := findAddressesQuery(m.doc.Id, "")
	return m.st.removeMatchingIPAddressesDocOps(findQuery)
}

// AllAddresses returns the all addresses assigned to all devices of the
// machine.
func (m *Machine) AllAddresses() ([]*Address, error) {
	var allAddresses []*Address
	callbackFunc := func(resultDoc *ipAddressDoc) {
		allAddresses = append(allAddresses, newIPAddress(m.st, *resultDoc))
	}

	findQuery := findAddressesQuery(m.doc.Id, "")
	if err := m.st.forEachIPAddressDoc(findQuery, callbackFunc); err != nil {
		return nil, errors.Trace(err)
	}
	return allAddresses, nil
}

// AllSpaces returns the set of spaces that this machine is actively
// connected to.
func (m *Machine) AllSpaces() (set.Strings, error) {
	// TODO(jam): 2016-12-18 This should evolve to look at the
	// LinkLayerDevices directly, instead of using the Addresses the devices
	// are in to link back to spaces.
	spaces := set.NewStrings()
	addresses, err := m.AllAddresses()
	if err != nil {
		return nil, errors.Trace(err)
	}
	for _, address := range addresses {
		subnet, err := address.Subnet()
		if err != nil {
			if errors.IsNotFound(err) {
				// We don't know what this subnet is, so it can't be a space. It
				// might just be the loopback device.
				continue
			}
			return nil, errors.Trace(err)
		}
		spaceName := subnet.SpaceName()
		if spaceName != "" {
			spaces.Add(spaceName)
		}
	}
	logger.Tracef("machine %q found AllSpaces() = %s",
		m.Id(), network.QuoteSpaceSet(spaces))
	return spaces, nil
}

// AllNetworkAddresses returns the result of AllAddresses(), but transformed to
// []network.Address.
func (m *Machine) AllNetworkAddresses() ([]network.Address, error) {
	stateAddresses, err := m.AllAddresses()
	if err != nil {
		return nil, errors.Trace(err)
	}

	networkAddresses := make([]network.Address, len(stateAddresses))
	for i := range stateAddresses {
		networkAddresses[i] = stateAddresses[i].NetworkAddress()
	}
	// TODO(jam): 20161130 NetworkAddress object has a SpaceName attribute.
	// However, we are not filling in that information here.
	return networkAddresses, nil
}

// deviceMapToSortedList takes a map from device name to LinkLayerDevice
// object, and returns the list of LinkLayerDevice object using
// NaturallySortDeviceNames
func deviceMapToSortedList(deviceMap map[string]*LinkLayerDevice) []*LinkLayerDevice {
	names := make([]string, 0, len(deviceMap))
	for name, _ := range deviceMap {
		// name must == device.Name()
		names = append(names, name)
	}
	sortedNames := network.NaturallySortDeviceNames(names...)
	result := make([]*LinkLayerDevice, len(sortedNames))
	for i, name := range sortedNames {
		result[i] = deviceMap[name]
	}
	return result
}

// LinkLayerDevicesForSpaces takes a list of spaces, and returns the devices on
// this machine that are in that space that we feel would be useful for
// containers to know about.  (eg, if there is a host device that has been
// bridged, we return the bridge, rather than the underlying device, but if we
// have only the host device, we return that.)
// Note that devices like 'lxdbr0' that are bridges that might might not be
// externally accessible may be returned if "" is listed as one of the desired
// spaces.
func (m *Machine) LinkLayerDevicesForSpaces(spaces []string) (map[string][]*LinkLayerDevice, error) {
	addresses, err := m.AllAddresses()
	if err != nil {
		return nil, errors.Trace(err)
	}
	devices, err := m.AllLinkLayerDevices()
	if err != nil {
		return nil, errors.Trace(err)
	}
	deviceByName := make(map[string]*LinkLayerDevice, len(devices))
	for _, dev := range devices {
		deviceByName[dev.Name()] = dev
	}
	requestedSpaces := set.NewStrings(spaces...)
<<<<<<< HEAD
	devicesToSkip := set.NewStrings(
		network.DefaultLXCBridge,
		network.DefaultLXDBridge,
		network.DefaultKVMBridge,
	)
=======
>>>>>>> ec0470a0
	spaceToDevices := make(map[string]map[string]*LinkLayerDevice, 0)
	processedDeviceNames := set.NewStrings()
	includeDevice := func(spaceName string, device *LinkLayerDevice) {
		spaceInfo, ok := spaceToDevices[spaceName]
		if !ok {
			spaceInfo = make(map[string]*LinkLayerDevice)
			spaceToDevices[spaceName] = spaceInfo
		}
		spaceInfo[device.Name()] = device
	}
	// First pass, iterate the addresses, lookup the associated spaces, and
	// gather the devices.
	for _, addr := range addresses {
		subnet, err := addr.Subnet()
		spaceName := ""
		if err != nil {
			if errors.IsNotFound(err) {
				// unknown subnets are considered part of the "unknown" space
				spaceName = ""
			} else {
				// We don't understand the error, so error out for now
				return nil, errors.Trace(err)
			}
		} else {
			spaceName = subnet.SpaceName()
		}
		device, ok := deviceByName[addr.DeviceName()]
		if !ok {
			return nil, errors.Errorf("address %v for machine %q refers to a missing device %q",
				addr, m.Id(), addr.DeviceName())
		}
		processedDeviceNames.Add(device.Name())
		if device.Type() == LoopbackDevice {
			// We skip loopback devices here
			continue
		}
		includeDevice(spaceName, device)
	}
	// Now grab any devices we may have missed. For now, any device without an
	// address must be in the "unknown" space.
	for devName, device := range deviceByName {
		if processedDeviceNames.Contains(devName) {
			continue
		}
		// Loopback devices aren't considered part of the empty space
		// Also, devices that are attached to another device also aren't
		// considered to be in the unknown space.
		if device.Type() == LoopbackDevice || device.ParentName() != "" {
			continue
		}
		includeDevice("", device)
	}
	result := make(map[string][]*LinkLayerDevice, len(spaceToDevices))
	for spaceName, deviceMap := range spaceToDevices {
		if !requestedSpaces.Contains(spaceName) {
			continue
		}
		result[spaceName] = deviceMapToSortedList(deviceMap)
	}
	return result, nil
}

// SetParentLinkLayerDevicesBeforeTheirChildren splits the given devicesArgs
// into multiple sets of args and calls SetLinkLayerDevices() for each set, such
// that child devices are set only after their parents.
func (m *Machine) SetParentLinkLayerDevicesBeforeTheirChildren(devicesArgs []LinkLayerDeviceArgs) error {
	seenNames := set.NewStrings("") // sentinel for empty ParentName.
	for {
		argsToSet := []LinkLayerDeviceArgs{}
		for _, args := range devicesArgs {
			if seenNames.Contains(args.Name) {
				// Already added earlier.
				continue
			}
			if seenNames.Contains(args.ParentName) {
				argsToSet = append(argsToSet, args)
			}
		}
		if len(argsToSet) == 0 {
			// We're done.
			break
		}
		logger.Debugf("setting link-layer devices %+v", argsToSet)
		if err := m.SetLinkLayerDevices(argsToSet...); IsProviderIDNotUniqueError(err) {
			// FIXME: Make updating devices with unchanged ProviderID idempotent.
			// FIXME: this obliterates the ProviderID of *all*
			// devices if any *one* of them is not unique.
			for i, args := range argsToSet {
				args.ProviderID = ""
				argsToSet[i] = args
			}
			if err := m.SetLinkLayerDevices(argsToSet...); err != nil {
				return errors.Trace(err)
			}
		} else if err != nil {
			return errors.Trace(err)
		}
		for _, args := range argsToSet {
			seenNames.Add(args.Name)
		}
	}
	return nil
}

// SetDevicesAddressesIdempotently calls SetDevicesAddresses() and if it fails
// with ErrProviderIDNotUnique, retries the call with all ProviderID fields in
// devicesAddresses set to empty.
func (m *Machine) SetDevicesAddressesIdempotently(devicesAddresses []LinkLayerDeviceAddress) error {
	if err := m.SetDevicesAddresses(devicesAddresses...); IsProviderIDNotUniqueError(err) {
		// FIXME: Make updating addresses with unchanged ProviderID idempotent.
		// FIXME: this obliterates the ProviderID of *all*
		// addresses if any *one* of them is not unique.
		for i, args := range devicesAddresses {
			args.ProviderID = ""
			devicesAddresses[i] = args
		}
		if err := m.SetDevicesAddresses(devicesAddresses...); err != nil {
			return errors.Trace(err)
		}
	} else if err != nil {
		return errors.Trace(err)
	}
	return nil
}

func DefineEthernetDeviceOnBridge(name string, hostBridge *LinkLayerDevice) (LinkLayerDeviceArgs, error) {
	if hostBridge.Type() != BridgeDevice {
		return LinkLayerDeviceArgs{}, errors.Errorf("hostBridge must be a Bridge Device not %q", hostBridge.Type())
	}
	return LinkLayerDeviceArgs{
		Name:        name,
		Type:        EthernetDevice,
		MACAddress:  generateMACAddress(),
		MTU:         hostBridge.MTU(),
		IsUp:        true,
		IsAutoStart: true,
		ParentName:  hostBridge.globalKey(),
	}, nil
}

// MACAddressTemplate is used to generate a unique MAC address for a
// container. Every '%x' is replaced by a random hexadecimal digit,
// while the rest is kept as-is.
const macAddressTemplate = "00:16:3e:%02x:%02x:%02x"

// generateMACAddress creates a random MAC address within the space defined by
// macAddressTemplate above.
//
// TODO(dimitern): We should make a best effort to ensure the MAC address we
// generate is unique at least within the current environment.
func generateMACAddress() string {
	digits := make([]interface{}, 3)
	for i := range digits {
		digits[i] = rand.Intn(256)
	}
	return fmt.Sprintf(macAddressTemplate, digits...)
}<|MERGE_RESOLUTION|>--- conflicted
+++ resolved
@@ -938,14 +938,6 @@
 		deviceByName[dev.Name()] = dev
 	}
 	requestedSpaces := set.NewStrings(spaces...)
-<<<<<<< HEAD
-	devicesToSkip := set.NewStrings(
-		network.DefaultLXCBridge,
-		network.DefaultLXDBridge,
-		network.DefaultKVMBridge,
-	)
-=======
->>>>>>> ec0470a0
 	spaceToDevices := make(map[string]map[string]*LinkLayerDevice, 0)
 	processedDeviceNames := set.NewStrings()
 	includeDevice := func(spaceName string, device *LinkLayerDevice) {
