--- conflicted
+++ resolved
@@ -601,11 +601,7 @@
 		// We set the machine to Dying if it isn't already dead.
 		var machineOp txn.Op
 		if m.Life() < Dead {
-<<<<<<< HEAD
-			// Make sure we don't want the vote, and we are queued to be Dying
-=======
 			// Make sure we don't want the vote, and we are queued to be Dying.
->>>>>>> 9c827767
 			// Since we are force deleting, life assert should be current machine's life.
 			machineOp = txn.Op{
 				C:      machinesC,
