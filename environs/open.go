// Copyright 2011, 2012, 2013 Canonical Ltd.
// Licensed under the AGPLv3, see LICENCE file for details.

package environs

import (
	"fmt"
<<<<<<< HEAD
	"io/ioutil"
=======

>>>>>>> d84c9ea5
	"launchpad.net/juju-core/environs/config"
	"launchpad.net/juju-core/errors"
)

var InvalidEnvironmentError error = fmt.Errorf(
	"environment is not a juju-core environment")

// Open creates a new Environ using the environment configuration with the
// given name. If name is empty, the default environment will be used.
func (envs *Environs) Open(name string) (Environ, error) {
	if name == "" {
		name = envs.Default
		if name == "" {
			return nil, fmt.Errorf("no default environment found")
		}
	}
	e, ok := envs.environs[name]
	if !ok {
		return nil, fmt.Errorf("unknown environment %q", name)
	}
	if e.err != nil {
		return nil, e.err
	}
	return New(e.config)
}

// NewFromName opens the environment with the given
// name from the default environments file. If the
// name is blank, the default environment will be used.
func NewFromName(name string) (Environ, error) {
	environs, err := ReadEnvirons("")
	if err != nil {
		return nil, err
	}
	return environs.Open(name)
}

// NewFromAttrs returns a new environment based on the provided configuration
// attributes.
func NewFromAttrs(attrs map[string]interface{}) (Environ, error) {
	cfg, err := config.New(attrs)
	if err != nil {
		return nil, err
	}
	return New(cfg)
}

// New returns a new environment based on the provided configuration.
func New(config *config.Config) (Environ, error) {
	p, err := Provider(config.Type())
	if err != nil {
		return nil, err
	}
	return p.Open(config)
}

// CheckEnvironment checks if an environment has a bootstrap-verify
// that is written by juju-core commands (as compared to one being
// written by Python juju).
//
// If there is no bootstrap-verify file in the storage, it is still
// considered to be a Juju-core environment since early versions have
// not written it out.
//
// Returns InvalidEnvironmentError on failure, nil otherwise.
func CheckEnvironment(environ Environ) error {
	storage := environ.Storage()
	reader, err := storage.Get(verificationFilename)
	if errors.IsNotFoundError(err) {
		// When verification file does not exist, this is a juju-core
		// environment.
		return nil
	} else if err != nil {
		return err
	} else if content, err := ioutil.ReadAll(reader); err != nil {
		return err
	} else if string(content) != verificationContent {
		return InvalidEnvironmentError
	}
	return nil
}<|MERGE_RESOLUTION|>--- conflicted
+++ resolved
@@ -5,11 +5,8 @@
 
 import (
 	"fmt"
-<<<<<<< HEAD
 	"io/ioutil"
-=======
 
->>>>>>> d84c9ea5
 	"launchpad.net/juju-core/environs/config"
 	"launchpad.net/juju-core/errors"
 )
