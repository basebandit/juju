--- conflicted
+++ resolved
@@ -183,7 +183,6 @@
 	broken    bool
 }
 
-<<<<<<< HEAD
 var checker = schema.FieldMap(
 	schema.Fields{
 		"type":      schema.Const("dummy"),
@@ -196,44 +195,34 @@
 	},
 )
 
-func (e *environProvider) Check(attrs map[string]interface{}) (environs.EnvironConfig, error) {
-	x, err := checker.Coerce(attrs, nil)
+func (p *environProvider) NewConfig(attrs map[string]interface{}) (environs.EnvironConfig, error) {
+	m0, err := checker.Coerce(attrs, nil)
 	if err != nil {
 		return nil, err
 	}
-	m := x.(schema.MapType)
-	broken, _ := m["broken"].(bool)
-	return &environConfig{
-		provider:  e,
-		zookeeper: m["zookeeper"].(bool),
-		broken:    broken,
-		name:      m["name"].(string),
-	}, nil
+	m1 := m0.(schema.MapType)
+	cfg := &environConfig{
+		provider: p,
+		name: m1["name"].(string),
+		zookeeper: m1["zookeeper"].(bool),
+	}
+	cfg.broken, _ = m1["broken"].(bool)
+	return cfg, nil
 }
 
 func (cfg *environConfig) Open() (environs.Environ, error) {
-	cfg.provider.mu.Lock()
-	defer cfg.provider.mu.Unlock()
+	p := cfg.provider
+	p.mu.Lock()
+	defer p.mu.Unlock()
+	state := p.state[cfg.name]
+	if state == nil {
+		state = newState(cfg.name, p.ops)
+		p.state[cfg.name] = state
+	}
 	env := &environ{
-		name:      cfg.name,
 		zookeeper: cfg.zookeeper,
 		broken:    cfg.broken,
-		ops:       cfg.provider.ops,
-		state:     cfg.provider.state,
-=======
-func (p *environProvider) Open(name string, attributes interface{}) (environs.Environ, error) {
-	p.mu.Lock()
-	defer p.mu.Unlock()
-	state := p.state[name]
-	if state == nil {
-		state = newState(name, p.ops)
-		p.state[name] = state
-	}
-	cfg := attributes.(schema.MapType)
-	env := &environ{
-		zookeeper: cfg["zookeeper"].(bool),
 		state:     state,
->>>>>>> a0c7cdeb
 	}
 	return env, nil
 }
