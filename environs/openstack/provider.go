// Copyright 2012, 2013 Canonical Ltd.
// Licensed under the AGPLv3, see LICENCE file for details.

// Stub provider for OpenStack, using goose will be implemented here

package openstack

import (
	"errors"
	"fmt"
	"io/ioutil"
	"launchpad.net/goose/client"
	gooseerrors "launchpad.net/goose/errors"
	"launchpad.net/goose/identity"
	"launchpad.net/goose/nova"
	"launchpad.net/goose/swift"
	"launchpad.net/juju-core/agent/tools"
	"launchpad.net/juju-core/constraints"
	"launchpad.net/juju-core/environs"
	"launchpad.net/juju-core/environs/cloudinit"
	"launchpad.net/juju-core/environs/config"
	"launchpad.net/juju-core/environs/imagemetadata"
	"launchpad.net/juju-core/environs/instances"
	"launchpad.net/juju-core/instance"
	"launchpad.net/juju-core/log"
	"launchpad.net/juju-core/state"
	"launchpad.net/juju-core/state/api"
	"launchpad.net/juju-core/utils"
	"net/http"
	"strings"
	"sync"
	"time"
)

type environProvider struct{}

var _ environs.EnvironProvider = (*environProvider)(nil)

var providerInstance environProvider

// Use shortAttempt to poll for short-term events.
// TODO: This was kept to a long timeout because Nova needs more time than
// EC2.  But storage delays are handled separately now, and perhaps other
// polling attempts can time out faster.
var shortAttempt = utils.AttemptStrategy{
	Total: 10 * time.Second,
	Delay: 200 * time.Millisecond,
}

func init() {
	environs.RegisterProvider("openstack", environProvider{})
}

func (p environProvider) BoilerplateConfig() string {
	return `
## https://juju.ubuntu.com/get-started/openstack/
openstack:
  type: openstack
  # Specifies whether the use of a floating IP address is required to give the nodes
  # a public IP address. Some installations assign public IP addresses by default without
  # requiring a floating IP address.
  # use-floating-ip: false
  admin-secret: {{rand}}
  # Globally unique swift bucket name
  control-bucket: juju-{{rand}}
  # Usually set via the env variable OS_AUTH_URL, but can be specified here
  # auth-url: https://yourkeystoneurl:443/v2.0/
  # override if your workstation is running a different series to which you are deploying
  # default-series: precise
  # The following are used for userpass authentication (the default)
  auth-mode: userpass
  # Usually set via the env variable OS_USERNAME, but can be specified here
  # username: <your username>
  # Usually set via the env variable OS_PASSWORD, but can be specified here
  # password: <secret>
  # Usually set via the env variable OS_TENANT_NAME, but can be specified here
  # tenant-name: <your tenant name>
  # Usually set via the env variable OS_REGION_NAME, but can be specified here
  # region: <your region>

## https://juju.ubuntu.com/get-started/hp-cloud/
hpcloud:
  type: openstack
  # Specifies whether the use of a floating IP address is required to give the nodes
  # a public IP address. Some installations assign public IP addresses by default without
  # requiring a floating IP address.
  use-floating-ip: false
  admin-secret: {{rand}}
  # Globally unique swift bucket name
  control-bucket: juju-{{rand}}
  # Not required if env variable OS_AUTH_URL is set
  auth-url: https://yourkeystoneurl:35357/v2.0/
  # URL denoting a public container holding the juju tools.
  public-bucket-url: https://region-a.geo-1.objects.hpcloudsvc.com/v1/60502529753910
  # override if your workstation is running a different series to which you are deploying
  # default-series: precise
  # The following are used for userpass authentication (the default)
  auth-mode: userpass
  # Usually set via the env variable OS_USERNAME, but can be specified here
  # username: <your username>
  # Usually set via the env variable OS_PASSWORD, but can be specified here
  # password: <secret>
  # Usually set via the env variable OS_TENANT_NAME, but can be specified here
  # tenant-name: <your tenant name>
  # Usually set via the env variable OS_REGION_NAME, but can be specified here
  # region: <your region>
  # The following are used for keypair authentication
  # auth-mode: keypair
  # Usually set via the env variable AWS_ACCESS_KEY_ID, but can be specified here
  # access-key: <secret>
  # Usually set via the env variable AWS_SECRET_ACCESS_KEY, but can be specified here
  # secret-key: <secret>

`[1:]
}

func (p environProvider) Open(cfg *config.Config) (environs.Environ, error) {
	log.Infof("environs/openstack: opening environment %q", cfg.Name())
	e := new(environ)
	err := e.SetConfig(cfg)
	if err != nil {
		return nil, err
	}
	e.name = cfg.Name()
	return e, nil
}

func (p environProvider) SecretAttrs(cfg *config.Config) (map[string]interface{}, error) {
	m := make(map[string]interface{})
	ecfg, err := providerInstance.newConfig(cfg)
	if err != nil {
		return nil, err
	}
	m["username"] = ecfg.username()
	m["password"] = ecfg.password()
	m["tenant-name"] = ecfg.tenantName()
	return m, nil
}

func (p environProvider) PublicAddress() (string, error) {
	if addr, err := fetchMetadata("public-ipv4"); err != nil {
		return "", err
	} else if addr != "" {
		return addr, nil
	}
	return p.PrivateAddress()
}

func (p environProvider) PrivateAddress() (string, error) {
	return fetchMetadata("local-ipv4")
}

// metadataHost holds the address of the instance metadata service.
// It is a variable so that tests can change it to refer to a local
// server when needed.
var metadataHost = "http://169.254.169.254"

// fetchMetadata fetches a single atom of data from the openstack instance metadata service.
// http://docs.amazonwebservices.com/AWSEC2/latest/UserGuide/AESDG-chapter-instancedata.html
// (the same specs is implemented in ec2, hence the reference)
func fetchMetadata(name string) (value string, err error) {
	uri := fmt.Sprintf("%s/latest/meta-data/%s", metadataHost, name)
	data, err := retryGet(uri)
	if err != nil {
		return "", err
	}
	return strings.TrimSpace(string(data)), nil
}

func retryGet(uri string) (data []byte, err error) {
	for a := shortAttempt.Start(); a.Next(); {
		var resp *http.Response
		resp, err = http.Get(uri)
		if err != nil {
			continue
		}
		defer resp.Body.Close()
		if resp.StatusCode != http.StatusOK {
			err = fmt.Errorf("bad http response %v", resp.Status)
			continue
		}
		var data []byte
		data, err = ioutil.ReadAll(resp.Body)
		if err != nil {
			continue
		}
		return data, nil
	}
	if err != nil {
		return nil, fmt.Errorf("cannot get %q: %v", uri, err)
	}
	return
}

type environ struct {
	name string

	ecfgMutex             sync.Mutex
	publicStorageMutex    sync.Mutex
	imageBaseMutex        sync.Mutex
	ecfgUnlocked          *environConfig
	client                client.AuthenticatingClient
	novaUnlocked          *nova.Client
	storageUnlocked       environs.Storage
	publicStorageUnlocked environs.StorageReader // optional.
	// An ordered list of paths in which to find the simplestreams index files used to
	// look up image ids.
	imageBaseURLs []string
}

var _ environs.Environ = (*environ)(nil)

type openstackInstance struct {
	*nova.ServerDetail
	e        *environ
	instType *instances.InstanceType
	arch     *string
}

func (inst *openstackInstance) String() string {
	return inst.ServerDetail.Id
}

var _ instance.Instance = (*openstackInstance)(nil)

func (inst *openstackInstance) Id() instance.Id {
	return instance.Id(inst.ServerDetail.Id)
}

func (inst *openstackInstance) hardwareCharacteristics() *instance.HardwareCharacteristics {
	hc := &instance.HardwareCharacteristics{Arch: inst.arch}
	if inst.instType != nil {
		hc.Mem = &inst.instType.Mem
		hc.CpuCores = &inst.instType.CpuCores
		hc.CpuPower = inst.instType.CpuPower
	}
	return hc
}

// getAddress returns the existing server information on addresses,
// but fetches the details over the api again if no addresses exist.
func (inst *openstackInstance) getAddresses() (map[string][]nova.IPAddress, error) {
	addrs := inst.ServerDetail.Addresses
	if len(addrs) == 0 {
		server, err := inst.e.nova().GetServer(string(inst.Id()))
		if err != nil {
			return nil, err
		}
		addrs = server.Addresses
	}
	return addrs, nil
}

// Addresses implements instance.Addresses() returning generic address
// details for the instances, and calling the openstack api if needed.
func (inst *openstackInstance) Addresses() ([]instance.Address, error) {
	addresses, err := inst.getAddresses()
	if err != nil {
		return nil, err
	}
	return convertNovaAddresses(addresses), nil
}

// convertNovaAddresses returns nova addresses in generic format
func convertNovaAddresses(addresses map[string][]nova.IPAddress) []instance.Address {
	// TODO(gz) Network ordering may be significant but is not preserved by
	// the map, see lp:1188126 for example. That could potentially be fixed
	// in goose, or left to be derived by other means.
	var machineAddresses []instance.Address
	for network, ips := range addresses {
		networkscope := instance.NetworkUnknown
		// For canonistack and hpcloud, public floating addresses may
		// be put in networks named something other than public. Rely
		// on address sanity logic to catch and mark them corectly.
		if network == "public" {
			networkscope = instance.NetworkPublic
		}
		for _, address := range ips {
			// Assume ipv4 unless specified otherwise
			addrtype := instance.Ipv4Address
			if address.Version == 6 {
				addrtype = instance.Ipv6Address
			}
			// TODO(gz): Use NewAddress... with sanity checking
			machineAddr := instance.Address{
				Value:        address.Address,
				Type:         addrtype,
				NetworkName:  network,
				NetworkScope: networkscope,
			}
			machineAddresses = append(machineAddresses, machineAddr)
		}
	}
	return machineAddresses
}

func (inst *openstackInstance) DNSName() (string, error) {
	addresses, err := inst.Addresses()
	if err != nil {
		return "", err
	}
	addr := instance.SelectPublicAddress(addresses)
	if addr == "" {
		return "", instance.ErrNoDNSName
	}
	return addr, nil
}

func (inst *openstackInstance) WaitDNSName() (string, error) {
	return environs.WaitDNSName(inst)
}

// TODO: following 30 lines nearly verbatim from environs/ec2

func (inst *openstackInstance) OpenPorts(machineId string, ports []instance.Port) error {
	if inst.e.Config().FirewallMode() != config.FwInstance {
		return fmt.Errorf("invalid firewall mode for opening ports on instance: %q",
			inst.e.Config().FirewallMode())
	}
	name := inst.e.machineGroupName(machineId)
	if err := inst.e.openPortsInGroup(name, ports); err != nil {
		return err
	}
	log.Infof("environs/openstack: opened ports in security group %s: %v", name, ports)
	return nil
}

func (inst *openstackInstance) ClosePorts(machineId string, ports []instance.Port) error {
	if inst.e.Config().FirewallMode() != config.FwInstance {
		return fmt.Errorf("invalid firewall mode for closing ports on instance: %q",
			inst.e.Config().FirewallMode())
	}
	name := inst.e.machineGroupName(machineId)
	if err := inst.e.closePortsInGroup(name, ports); err != nil {
		return err
	}
	log.Infof("environs/openstack: closed ports in security group %s: %v", name, ports)
	return nil
}

func (inst *openstackInstance) Ports(machineId string) ([]instance.Port, error) {
	if inst.e.Config().FirewallMode() != config.FwInstance {
		return nil, fmt.Errorf("invalid firewall mode for retrieving ports from instance: %q",
			inst.e.Config().FirewallMode())
	}
	name := inst.e.machineGroupName(machineId)
	return inst.e.portsInGroup(name)
}

func (e *environ) ecfg() *environConfig {
	e.ecfgMutex.Lock()
	ecfg := e.ecfgUnlocked
	e.ecfgMutex.Unlock()
	return ecfg
}

func (e *environ) nova() *nova.Client {
	e.ecfgMutex.Lock()
	nova := e.novaUnlocked
	e.ecfgMutex.Unlock()
	return nova
}

func (e *environ) Name() string {
	return e.name
}

func (e *environ) Storage() environs.Storage {
	e.ecfgMutex.Lock()
	storage := e.storageUnlocked
	e.ecfgMutex.Unlock()
	return storage
}

// publicBucketURL gets the public bucket URL, either from env or keystone catalog.
func (e *environ) publicBucketURL() string {
	ecfg := e.ecfg()
	publicBucketURL := ecfg.publicBucketURL()
	if publicBucketURL == "" {
		// No public bucket in env, so authenticate and look in keystone catalog.
		if !e.client.IsAuthenticated() {
			e.client.Authenticate()
		}
		var err error
		publicBucketURL, err = e.client.MakeServiceURL("juju-tools", nil)
		if err != nil {
			return ""
		}
	}
	return publicBucketURL
}

func (e *environ) PublicStorage() environs.StorageReader {
	e.publicStorageMutex.Lock()
	defer e.publicStorageMutex.Unlock()
	ecfg := e.ecfg()
	// If public storage has already been determined, return that instance.
	publicStorage := e.publicStorageUnlocked
	if publicStorage == nil && ecfg.publicBucket() == "" {
		// If there is no public bucket name, then there can be no public storage.
		e.publicStorageUnlocked = environs.EmptyStorage
		publicStorage = e.publicStorageUnlocked
	}
	if publicStorage != nil {
		return publicStorage
	}
	// If there is a public bucket URL defined, set up a public storage client referencing that URL,
	// otherwise create a new public bucket using the user's credentials on the authenticated client.
	publicBucketURL := e.publicBucketURL()
	if publicBucketURL == "" {
		e.publicStorageUnlocked = &storage{
			containerName: ecfg.publicBucket(),
			// this is possibly just a hack - if the ACL is swift.Private,
			// the machine won't be able to get the tools (401 error)
			containerACL: swift.PublicRead,
			swift:        swift.New(e.client)}
	} else {
		pc := client.NewPublicClient(publicBucketURL, nil)
		e.publicStorageUnlocked = &storage{
			containerName: ecfg.publicBucket(),
			containerACL:  swift.PublicRead,
			swift:         swift.New(pc)}
	}
	publicStorage = e.publicStorageUnlocked
	return publicStorage
}

// TODO(bug 1199847): This work can be shared between providers.
func (e *environ) Bootstrap(cons constraints.Value) error {
	// The bootstrap instance gets machine id "0".  This is not related
	// to instance ids.  Juju assigns the machine ID.
	const machineID = "0"
	log.Infof("environs/openstack: bootstrapping environment %q", e.name)

<<<<<<< HEAD
	if err := environs.VerifyBootstrapInit(e); err != nil {
		return err
	}

=======
>>>>>>> 38e44744
	possibleTools, err := environs.FindBootstrapTools(e, cons)
	if err != nil {
		return err
	}
	err = environs.CheckToolsSeries(possibleTools, e.Config().DefaultSeries())
	if err != nil {
		return err
	}
	// The client's authentication may have been reset by FindBootstrapTools() if the agent-version
	// attribute was updated so we need to re-authenticate. This will be a no-op if already authenticated.
	// An authenticated client is needed for the URL() call below.
	err = e.client.Authenticate()
	if err != nil {
		return err
	}
	stateFileURL, err := environs.CreateStateFile(e.Storage())
	if err != nil {
		return err
	}

	machineConfig := environs.NewBootstrapMachineConfig(machineID, stateFileURL)

	// TODO(wallyworld) - save bootstrap machine metadata
	inst, characteristics, err := e.internalStartInstance(cons, possibleTools, machineConfig)
	if err != nil {
		return fmt.Errorf("cannot start bootstrap instance: %v", err)
	}
	err = environs.SaveState(e.Storage(), &environs.BootstrapState{
		StateInstances:  []instance.Id{inst.Id()},
		Characteristics: []instance.HardwareCharacteristics{*characteristics},
	})
	if err != nil {
		// ignore error on StopInstance because the previous error is
		// more important.
		e.StopInstances([]instance.Instance{inst})
		return fmt.Errorf("cannot save state: %v", err)
	}
	// TODO make safe in the case of racing Bootstraps
	// If two Bootstraps are called concurrently, there's
	// no way to use Swift to make sure that only one succeeds.
	// Perhaps consider using SimpleDB for state storage
	// which would enable that possibility.

	return nil
}

func (e *environ) StateInfo() (*state.Info, *api.Info, error) {
	return environs.StateInfo(e)
}

func (e *environ) Config() *config.Config {
	return e.ecfg().Config
}

func (e *environ) authClient(ecfg *environConfig, authModeCfg AuthMode) client.AuthenticatingClient {
	cred := &identity.Credentials{
		User:       ecfg.username(),
		Secrets:    ecfg.password(),
		Region:     ecfg.region(),
		TenantName: ecfg.tenantName(),
		URL:        ecfg.authURL(),
	}
	// authModeCfg has already been validated so we know it's one of the values below.
	var authMode identity.AuthMode
	switch authModeCfg {
	case AuthLegacy:
		authMode = identity.AuthLegacy
	case AuthUserPass:
		authMode = identity.AuthUserPass
	case AuthKeyPair:
		authMode = identity.AuthKeyPair
		cred.User = ecfg.accessKey()
		cred.Secrets = ecfg.secretKey()
	}
	return client.NewClient(cred, authMode, nil)
}

func (e *environ) SetConfig(cfg *config.Config) error {
	ecfg, err := providerInstance.newConfig(cfg)
	if err != nil {
		return err
	}
	// At this point, the authentication method config value has been validated so we extract it's value here
	// to avoid having to validate again each time when creating the OpenStack client.
	var authModeCfg AuthMode
	e.ecfgMutex.Lock()
	defer e.ecfgMutex.Unlock()
	authModeCfg = AuthMode(ecfg.authMode())
	e.ecfgUnlocked = ecfg

	e.client = e.authClient(ecfg, authModeCfg)
	e.novaUnlocked = nova.New(e.client)

	// create new control storage instance, existing instances continue
	// to reference their existing configuration.
	// public storage instance creation is deferred until needed since authenticated
	// access to the identity service is required so that any juju-tools endpoint can be used.
	e.storageUnlocked = &storage{
		containerName: ecfg.controlBucket(),
		// this is possibly just a hack - if the ACL is swift.Private,
		// the machine won't be able to get the tools (401 error)
		containerACL: swift.PublicRead,
		swift:        swift.New(e.client)}
	e.publicStorageUnlocked = nil
	return nil
}

// getImageBaseURLs returns a list of URLs which are used to search for simplestreams image metadata.
func (e *environ) getImageBaseURLs() ([]string, error) {
	e.imageBaseMutex.Lock()
	defer e.imageBaseMutex.Unlock()

	if e.imageBaseURLs != nil {
		return e.imageBaseURLs, nil
	}
	if !e.client.IsAuthenticated() {
		err := e.client.Authenticate()
		if err != nil {
			return nil, err
		}
	}
	// Add the simplestreams base URL off the public bucket.
	jujuToolsURL, err := e.PublicStorage().URL("")
	if err == nil {
		e.imageBaseURLs = append(e.imageBaseURLs, jujuToolsURL)
	}
	// Add the simplestreams base URL from keystone if it is defined.
	productStreamsURL, err := e.client.MakeServiceURL("product-streams", nil)
	if err == nil {
		e.imageBaseURLs = append(e.imageBaseURLs, productStreamsURL)
	}
	// Add the default simplestreams base URL.
	e.imageBaseURLs = append(e.imageBaseURLs, imagemetadata.DefaultBaseURL)

	return e.imageBaseURLs, nil
}

// TODO(bug 1199847): This work can be shared between providers.
func (e *environ) StartInstance(machineId, machineNonce string, series string, cons constraints.Value,
	stateInfo *state.Info, apiInfo *api.Info) (instance.Instance, *instance.HardwareCharacteristics, error) {
	possibleTools, err := environs.FindInstanceTools(e, series, cons)
	if err != nil {
		return nil, nil, err
	}
	err = environs.CheckToolsSeries(possibleTools, series)
	if err != nil {
		return nil, nil, err
	}

	machineConfig := environs.NewMachineConfig(machineId, machineNonce, stateInfo, apiInfo)
	return e.internalStartInstance(cons, possibleTools, machineConfig)
}

// allocatePublicIP tries to find an available floating IP address, or
// allocates a new one, returning it, or an error
func (e *environ) allocatePublicIP() (*nova.FloatingIP, error) {
	fips, err := e.nova().ListFloatingIPs()
	if err != nil {
		return nil, err
	}
	var newfip *nova.FloatingIP
	for _, fip := range fips {
		newfip = &fip
		if fip.InstanceId != nil && *fip.InstanceId != "" {
			// unavailable, skip
			newfip = nil
			continue
		} else {
			// unassigned, we can use it
			return newfip, nil
		}
	}
	if newfip == nil {
		// allocate a new IP and use it
		newfip, err = e.nova().AllocateFloatingIP()
		if err != nil {
			return nil, err
		}
	}
	return newfip, nil
}

// assignPublicIP tries to assign the given floating IP address to the
// specified server, or returns an error.
func (e *environ) assignPublicIP(fip *nova.FloatingIP, serverId string) (err error) {
	if fip == nil {
		return fmt.Errorf("cannot assign a nil public IP to %q", serverId)
	}
	if fip.InstanceId != nil && *fip.InstanceId == serverId {
		// IP already assigned, nothing to do
		return nil
	}
	// At startup nw_info is not yet cached so this may fail
	// temporarily while the server is being built
	for a := environs.LongAttempt.Start(); a.Next(); {
		err = e.nova().AddServerFloatingIP(serverId, fip.IP)
		if err == nil {
			return nil
		}
	}
	return err
}

// internalStartInstance is the internal version of StartInstance, used by
// Bootstrap as well as via StartInstance itself.
// machineConfig will be filled out with further details, but should contain
// MachineID, MachineNonce, StateInfo, and APIInfo.
// TODO(bug 1199847): Some of this work can be shared between providers.
func (e *environ) internalStartInstance(cons constraints.Value, possibleTools tools.List, machineConfig *cloudinit.MachineConfig) (instance.Instance, *instance.HardwareCharacteristics, error) {
	series := possibleTools.Series()
	if len(series) != 1 {
		panic(fmt.Errorf("should have gotten tools for one series, got %v", series))
	}
	arches := possibleTools.Arches()
	spec, err := findInstanceSpec(e, &instances.InstanceConstraint{
		Region:      e.ecfg().region(),
		Series:      series[0],
		Arches:      arches,
		Constraints: cons,
	})
	if err != nil {
		return nil, nil, err
	}
	tools, err := possibleTools.Match(tools.Filter{Arch: spec.Image.Arch})
	if err != nil {
		return nil, nil, fmt.Errorf("chosen architecture %v not present in %v", spec.Image.Arch, arches)
	}

	machineConfig.Tools = tools[0]

	if err := environs.FinishMachineConfig(machineConfig, e.Config(), cons); err != nil {
		return nil, nil, err
	}
	userData, err := environs.ComposeUserData(machineConfig)
	if err != nil {
		return nil, nil, fmt.Errorf("cannot make user data: %v", err)
	}
	log.Debugf("environs/openstack: openstack user data; %d bytes", len(userData))
	withPublicIP := e.ecfg().useFloatingIP()
	var publicIP *nova.FloatingIP
	if withPublicIP {
		if fip, err := e.allocatePublicIP(); err != nil {
			return nil, nil, fmt.Errorf("cannot allocate a public IP as needed: %v", err)
		} else {
			publicIP = fip
			log.Infof("environs/openstack: allocated public IP %s", publicIP.IP)
		}
	}
	config := e.Config()
	groups, err := e.setUpGroups(machineConfig.MachineId, config.StatePort(), config.APIPort())
	if err != nil {
		return nil, nil, fmt.Errorf("cannot set up groups: %v", err)
	}
	var groupNames = make([]nova.SecurityGroupName, len(groups))
	for i, g := range groups {
		groupNames[i] = nova.SecurityGroupName{g.Name}
	}

	var server *nova.Entity
	for a := shortAttempt.Start(); a.Next(); {
		server, err = e.nova().RunServer(nova.RunServerOpts{
			Name:               e.machineFullName(machineConfig.MachineId),
			FlavorId:           spec.InstanceType.Id,
			ImageId:            spec.Image.Id,
			UserData:           userData,
			SecurityGroupNames: groupNames,
		})
		if err == nil || !gooseerrors.IsNotFound(err) {
			break
		}
	}
	if err != nil {
		return nil, nil, fmt.Errorf("cannot run instance: %v", err)
	}
	detail, err := e.nova().GetServer(server.Id)
	if err != nil {
		return nil, nil, fmt.Errorf("cannot get started instance: %v", err)
	}
	inst := &openstackInstance{
		e:            e,
		ServerDetail: detail,
		arch:         &spec.Image.Arch,
		instType:     &spec.InstanceType,
	}
	log.Infof("environs/openstack: started instance %q", inst.Id())
	if withPublicIP {
		if err := e.assignPublicIP(publicIP, string(inst.Id())); err != nil {
			if err := e.terminateInstances([]instance.Id{inst.Id()}); err != nil {
				// ignore the failure at this stage, just log it
				log.Debugf("environs/openstack: failed to terminate instance %q: %v", inst.Id(), err)
			}
			return nil, nil, fmt.Errorf("cannot assign public address %s to instance %q: %v", publicIP.IP, inst.Id(), err)
		}
		log.Infof("environs/openstack: assigned public IP %s to %q", publicIP.IP, inst.Id())
	}
	return inst, inst.hardwareCharacteristics(), nil
}

func (e *environ) StopInstances(insts []instance.Instance) error {
	ids := make([]instance.Id, len(insts))
	for i, inst := range insts {
		instanceValue, ok := inst.(*openstackInstance)
		if !ok {
			return errors.New("Incompatible instance.Instance supplied")
		}
		ids[i] = instanceValue.Id()
	}
	log.Debugf("environs/openstack: terminating instances %v", ids)
	return e.terminateInstances(ids)
}

// collectInstances tries to get information on each instance id in ids.
// It fills the slots in the given map for known servers with status
// either ACTIVE or BUILD. Returns a list of missing ids.
func (e *environ) collectInstances(ids []instance.Id, out map[instance.Id]instance.Instance) []instance.Id {
	var err error
	serversById := make(map[string]nova.ServerDetail)
	if len(ids) == 1 {
		// most common case - single instance
		var server *nova.ServerDetail
		server, err = e.nova().GetServer(string(ids[0]))
		if server != nil {
			serversById[server.Id] = *server
		}
	} else {
		var servers []nova.ServerDetail
		servers, err = e.nova().ListServersDetail(e.machinesFilter())
		for _, server := range servers {
			serversById[server.Id] = server
		}
	}
	if err != nil {
		return ids
	}
	var missing []instance.Id
	for _, id := range ids {
		if server, found := serversById[string(id)]; found {
			if server.Status == nova.StatusActive || server.Status == nova.StatusBuild {
				// TODO(wallyworld): lookup the flavor details to fill in the instance type data
				out[id] = &openstackInstance{e: e, ServerDetail: &server}
			}
			continue
		}
		missing = append(missing, id)
	}
	return missing
}

func (e *environ) Instances(ids []instance.Id) ([]instance.Instance, error) {
	if len(ids) == 0 {
		return nil, nil
	}
	missing := ids
	found := make(map[instance.Id]instance.Instance)
	// Make a series of requests to cope with eventual consistency.
	// Each request will attempt to add more instances to the requested
	// set.
	for a := shortAttempt.Start(); a.Next(); {
		if missing = e.collectInstances(missing, found); len(missing) == 0 {
			break
		}
	}
	if len(found) == 0 {
		return nil, environs.ErrNoInstances
	}
	insts := make([]instance.Instance, len(ids))
	var err error
	for i, id := range ids {
		if inst := found[id]; inst != nil {
			insts[i] = inst
		} else {
			err = environs.ErrPartialInstances
		}
	}
	return insts, err
}

func (e *environ) AllInstances() (insts []instance.Instance, err error) {
	servers, err := e.nova().ListServersDetail(e.machinesFilter())
	if err != nil {
		return nil, err
	}
	for _, server := range servers {
		if server.Status == nova.StatusActive || server.Status == nova.StatusBuild {
			var s = server
			// TODO(wallyworld): lookup the flavor details to fill in the instance type data
			insts = append(insts, &openstackInstance{
				e:            e,
				ServerDetail: &s,
			})
		}
	}
	return insts, err
}

func (e *environ) Destroy(ensureInsts []instance.Instance) error {
	log.Infof("environs/openstack: destroying environment %q", e.name)
	insts, err := e.AllInstances()
	if err != nil {
		return fmt.Errorf("cannot get instances: %v", err)
	}
	found := make(map[instance.Id]bool)
	var ids []instance.Id
	for _, inst := range insts {
		ids = append(ids, inst.Id())
		found[inst.Id()] = true
	}

	// Add any instances we've been told about but haven't yet shown
	// up in the instance list.
	for _, inst := range ensureInsts {
		id := instance.Id(inst.(*openstackInstance).Id())
		if !found[id] {
			ids = append(ids, id)
			found[id] = true
		}
	}
	err = e.terminateInstances(ids)
	if err != nil {
		return err
	}

	return e.Storage().RemoveAll()
}

func (e *environ) globalGroupName() string {
	return fmt.Sprintf("%s-global", e.jujuGroupName())
}

func (e *environ) machineGroupName(machineId string) string {
	return fmt.Sprintf("%s-%s", e.jujuGroupName(), machineId)
}

func (e *environ) jujuGroupName() string {
	return fmt.Sprintf("juju-%s", e.name)
}

func (e *environ) machineFullName(machineId string) string {
	return fmt.Sprintf("juju-%s-%s", e.Name(), state.MachineTag(machineId))
}

// machinesFilter returns a nova.Filter matching all machines in the environment.
func (e *environ) machinesFilter() *nova.Filter {
	filter := nova.NewFilter()
	filter.Set(nova.FilterServer, fmt.Sprintf("juju-%s-.*", e.Name()))
	return filter
}

func (e *environ) openPortsInGroup(name string, ports []instance.Port) error {
	novaclient := e.nova()
	group, err := novaclient.SecurityGroupByName(name)
	if err != nil {
		return err
	}
	for _, port := range ports {
		_, err := novaclient.CreateSecurityGroupRule(nova.RuleInfo{
			ParentGroupId: group.Id,
			FromPort:      port.Number,
			ToPort:        port.Number,
			IPProtocol:    port.Protocol,
			Cidr:          "0.0.0.0/0",
		})
		if err != nil {
			// TODO: if err is not rule already exists, raise?
			log.Debugf("error creating security group rule: %v", err.Error())
		}
	}
	return nil
}

func (e *environ) closePortsInGroup(name string, ports []instance.Port) error {
	if len(ports) == 0 {
		return nil
	}
	novaclient := e.nova()
	group, err := novaclient.SecurityGroupByName(name)
	if err != nil {
		return err
	}
	// TODO: Hey look ma, it's quadratic
	for _, port := range ports {
		for _, p := range (*group).Rules {
			if p.IPProtocol == nil || *p.IPProtocol != port.Protocol ||
				p.FromPort == nil || *p.FromPort != port.Number ||
				p.ToPort == nil || *p.ToPort != port.Number {
				continue
			}
			err := novaclient.DeleteSecurityGroupRule(p.Id)
			if err != nil {
				return err
			}
			break
		}
	}
	return nil
}

func (e *environ) portsInGroup(name string) (ports []instance.Port, err error) {
	group, err := e.nova().SecurityGroupByName(name)
	if err != nil {
		return nil, err
	}
	for _, p := range (*group).Rules {
		for i := *p.FromPort; i <= *p.ToPort; i++ {
			ports = append(ports, instance.Port{
				Protocol: *p.IPProtocol,
				Number:   i,
			})
		}
	}
	state.SortPorts(ports)
	return ports, nil
}

// TODO: following 30 lines nearly verbatim from environs/ec2

func (e *environ) OpenPorts(ports []instance.Port) error {
	if e.Config().FirewallMode() != config.FwGlobal {
		return fmt.Errorf("invalid firewall mode for opening ports on environment: %q",
			e.Config().FirewallMode())
	}
	if err := e.openPortsInGroup(e.globalGroupName(), ports); err != nil {
		return err
	}
	log.Infof("environs/openstack: opened ports in global group: %v", ports)
	return nil
}

func (e *environ) ClosePorts(ports []instance.Port) error {
	if e.Config().FirewallMode() != config.FwGlobal {
		return fmt.Errorf("invalid firewall mode for closing ports on environment: %q",
			e.Config().FirewallMode())
	}
	if err := e.closePortsInGroup(e.globalGroupName(), ports); err != nil {
		return err
	}
	log.Infof("environs/openstack: closed ports in global group: %v", ports)
	return nil
}

func (e *environ) Ports() ([]instance.Port, error) {
	if e.Config().FirewallMode() != config.FwGlobal {
		return nil, fmt.Errorf("invalid firewall mode for retrieving ports from environment: %q",
			e.Config().FirewallMode())
	}
	return e.portsInGroup(e.globalGroupName())
}

func (e *environ) Provider() environs.EnvironProvider {
	return &providerInstance
}

// setUpGroups creates the security groups for the new machine, and
// returns them.
//
// Instances are tagged with a group so they can be distinguished from
// other instances that might be running on the same OpenStack account.
// In addition, a specific machine security group is created for each
// machine, so that its firewall rules can be configured per machine.
func (e *environ) setUpGroups(machineId string, statePort, apiPort int) ([]nova.SecurityGroup, error) {
	jujuGroup, err := e.ensureGroup(e.jujuGroupName(),
		[]nova.RuleInfo{
			{
				IPProtocol: "tcp",
				FromPort:   22,
				ToPort:     22,
				Cidr:       "0.0.0.0/0",
			},
			{
				IPProtocol: "tcp",
				FromPort:   statePort,
				ToPort:     statePort,
				Cidr:       "0.0.0.0/0",
			},
			{
				IPProtocol: "tcp",
				FromPort:   1,
				ToPort:     65535,
			},
			{
				IPProtocol: "udp",
				FromPort:   1,
				ToPort:     65535,
			},
			{
				IPProtocol: "icmp",
				FromPort:   -1,
				ToPort:     -1,
			},
		})
	if err != nil {
		return nil, err
	}
	var machineGroup nova.SecurityGroup
	switch e.Config().FirewallMode() {
	case config.FwInstance:
		machineGroup, err = e.ensureGroup(e.machineGroupName(machineId), nil)
	case config.FwGlobal:
		machineGroup, err = e.ensureGroup(e.globalGroupName(), nil)
	}
	if err != nil {
		return nil, err
	}
	return []nova.SecurityGroup{jujuGroup, machineGroup}, nil
}

// zeroGroup holds the zero security group.
var zeroGroup nova.SecurityGroup

// ensureGroup returns the security group with name and perms.
// If a group with name does not exist, one will be created.
// If it exists, its permissions are set to perms.
func (e *environ) ensureGroup(name string, rules []nova.RuleInfo) (nova.SecurityGroup, error) {
	novaClient := e.nova()
	// First attempt to look up an existing group by name.
	group, err := novaClient.SecurityGroupByName(name)
	if err == nil {
		// Group exists, so assume it is correctly set up and return it.
		return *group, nil
	}
	// Doesn't exist, so try and create it.
	group, err = novaClient.CreateSecurityGroup(name, "juju group")
	if err != nil {
		if !gooseerrors.IsDuplicateValue(err) {
			return zeroGroup, err
		} else {
			// We just tried to create a duplicate group, so load the existing group.
			group, err = novaClient.SecurityGroupByName(name)
			if err != nil {
				return zeroGroup, err
			}
			return *group, nil
		}
	}
	// The new group is created so now add the rules.
	group.Rules = make([]nova.SecurityGroupRule, len(rules))
	for i, rule := range rules {
		rule.ParentGroupId = group.Id
		groupRule, err := novaClient.CreateSecurityGroupRule(rule)
		if err != nil && !gooseerrors.IsDuplicateValue(err) {
			return zeroGroup, err
		}
		group.Rules[i] = *groupRule
	}
	return *group, nil
}

func (e *environ) terminateInstances(ids []instance.Id) error {
	if len(ids) == 0 {
		return nil
	}
	var firstErr error
	novaClient := e.nova()
	for _, id := range ids {
		err := novaClient.DeleteServer(string(id))
		if gooseerrors.IsNotFound(err) {
			err = nil
		}
		if err != nil && firstErr == nil {
			log.Debugf("environs/openstack: error terminating instance %q: %v", id, err)
			firstErr = err
		}
	}
	return firstErr
}<|MERGE_RESOLUTION|>--- conflicted
+++ resolved
@@ -432,13 +432,6 @@
 	const machineID = "0"
 	log.Infof("environs/openstack: bootstrapping environment %q", e.name)
 
-<<<<<<< HEAD
-	if err := environs.VerifyBootstrapInit(e); err != nil {
-		return err
-	}
-
-=======
->>>>>>> 38e44744
 	possibleTools, err := environs.FindBootstrapTools(e, cons)
 	if err != nil {
 		return err
