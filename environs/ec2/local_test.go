package ec2_test

import (
	"fmt"
	"launchpad.net/goamz/aws"
	amzec2 "launchpad.net/goamz/ec2"
	"launchpad.net/goamz/ec2/ec2test"
	"launchpad.net/goamz/s3"
	"launchpad.net/goamz/s3/s3test"
	. "launchpad.net/gocheck"
	"launchpad.net/goyaml"
	"launchpad.net/juju-core/environs"
	"launchpad.net/juju-core/environs/ec2"
	"launchpad.net/juju-core/environs/jujutest"
	"launchpad.net/juju-core/state"
	"launchpad.net/juju-core/state/testing"
	coretesting "launchpad.net/juju-core/testing"
	"launchpad.net/juju-core/version"
	"regexp"
	"strings"
)

// you need to make sure the region you use here
// has entries in the images/query txt files.
var functionalConfig = []byte(`
environments:
  sample:
    type: ec2
    region: test
    control-bucket: test-bucket
    public-bucket: public-tools
    access-key: x
    secret-key: x
`)

func registerLocalTests() {
	aws.Regions["test"] = aws.Region{
		Name: "test",
	}
	envs, err := environs.ReadEnvironsBytes(functionalConfig)
	if err != nil {
		panic(fmt.Errorf("cannot parse functional tests config data: %v", err))
	}

	for _, name := range envs.Names() {
		Suite(&localServerSuite{
			Tests: jujutest.Tests{
				Environs: envs,
				Name:     name,
			},
		})
		Suite(&localLiveSuite{
			LiveTests: LiveTests{
				LiveTests: jujutest.LiveTests{
					Environs: envs,
					Name:     name,
				},
			},
		})
	}
}

// localLiveSuite runs tests from LiveTests using a fake
// EC2 server that runs within the test process itself.
type localLiveSuite struct {
	coretesting.LoggingSuite
	testing.StateSuite
	LiveTests
	srv localServer
	env environs.Environ
}

func (t *localLiveSuite) SetUpSuite(c *C) {
	ec2.UseTestImageData(true)
	t.srv.startServer(c)
	t.LiveTests.SetUpSuite(c)
	t.env = t.LiveTests.Env
	ec2.ShortTimeouts(true)
}

func (t *localLiveSuite) TearDownSuite(c *C) {
	t.LiveTests.TearDownSuite(c)
	t.srv.stopServer(c)
	t.env = nil
	ec2.ShortTimeouts(false)
	ec2.UseTestImageData(false)
}

func (t *localLiveSuite) SetUpTest(c *C) {
	t.LoggingSuite.SetUpTest(c)
	t.LiveTests.SetUpTest(c)
}

func (t *localLiveSuite) TearDownTest(c *C) {
	t.LiveTests.TearDownTest(c)
	t.LoggingSuite.TearDownTest(c)
}

// localServer represents a fake EC2 server running within
// the test process itself.
type localServer struct {
	ec2srv *ec2test.Server
	s3srv  *s3test.Server
}

func (srv *localServer) startServer(c *C) {
	var err error
	srv.ec2srv, err = ec2test.NewServer()
	if err != nil {
		c.Fatalf("cannot start ec2 test server: %v", err)
	}
	srv.s3srv, err = s3test.NewServer()
	if err != nil {
		c.Fatalf("cannot start s3 test server: %v", err)
	}
	aws.Regions["test"] = aws.Region{
		Name:                 "test",
		EC2Endpoint:          srv.ec2srv.URL(),
		S3Endpoint:           srv.s3srv.URL(),
		S3LocationConstraint: true,
	}
	s3inst := s3.New(aws.Auth{}, aws.Regions["test"])
	putFakeTools(c, ec2.BucketStorage(s3inst.Bucket("public-tools")))
	srv.addSpice(c)
}

// putFakeTools sets up a bucket containing something
// that looks like a tools archive so test methods
// that start an instance can succeed even though they
// do not upload tools.
func putFakeTools(c *C, s environs.StorageWriter) {
	path := environs.ToolsPath(version.Current)
	c.Logf("putting fake tools at %v", path)
	toolsContents := "tools archive, honest guv"
	err := s.Put(path, strings.NewReader(toolsContents), int64(len(toolsContents)))
	c.Assert(err, IsNil)
}

// addSpice adds some "spice" to the local server
// by adding state that may cause tests to fail.
func (srv *localServer) addSpice(c *C) {
	states := []amzec2.InstanceState{
		ec2test.ShuttingDown,
		ec2test.Terminated,
		ec2test.Stopped,
	}
	for _, state := range states {
		srv.ec2srv.NewInstances(1, "m1.small", "ami-a7f539ce", state, nil)
	}
}

func (srv *localServer) stopServer(c *C) {
	srv.ec2srv.Quit()
	srv.s3srv.Quit()
	// Clear out the region because the server address is
	// no longer valid.
	delete(aws.Regions, "test")
}

// localServerSuite contains tests that run against a fake EC2 server
// running within the test process itself.  These tests can test things that
// would be unreasonably slow or expensive to test on a live Amazon server.
// It starts a new local ec2test server for each test.  The server is
// accessed by using the "test" region, which is changed to point to the
// network address of the local server.
type localServerSuite struct {
	coretesting.LoggingSuite
	testing.StateSuite
	jujutest.Tests
	srv localServer
	env environs.Environ
}

func (t *localServerSuite) SetUpSuite(c *C) {
	ec2.UseTestImageData(true)
	t.Tests.SetUpSuite(c)
	ec2.ShortTimeouts(true)
}

func (t *localServerSuite) TearDownSuite(c *C) {
	t.Tests.TearDownSuite(c)
	ec2.ShortTimeouts(false)
	ec2.UseTestImageData(false)
}

func (t *localServerSuite) SetUpTest(c *C) {
	t.LoggingSuite.SetUpTest(c)
	t.srv.startServer(c)
	t.Tests.SetUpTest(c)
	t.env = t.Tests.Env
}

func (t *localServerSuite) TearDownTest(c *C) {
	t.Tests.TearDownTest(c)
	t.srv.stopServer(c)
	t.LoggingSuite.TearDownTest(c)
}

func (t *localServerSuite) TestBootstrapInstanceUserDataAndState(c *C) {
	policy := t.env.AssignmentPolicy()
	c.Assert(policy, Equals, state.AssignUnused)

	err := t.env.Bootstrap(true)
	c.Assert(err, IsNil)

	// check that the state holds the id of the bootstrap machine.
	state, err := ec2.LoadState(t.env)
	c.Assert(err, IsNil)
	c.Assert(state.ZookeeperInstances, HasLen, 1)

	insts, err := t.env.Instances(state.ZookeeperInstances)
	c.Assert(err, IsNil)
	c.Assert(insts, HasLen, 1)
	c.Check(insts[0].Id(), Equals, state.ZookeeperInstances[0])

	info, err := t.env.StateInfo()
	c.Assert(err, IsNil)
	c.Assert(info, NotNil)

	// check that the user data is configured to start zookeeper
	// and the machine and provisioning agents.
	inst := t.srv.ec2srv.Instance(insts[0].Id())
	c.Assert(inst, NotNil)
	bootstrapDNS, err := insts[0].DNSName()
	c.Assert(err, IsNil)
	c.Assert(bootstrapDNS, Not(Equals), "")

	c.Logf("first instance: UserData: %q", inst.UserData)
	var x map[interface{}]interface{}
	err = goyaml.Unmarshal(inst.UserData, &x)
	c.Assert(err, IsNil)
<<<<<<< HEAD
	CheckPackage(c, x, "zookeeper", true)
	CheckPackage(c, x, "zookeeperd", true)
	CheckScripts(c, x, "jujud initzk", true)
=======
	ec2.CheckPackage(c, x, "zookeeper", true)
	ec2.CheckPackage(c, x, "zookeeperd", true)
	ec2.CheckScripts(c, x, "jujud bootstrap-state", true)
>>>>>>> 8f79955f
	// TODO check for provisioning agent
	// TODO check for machine agent
	CheckScripts(c, x, fmt.Sprintf("JUJU_ZOOKEEPER='localhost%s'", ec2.ZkPortSuffix), true)
	CheckScripts(c, x, fmt.Sprintf("JUJU_MACHINE_ID=0"), true)

	// check that a new instance will be started without
	// zookeeper, with a machine agent, and without a
	// provisioning agent.
	inst1, err := t.env.StartInstance(1, info, nil)
	c.Assert(err, IsNil)
	inst = t.srv.ec2srv.Instance(inst1.Id())
	c.Assert(inst, NotNil)
	c.Logf("second instance: UserData: %q", inst.UserData)
	x = nil
	err = goyaml.Unmarshal(inst.UserData, &x)
	c.Assert(err, IsNil)
	CheckPackage(c, x, "zookeeperd", false)
	// TODO check for provisioning agent
	// TODO check for machine agent
	CheckScripts(c, x, fmt.Sprintf("JUJU_ZOOKEEPER='%s%s'", bootstrapDNS, ec2.ZkPortSuffix), true)
	CheckScripts(c, x, fmt.Sprintf("JUJU_MACHINE_ID=1"), true)

	err = t.env.Destroy(append(insts, inst1))
	c.Assert(err, IsNil)

	_, err = ec2.LoadState(t.env)
	c.Assert(err, NotNil)
}

// If match is true, CheckScripts checks that at least one script started
// by the cloudinit data matches the given regexp pattern, otherwise it
// checks that no script matches.  It's exported so it can be used by tests
// defined in ec2_test.
func CheckScripts(c *C, x map[interface{}]interface{}, pattern string, match bool) {
	scripts0 := x["runcmd"]
	if scripts0 == nil {
		c.Errorf("cloudinit has no entry for runcmd")
		return
	}
	scripts := scripts0.([]interface{})
	re := regexp.MustCompile(pattern)
	found := false
	for _, s0 := range scripts {
		s := s0.(string)
		if re.MatchString(s) {
			found = true
		}
	}
	switch {
	case match && !found:
		c.Errorf("script %q not found in %q", pattern, scripts)
	case !match && found:
		c.Errorf("script %q found but not expected in %q", pattern, scripts)
	}
}

// CheckPackage checks that the cloudinit will or won't install the given
// package, depending on the value of match.  It's exported so it can be
// used by tests defined outside the ec2 package.
func CheckPackage(c *C, x map[interface{}]interface{}, pkg string, match bool) {
	pkgs0 := x["packages"]
	if pkgs0 == nil {
		if match {
			c.Errorf("cloudinit has no entry for packages")
		}
		return
	}

	pkgs := pkgs0.([]interface{})

	found := false
	for _, p0 := range pkgs {
		p := p0.(string)
		if p == pkg {
			found = true
		}
	}
	switch {
	case match && !found:
		c.Errorf("package %q not found in %v", pkg, pkgs)
	case !match && found:
		c.Errorf("%q found but not expected in %v", pkg, pkgs)
	}
}<|MERGE_RESOLUTION|>--- conflicted
+++ resolved
@@ -229,15 +229,9 @@
 	var x map[interface{}]interface{}
 	err = goyaml.Unmarshal(inst.UserData, &x)
 	c.Assert(err, IsNil)
-<<<<<<< HEAD
-	CheckPackage(c, x, "zookeeper", true)
-	CheckPackage(c, x, "zookeeperd", true)
-	CheckScripts(c, x, "jujud initzk", true)
-=======
 	ec2.CheckPackage(c, x, "zookeeper", true)
 	ec2.CheckPackage(c, x, "zookeeperd", true)
 	ec2.CheckScripts(c, x, "jujud bootstrap-state", true)
->>>>>>> 8f79955f
 	// TODO check for provisioning agent
 	// TODO check for machine agent
 	CheckScripts(c, x, fmt.Sprintf("JUJU_ZOOKEEPER='localhost%s'", ec2.ZkPortSuffix), true)
