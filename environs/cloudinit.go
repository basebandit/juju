// Copyright 2013 Canonical Ltd.
// Licensed under the AGPLv3, see LICENCE file for details.

package environs

import (
	"fmt"

	"github.com/errgo/errgo"

	"launchpad.net/juju-core/agent"
	coreCloudinit "launchpad.net/juju-core/cloudinit"
	"launchpad.net/juju-core/constraints"
	"launchpad.net/juju-core/environs/cloudinit"
	"launchpad.net/juju-core/environs/config"
	"launchpad.net/juju-core/juju/osenv"
	"launchpad.net/juju-core/names"
	"launchpad.net/juju-core/state"
	"launchpad.net/juju-core/state/api"
	"launchpad.net/juju-core/state/api/params"
	"launchpad.net/juju-core/utils"
)

// DataDir is the default data directory.
// Tests can override this where needed, so they don't need to mess with global
// system state.
var DataDir = agent.DefaultDataDir

// CloudInitOutputLog is the default cloud-init-output.log file path.
const CloudInitOutputLog = "/var/log/cloud-init-output.log"

// MongoServiceName is the default Upstart service name for Mongo.
const MongoServiceName = "juju-db"

// NewMachineConfig sets up a basic machine configuration, for a non-bootstrap
// node.  You'll still need to supply more information, but this takes care of
// the fixed entries and the ones that are always needed.
func NewMachineConfig(machineID, machineNonce string, includeNetworks, excludeNetworks []string,
	stateInfo *state.Info, apiInfo *api.Info) *cloudinit.MachineConfig {
	mcfg := &cloudinit.MachineConfig{
		// Fixed entries.
		DataDir:                 DataDir,
		LogDir:                  agent.DefaultLogDir,
		Jobs:                    []params.MachineJob{params.JobHostUnits},
		CloudInitOutputLog:      CloudInitOutputLog,
		MachineAgentServiceName: "jujud-" + names.MachineTag(machineID),
		MongoServiceName:        MongoServiceName,

		// Parameter entries.
		MachineId:       machineID,
		MachineNonce:    machineNonce,
		IncludeNetworks: includeNetworks,
		ExcludeNetworks: excludeNetworks,
		StateInfo:       stateInfo,
		APIInfo:         apiInfo,
	}
	return mcfg
}

// NewBootstrapMachineConfig sets up a basic machine configuration for a
// bootstrap node.  You'll still need to supply more information, but this
// takes care of the fixed entries and the ones that are always needed.
func NewBootstrapMachineConfig(privateSystemSSHKey string) *cloudinit.MachineConfig {
	// For a bootstrap instance, FinishMachineConfig will provide the
	// state.Info and the api.Info. The machine id must *always* be "0".
<<<<<<< HEAD
	mcfg := NewMachineConfig("0", state.BootstrapNonce, nil, nil)
	mcfg.Bootstrap = true
=======
	mcfg := NewMachineConfig("0", state.BootstrapNonce, nil, nil, nil, nil)
	mcfg.StateServer = true
>>>>>>> e1dfdd5e
	mcfg.SystemPrivateSSHKey = privateSystemSSHKey
	mcfg.Jobs = []params.MachineJob{params.JobManageEnviron, params.JobHostUnits}
	return mcfg
}

// PopulateMachineConfig is called both from the FinishMachineConfig below,
// which does have access to the environment config, and from the container
// provisioners, which don't have access to the environment config. Everything
// that is needed to provision a container needs to be returned to the
// provisioner in the ContainerConfig structure. Those values are then used to
// call this function.
func PopulateMachineConfig(mcfg *cloudinit.MachineConfig,
	providerType, authorizedKeys string,
	sslHostnameVerification bool,
	proxy, aptProxy osenv.ProxySettings,
) error {
	if authorizedKeys == "" {
		return fmt.Errorf("environment configuration has no authorized-keys")
	}
	mcfg.AuthorizedKeys = authorizedKeys
	if mcfg.AgentEnvironment == nil {
		mcfg.AgentEnvironment = make(map[string]string)
	}
	mcfg.AgentEnvironment[agent.ProviderType] = providerType
	mcfg.AgentEnvironment[agent.ContainerType] = string(mcfg.MachineContainerType)
	mcfg.DisableSSLHostnameVerification = !sslHostnameVerification
	mcfg.ProxySettings = proxy
	mcfg.AptProxySettings = aptProxy
	return nil
}

// FinishMachineConfig sets fields on a MachineConfig that can be determined by
// inspecting a plain config.Config and the machine constraints at the last
// moment before bootstrapping. It assumes that the supplied Config comes from
// an environment that has passed through all the validation checks in the
// Bootstrap func, and that has set an agent-version (via finding the tools to,
// use for bootstrap, or otherwise).
// TODO(fwereade) This function is not meant to be "good" in any serious way:
// it is better that this functionality be collected in one place here than
// that it be spread out across 3 or 4 providers, but this is its only
// redeeming feature.
func FinishMachineConfig(mcfg *cloudinit.MachineConfig, cfg *config.Config, cons constraints.Value) (err error) {
	defer utils.ErrorContextf(&err, "cannot complete machine configuration")

	if err := PopulateMachineConfig(
		mcfg,
		cfg.Type(),
		cfg.AuthorizedKeys(),
		cfg.SSLHostnameVerification(),
		cfg.ProxySettings(),
		cfg.AptProxySettings(),
	); err != nil {
		return err
	}

	// The following settings are only appropriate at bootstrap time. At the
	// moment, the only state server is the bootstrap node, but this
	// will probably change.
	if !mcfg.Bootstrap {
		return nil
	}
	if mcfg.APIInfo != nil || mcfg.StateInfo != nil {
		return fmt.Errorf("machine configuration already has api/state info")
	}
	caCert, hasCACert := cfg.CACert()
	if !hasCACert {
		return fmt.Errorf("environment configuration has no ca-cert")
	}
	password := cfg.AdminSecret()
	if password == "" {
		return fmt.Errorf("environment configuration has no admin-secret")
	}
	passwordHash := utils.UserPasswordHash(password, utils.CompatSalt)
	mcfg.APIInfo = &api.Info{Password: passwordHash, CACert: caCert}
	mcfg.StateInfo = &state.Info{Password: passwordHash, CACert: caCert}

	// These really are directly relevant to running a state server.
	cert, key, err := cfg.GenerateStateServerCertAndKey()
	if err != nil {
		return errgo.Annotate(err, "cannot generate state server certificate")
	}

	srvInfo := params.StateServingInfo{
		StatePort:  cfg.StatePort(),
		APIPort:    cfg.APIPort(),
		Cert:       string(cert),
		PrivateKey: string(key),
	}
	mcfg.StateServingInfo = &srvInfo
	mcfg.Constraints = cons
	if mcfg.Config, err = BootstrapConfig(cfg); err != nil {
		return err
	}

	return nil
}

func configureCloudinit(mcfg *cloudinit.MachineConfig, cloudcfg *coreCloudinit.Config) error {
	// When bootstrapping, we only want to apt-get update/upgrade
	// and setup the SSH keys. The rest we leave to cloudinit/sshinit.
	if mcfg.Bootstrap {
		return cloudinit.ConfigureBasic(mcfg, cloudcfg)
	}
	return cloudinit.Configure(mcfg, cloudcfg)
}

// ComposeUserData fills out the provided cloudinit configuration structure
// so it is suitable for initialising a machine with the given configuration,
// and then renders it and returns it as a binary (gzipped) blob of user data.
//
// If the provided cloudcfg is nil, a new one will be created internally.
func ComposeUserData(mcfg *cloudinit.MachineConfig, cloudcfg *coreCloudinit.Config) ([]byte, error) {
	if cloudcfg == nil {
		cloudcfg = coreCloudinit.New()
	}
	if err := configureCloudinit(mcfg, cloudcfg); err != nil {
		return nil, err
	}
	data, err := cloudcfg.Render()
	logger.Tracef("Generated cloud init:\n%s", string(data))
	if err != nil {
		return nil, err
	}
	return utils.Gzip(data), nil
}<|MERGE_RESOLUTION|>--- conflicted
+++ resolved
@@ -63,13 +63,8 @@
 func NewBootstrapMachineConfig(privateSystemSSHKey string) *cloudinit.MachineConfig {
 	// For a bootstrap instance, FinishMachineConfig will provide the
 	// state.Info and the api.Info. The machine id must *always* be "0".
-<<<<<<< HEAD
-	mcfg := NewMachineConfig("0", state.BootstrapNonce, nil, nil)
+	mcfg := NewMachineConfig("0", state.BootstrapNonce, nil, nil, nil, nil)
 	mcfg.Bootstrap = true
-=======
-	mcfg := NewMachineConfig("0", state.BootstrapNonce, nil, nil, nil, nil)
-	mcfg.StateServer = true
->>>>>>> e1dfdd5e
 	mcfg.SystemPrivateSSHKey = privateSystemSSHKey
 	mcfg.Jobs = []params.MachineJob{params.JobManageEnviron, params.JobHostUnits}
 	return mcfg
